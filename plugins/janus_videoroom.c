/*! \file   janus_videoroom.c
 * \author Lorenzo Miniero <lorenzo@meetecho.com>
 * \copyright GNU General Public License v3
 * \brief  Janus VideoRoom plugin
 * \details  This is a plugin implementing a videoconferencing SFU
 * (Selective Forwarding Unit) for Janus, that is an audio/video router.
 * This means that the plugin implements a virtual conferencing room peers
 * can join and leave at any time. This room is based on a Publish/Subscribe
 * pattern. Each peer can publish his/her own live audio/video feeds: this
 * feed becomes an available stream in the room the other participants can
 * attach to. This means that this plugin allows the realization of several
 * different scenarios, ranging from a simple webinar (one speaker, several
 * watchers) to a fully meshed video conference (each peer sending and
 * receiving to and from all the others).
 * 
 * Considering that this plugin allows for several different WebRTC PeerConnections
 * to be on at the same time for the same peer (specifically, each peer
 * potentially has 1 PeerConnection on for publishing and N on for subscriptions
 * from other peers), each peer may need to attach several times to the same
 * plugin for every stream: this means that each peer needs to have at least one
 * handle active for managing its relation with the plugin (joining a room,
 * leaving a room, muting/unmuting, publishing, receiving events), and needs
 * to open a new one each time he/she wants to subscribe to a feed from
 * another publisher participant. The handle used for a subscription,
 * however, would be logically a "slave" to the master one used for
 * managing the room: this means that it cannot be used, for instance,
 * to unmute in the room, as its only purpose would be to provide a
 * context in which creating the recvonly PeerConnection for the
 * subscription to an active publisher participant.
 * 
 * \note Work is going on to implement SSRC multiplexing (Unified Plan),
 * meaning that in the future you'll be able to use the same
 * Janus handle/VideoRoom subscriber/PeerConnection to receive multiple
 * publishers at the same time.
 * 
 * Rooms to make available are listed in the plugin configuration file.
 * A pre-filled configuration file is provided in \c conf/janus.plugin.videoroom.cfg
 * and includes a demo room for testing. The same plugin is also used
 * dynamically (that is, with rooms created on the fly via API) in the
 * Screen Sharing demo as well.
 * 
 * To add more rooms or modify the existing one, you can use the following
 * syntax:
 * 
 * \verbatim
[<unique room ID>]
description = This is my awesome room
is_private = yes|no (private rooms don't appear when you do a 'list' request)
secret = <optional password needed for manipulating (e.g. destroying) the room>
pin = <optional password needed for joining the room>
require_pvtid = yes|no (whether subscriptions are required to provide a valid
             a valid private_id to associate with a publisher, default=no)
publishers = <max number of concurrent senders> (e.g., 6 for a video
             conference or 1 for a webinar, default=3)
bitrate = <max video bitrate for senders> (e.g., 128000)
fir_freq = <send a FIR to publishers every fir_freq seconds> (0=disable)
audiocodec = opus|g722|pcmu|pcma|isac32|isac16 (audio codec to force on publishers, default=opus
			can be a comma separated list in order of preference, e.g., opus,pcmu)
videocodec = vp8|vp9|h264 (video codec to force on publishers, default=vp8
			can be a comma separated list in order of preference, e.g., vp9,vp8,h264)
video_svc = yes|no (whether SVC support must be enabled; works only for VP9, default=no)
audiolevel_ext = yes|no (whether the ssrc-audio-level RTP extension must be
	negotiated/used or not for new publishers, default=yes)
audiolevel_event = yes|no (whether to emit event to other users or not)
audio_active_packets = 100 (number of packets with audio level, default=100, 2 seconds)
audio_level_average = 25 (average value of audio level, 127=muted, 0='too loud', default=25)
videoorient_ext = yes|no (whether the video-orientation RTP extension must be
	negotiated/used or not for new publishers, default=yes)
playoutdelay_ext = yes|no (whether the playout-delay RTP extension must be
	negotiated/used or not for new publishers, default=yes)
record = true|false (whether this room should be recorded, default=false)
rec_dir = <folder where recordings should be stored, when enabled>
notify_joining = true|false (optional, whether to notify all participants when a new
            participant joins the room. The Videoroom plugin by design only notifies
            new feeds (publishers), and enabling this may result extra notification
            traffic. This flag is particularly useful when enabled with \c require_pvtid
            for admin to manage listening only participants. default=false)
\endverbatim
 *
 * Note that recording will work with all codecs except iSAC.
 *
 * \section sfuapi Video Room API
 * 
 * The Video Room API supports several requests, some of which are
 * synchronous and some asynchronous. There are some situations, though,
 * (invalid JSON, invalid request) which will always result in a
 * synchronous error response even for asynchronous requests. 
 * 
 * \c create , \c destroy , \c edit , \c exists, \c list, \c allowed, \c kick and
 * and \c listparticipants are synchronous requests, which means you'll
 * get a response directly within the context of the transaction.
 * \c create allows you to create a new video room dynamically, as an
 * alternative to using the configuration file; \c edit allows you to
 * dynamically edit some room properties (e.g., the PIN); \c destroy removes a
 * video room and destroys it, kicking all the users out as part of the
 * process; \c exists allows you to check whether a specific video room
 * exists; finally, \c list lists all the available rooms, while \c
 * listparticipants lists all the active (as in currentòy publishing
 * something) participants of a specific room and their details.
 * 
 * The \c join , \c joinandconfigure , \c configure , \c publish ,
 * \c unpublish , \c start , \c pause , \c switch , \c stop and \c leave
 * requests instead are all asynchronous, which
 * means you'll get a notification about their success or failure in
 * an event. \c join allows you to join a specific video room, specifying
 * whether that specific PeerConnection will be used for publishing or
 * watching; \c configure can be used to modify some of the participation
 * settings (e.g., bitrate cap); \c joinandconfigure combines the previous
 * two requests in a single one (just for publishers); \c publish can be
 * used to start sending media to broadcast to the other participants,
 * while \c unpublish does the opposite; \c start allows you to start
 * receiving media from a publisher you've subscribed to previously by
 * means of a \c join , while \c pause pauses the delivery of the media;
 * the \c switch request can be used to change the source of the media
 * flowing over a specific PeerConnection (e.g., I was watching Alice,
 * I want to watch Bob now) without having to create a new handle for
 * that; \c stop interrupts a viewer instance; finally, \c leave allows
 * you to leave a video room for good.
 * 
 * Notice that, in general, all users can create rooms. If you want to
 * limit this functionality, you can configure an admin \c admin_key in
 * the plugin settings. When configured, only "create" requests that
 * include the correct \c admin_key value in an "admin_key" property
 * will succeed, and will be rejected otherwise.
 * 
 * Actual API docs: TBD.
 * 
 * \ingroup plugins
 * \ref plugins
 */

#include "plugin.h"

#include <jansson.h>

#include "../debug.h"
#include "../apierror.h"
#include "../config.h"
#include "../mutex.h"
#include "../rtp.h"
#include "../rtcp.h"
#include "../record.h"
#include "../sdp-utils.h"
#include "../utils.h"
#include <sys/types.h>
#include <sys/socket.h>


/* Plugin information */
#define JANUS_VIDEOROOM_VERSION			9
#define JANUS_VIDEOROOM_VERSION_STRING	"0.0.9"
#define JANUS_VIDEOROOM_DESCRIPTION		"This is a plugin implementing a videoconferencing SFU (Selective Forwarding Unit) for Janus, that is an audio/video router."
#define JANUS_VIDEOROOM_NAME			"JANUS VideoRoom plugin"
#define JANUS_VIDEOROOM_AUTHOR			"Meetecho s.r.l."
#define JANUS_VIDEOROOM_PACKAGE			"janus.plugin.videoroom"

/* Plugin methods */
janus_plugin *create(void);
int janus_videoroom_init(janus_callbacks *callback, const char *config_path);
void janus_videoroom_destroy(void);
int janus_videoroom_get_api_compatibility(void);
int janus_videoroom_get_version(void);
const char *janus_videoroom_get_version_string(void);
const char *janus_videoroom_get_description(void);
const char *janus_videoroom_get_name(void);
const char *janus_videoroom_get_author(void);
const char *janus_videoroom_get_package(void);
void janus_videoroom_create_session(janus_plugin_session *handle, int *error);
struct janus_plugin_result *janus_videoroom_handle_message(janus_plugin_session *handle, char *transaction, json_t *message, json_t *jsep);
void janus_videoroom_setup_media(janus_plugin_session *handle);
void janus_videoroom_incoming_rtp(janus_plugin_session *handle, int video, char *buf, int len);
void janus_videoroom_incoming_rtcp(janus_plugin_session *handle, int video, char *buf, int len);
void janus_videoroom_incoming_data(janus_plugin_session *handle, char *buf, int len);
void janus_videoroom_slow_link(janus_plugin_session *handle, int uplink, int video);
void janus_videoroom_hangup_media(janus_plugin_session *handle);
void janus_videoroom_destroy_session(janus_plugin_session *handle, int *error);
json_t *janus_videoroom_query_session(janus_plugin_session *handle);

/* Plugin setup */
static janus_plugin janus_videoroom_plugin =
	JANUS_PLUGIN_INIT (
		.init = janus_videoroom_init,
		.destroy = janus_videoroom_destroy,

		.get_api_compatibility = janus_videoroom_get_api_compatibility,
		.get_version = janus_videoroom_get_version,
		.get_version_string = janus_videoroom_get_version_string,
		.get_description = janus_videoroom_get_description,
		.get_name = janus_videoroom_get_name,
		.get_author = janus_videoroom_get_author,
		.get_package = janus_videoroom_get_package,
		
		.create_session = janus_videoroom_create_session,
		.handle_message = janus_videoroom_handle_message,
		.setup_media = janus_videoroom_setup_media,
		.incoming_rtp = janus_videoroom_incoming_rtp,
		.incoming_rtcp = janus_videoroom_incoming_rtcp,
		.incoming_data = janus_videoroom_incoming_data,
		.slow_link = janus_videoroom_slow_link,
		.hangup_media = janus_videoroom_hangup_media,
		.destroy_session = janus_videoroom_destroy_session,
		.query_session = janus_videoroom_query_session,
	);

/* Plugin creator */
janus_plugin *create(void) {
	JANUS_LOG(LOG_VERB, "%s created!\n", JANUS_VIDEOROOM_NAME);
	return &janus_videoroom_plugin;
}

/* Parameter validation */
static struct janus_json_parameter request_parameters[] = {
	{"request", JSON_STRING, JANUS_JSON_PARAM_REQUIRED}
};
static struct janus_json_parameter adminkey_parameters[] = {
	{"admin_key", JSON_STRING, JANUS_JSON_PARAM_REQUIRED}
};
static struct janus_json_parameter create_parameters[] = {
	{"room", JSON_INTEGER, JANUS_JSON_PARAM_POSITIVE},
	{"description", JSON_STRING, 0},
	{"is_private", JANUS_JSON_BOOL, 0},
	{"allowed", JSON_ARRAY, 0},
	{"secret", JSON_STRING, 0},
	{"pin", JSON_STRING, 0},
	{"require_pvtid", JANUS_JSON_BOOL, 0},
	{"bitrate", JSON_INTEGER, JANUS_JSON_PARAM_POSITIVE},
	{"fir_freq", JSON_INTEGER, JANUS_JSON_PARAM_POSITIVE},
	{"publishers", JSON_INTEGER, JANUS_JSON_PARAM_POSITIVE},
	{"audiocodec", JSON_STRING, 0},
	{"videocodec", JSON_STRING, 0},
	{"video_svc", JANUS_JSON_BOOL, 0},
	{"audiolevel_ext", JANUS_JSON_BOOL, 0},
	{"audiolevel_event", JANUS_JSON_BOOL, 0},
	{"audio_active_packets", JSON_INTEGER, JANUS_JSON_PARAM_POSITIVE},
	{"audio_level_average", JSON_INTEGER, JANUS_JSON_PARAM_POSITIVE},
	{"videoorient_ext", JANUS_JSON_BOOL, 0},
	{"playoutdelay_ext", JANUS_JSON_BOOL, 0},
	{"record", JANUS_JSON_BOOL, 0},
	{"rec_dir", JSON_STRING, 0},
	{"permanent", JANUS_JSON_BOOL, 0},
	{"notify_joining", JANUS_JSON_BOOL, 0},
};
static struct janus_json_parameter edit_parameters[] = {
	{"room", JSON_INTEGER, JANUS_JSON_PARAM_REQUIRED | JANUS_JSON_PARAM_POSITIVE},
	{"secret", JSON_STRING, 0},
	{"new_description", JSON_STRING, 0},
	{"new_is_private", JANUS_JSON_BOOL, 0},
	{"new_secret", JSON_STRING, 0},
	{"new_pin", JSON_STRING, 0},
	{"new_require_pvtid", JANUS_JSON_BOOL, 0},
	{"new_bitrate", JSON_INTEGER, JANUS_JSON_PARAM_POSITIVE},
	{"new_fir_freq", JSON_INTEGER, JANUS_JSON_PARAM_POSITIVE},
	{"new_publishers", JSON_INTEGER, JANUS_JSON_PARAM_POSITIVE},
	{"permanent", JANUS_JSON_BOOL, 0}
};
static struct janus_json_parameter room_parameters[] = {
	{"room", JSON_INTEGER, JANUS_JSON_PARAM_REQUIRED | JANUS_JSON_PARAM_POSITIVE}
};
static struct janus_json_parameter destroy_parameters[] = {
	{"room", JSON_INTEGER, JANUS_JSON_PARAM_REQUIRED | JANUS_JSON_PARAM_POSITIVE},
	{"permanent", JANUS_JSON_BOOL, 0}
};
static struct janus_json_parameter allowed_parameters[] = {
	{"room", JSON_INTEGER, JANUS_JSON_PARAM_REQUIRED | JANUS_JSON_PARAM_POSITIVE},
	{"secret", JSON_STRING, 0},
	{"action", JSON_STRING, JANUS_JSON_PARAM_REQUIRED},
	{"allowed", JSON_ARRAY, 0}
};
static struct janus_json_parameter kick_parameters[] = {
	{"room", JSON_INTEGER, JANUS_JSON_PARAM_REQUIRED | JANUS_JSON_PARAM_POSITIVE},
	{"secret", JSON_STRING, 0},
	{"id", JSON_INTEGER, JANUS_JSON_PARAM_REQUIRED | JANUS_JSON_PARAM_POSITIVE}
};
static struct janus_json_parameter join_parameters[] = {
	{"room", JSON_INTEGER, JANUS_JSON_PARAM_REQUIRED | JANUS_JSON_PARAM_POSITIVE},
	{"ptype", JSON_STRING, JANUS_JSON_PARAM_REQUIRED},
	{"audio", JANUS_JSON_BOOL, 0},
	{"video", JANUS_JSON_BOOL, 0},
	{"data", JANUS_JSON_BOOL, 0},
	{"bitrate", JSON_INTEGER, JANUS_JSON_PARAM_POSITIVE},
	{"record", JANUS_JSON_BOOL, 0},
	{"filename", JSON_STRING, 0}
};
static struct janus_json_parameter publish_parameters[] = {
	{"audio", JANUS_JSON_BOOL, 0},
	{"audiocodec", JSON_STRING, 0},
	{"video", JANUS_JSON_BOOL, 0},
	{"videocodec", JSON_STRING, 0},
	{"data", JANUS_JSON_BOOL, 0},
	{"bitrate", JSON_INTEGER, JANUS_JSON_PARAM_POSITIVE},
	{"record", JANUS_JSON_BOOL, 0},
	{"filename", JSON_STRING, 0},
	{"display", JSON_STRING, 0}
};
static struct janus_json_parameter rtp_forward_parameters[] = {
	{"room", JSON_INTEGER, JANUS_JSON_PARAM_REQUIRED | JANUS_JSON_PARAM_POSITIVE},
	{"publisher_id", JSON_INTEGER, JANUS_JSON_PARAM_REQUIRED | JANUS_JSON_PARAM_POSITIVE},
	{"video_port", JSON_INTEGER, JANUS_JSON_PARAM_POSITIVE},
	{"video_ssrc", JSON_INTEGER, JANUS_JSON_PARAM_POSITIVE},
	{"video_pt", JSON_INTEGER, JANUS_JSON_PARAM_POSITIVE},
	{"video_port_2", JSON_INTEGER, JANUS_JSON_PARAM_POSITIVE},
	{"video_ssrc_2", JSON_INTEGER, JANUS_JSON_PARAM_POSITIVE},
	{"video_pt_2", JSON_INTEGER, JANUS_JSON_PARAM_POSITIVE},
	{"video_port_3", JSON_INTEGER, JANUS_JSON_PARAM_POSITIVE},
	{"video_ssrc_3", JSON_INTEGER, JANUS_JSON_PARAM_POSITIVE},
	{"video_pt_3", JSON_INTEGER, JANUS_JSON_PARAM_POSITIVE},
	{"audio_port", JSON_INTEGER, JANUS_JSON_PARAM_POSITIVE},
	{"audio_ssrc", JSON_INTEGER, JANUS_JSON_PARAM_POSITIVE},
	{"audio_pt", JSON_INTEGER, JANUS_JSON_PARAM_POSITIVE},
	{"data_port", JSON_INTEGER, JANUS_JSON_PARAM_POSITIVE},
	{"host", JSON_STRING, JANUS_JSON_PARAM_REQUIRED}
};
static struct janus_json_parameter stop_rtp_forward_parameters[] = {
	{"room", JSON_INTEGER, JANUS_JSON_PARAM_REQUIRED | JANUS_JSON_PARAM_POSITIVE},
	{"publisher_id", JSON_INTEGER, JANUS_JSON_PARAM_REQUIRED | JANUS_JSON_PARAM_POSITIVE},
	{"stream_id", JSON_INTEGER, JANUS_JSON_PARAM_REQUIRED | JANUS_JSON_PARAM_POSITIVE}
};
static struct janus_json_parameter publisher_parameters[] = {
	{"id", JSON_INTEGER, JANUS_JSON_PARAM_POSITIVE},
	{"display", JSON_STRING, 0}
};
static struct janus_json_parameter configure_parameters[] = {
	{"audio", JANUS_JSON_BOOL, 0},
	{"video", JANUS_JSON_BOOL, 0},
	{"data", JANUS_JSON_BOOL, 0},
	/* For VP8 simulcast */
	{"substream", JSON_INTEGER, JANUS_JSON_PARAM_POSITIVE},
	{"temporal", JSON_INTEGER, JANUS_JSON_PARAM_POSITIVE},
	/* For VP9 SVC */
	{"spatial_layer", JSON_INTEGER, JANUS_JSON_PARAM_POSITIVE},
	{"temporal_layer", JSON_INTEGER, JANUS_JSON_PARAM_POSITIVE}
};
static struct janus_json_parameter subscriber_parameters[] = {
	{"feed", JSON_INTEGER, JANUS_JSON_PARAM_REQUIRED | JANUS_JSON_PARAM_POSITIVE},
	{"private_id", JSON_INTEGER, JANUS_JSON_PARAM_POSITIVE},
	{"audio", JANUS_JSON_BOOL, 0},
	{"video", JANUS_JSON_BOOL, 0},
	{"data", JANUS_JSON_BOOL, 0},
	{"offer_audio", JANUS_JSON_BOOL, 0},
	{"offer_video", JANUS_JSON_BOOL, 0},
	{"offer_data", JANUS_JSON_BOOL, 0}
};

/* Static configuration instance */
static janus_config *config = NULL;
static const char *config_folder = NULL;
static janus_mutex config_mutex = JANUS_MUTEX_INITIALIZER;

/* Useful stuff */
static volatile gint initialized = 0, stopping = 0;
static gboolean notify_events = TRUE;
static janus_callbacks *gateway = NULL;
static GThread *handler_thread;
static void *janus_videoroom_handler(void *data);
static void janus_videoroom_relay_rtp_packet(gpointer data, gpointer user_data);
static void janus_videoroom_relay_data_packet(gpointer data, gpointer user_data);
static void janus_videoroom_hangup_media_internal(janus_plugin_session *handle);

typedef enum janus_videoroom_p_type {
	janus_videoroom_p_type_none = 0,
	janus_videoroom_p_type_subscriber,			/* Generic subscriber */
	janus_videoroom_p_type_publisher,			/* Participant (for receiving events) and optionally publisher */
} janus_videoroom_p_type;

typedef struct janus_videoroom_message {
	janus_plugin_session *handle;
	char *transaction;
	json_t *message;
	json_t *jsep;
} janus_videoroom_message;
static GAsyncQueue *messages = NULL;
static janus_videoroom_message exit_message;


/* Payload types we'll offer internally */
#define OPUS_PT		111
#define ISAC32_PT	104
#define ISAC16_PT	103
#define PCMU_PT		0
#define PCMA_PT		8
#define G722_PT		9
#define VP8_PT		96
#define VP9_PT		101
#define H264_PT		107

typedef enum janus_videoroom_audiocodec {
	JANUS_VIDEOROOM_NOAUDIO,	/* Publishers won't do any audio */
	JANUS_VIDEOROOM_OPUS,		/* Publishers will have to/may use OPUS */
	JANUS_VIDEOROOM_PCMU,		/* Publishers will have to/may use PCMU 8K */
	JANUS_VIDEOROOM_PCMA,		/* Publishers will have to/may use PCMA 8K */
	JANUS_VIDEOROOM_G722,		/* Publishers will have to/may use G.722 */
	JANUS_VIDEOROOM_ISAC_32K,	/* Publishers will have to/may use ISAC 32K */
	JANUS_VIDEOROOM_ISAC_16K	/* Publishers will have to/may use ISAC 16K */
} janus_videoroom_audiocodec;
static const char *janus_videoroom_audiocodec_name(janus_videoroom_audiocodec acodec) {
	switch(acodec) {
		case JANUS_VIDEOROOM_NOAUDIO:
			return "none";
		case JANUS_VIDEOROOM_OPUS:
			return "opus";
		case JANUS_VIDEOROOM_PCMU:
			return "pcmu";
		case JANUS_VIDEOROOM_PCMA:
			return "pcma";
		case JANUS_VIDEOROOM_G722:
			return "g722";
		case JANUS_VIDEOROOM_ISAC_32K:
			return "isac32";
		case JANUS_VIDEOROOM_ISAC_16K:
			return "isac16";
		default:
			/* Shouldn't happen */
			return "opus";
	}
}
static janus_videoroom_audiocodec janus_videoroom_audiocodec_from_name(const char *name) {
	if(name == NULL)
		return JANUS_VIDEOROOM_NOAUDIO;
	else if(!strcasecmp(name, "opus"))
		return JANUS_VIDEOROOM_OPUS;
	else if(!strcasecmp(name, "isac32"))
		return JANUS_VIDEOROOM_ISAC_32K;
	else if(!strcasecmp(name, "isac16"))
		return JANUS_VIDEOROOM_ISAC_16K;
	else if(!strcasecmp(name, "pcmu"))
		return JANUS_VIDEOROOM_PCMU;
	else if(!strcasecmp(name, "pcma"))
		return JANUS_VIDEOROOM_PCMA;
	else if(!strcasecmp(name, "g722"))
		return JANUS_VIDEOROOM_G722;
	JANUS_LOG(LOG_WARN, "Unsupported audio codec '%s'\n", name);
	return JANUS_VIDEOROOM_NOAUDIO;
}
static int janus_videoroom_audiocodec_pt(janus_videoroom_audiocodec acodec) {
	switch(acodec) {
		case JANUS_VIDEOROOM_NOAUDIO:
			return -1;
		case JANUS_VIDEOROOM_OPUS:
			return OPUS_PT;
		case JANUS_VIDEOROOM_ISAC_32K:
			return ISAC32_PT;
		case JANUS_VIDEOROOM_ISAC_16K:
			return ISAC16_PT;
		case JANUS_VIDEOROOM_PCMU:
			return PCMU_PT;
		case JANUS_VIDEOROOM_PCMA:
			return PCMA_PT;
		case JANUS_VIDEOROOM_G722:
			return G722_PT;
		default:
			/* Shouldn't happen */
			return OPUS_PT;
	}
}

typedef enum janus_videoroom_videocodec {
	JANUS_VIDEOROOM_NOVIDEO,	/* Publishers won't do any audio */
	JANUS_VIDEOROOM_VP8,		/* Publishers will have to/may use VP8 */
	JANUS_VIDEOROOM_VP9,		/* Publishers will have to/may use VP9 */
	JANUS_VIDEOROOM_H264		/* Publishers will have to/may use H264 */
} janus_videoroom_videocodec;
static const char *janus_videoroom_videocodec_name(janus_videoroom_videocodec vcodec) {
	switch(vcodec) {
		case JANUS_VIDEOROOM_NOVIDEO:
			return "none";
		case JANUS_VIDEOROOM_VP8:
			return "vp8";
		case JANUS_VIDEOROOM_VP9:
			return "vp9";
		case JANUS_VIDEOROOM_H264:
			return "h264";
		default:
			/* Shouldn't happen */
			return "vp8";
	}
}
static janus_videoroom_videocodec janus_videoroom_videocodec_from_name(const char *name) {
	if(name == NULL)
		return JANUS_VIDEOROOM_NOVIDEO;
	else if(!strcasecmp(name, "vp8"))
		return JANUS_VIDEOROOM_VP8;
	else if(!strcasecmp(name, "vp9"))
		return JANUS_VIDEOROOM_VP9;
	else if(!strcasecmp(name, "h264"))
		return JANUS_VIDEOROOM_H264;
	JANUS_LOG(LOG_WARN, "Unsupported video codec '%s'\n", name);
	return JANUS_VIDEOROOM_NOVIDEO;
}
static int janus_videoroom_videocodec_pt(janus_videoroom_videocodec vcodec) {
	switch(vcodec) {
		case JANUS_VIDEOROOM_NOVIDEO:
			return -1;
		case JANUS_VIDEOROOM_VP8:
			return VP8_PT;
		case JANUS_VIDEOROOM_VP9:
			return VP9_PT;
		case JANUS_VIDEOROOM_H264:
			return H264_PT;
		default:
			/* Shouldn't happen */
			return VP8_PT;
	}
}


typedef struct janus_videoroom {
	guint64 room_id;			/* Unique room ID */
	gchar *room_name;			/* Room description */
	gchar *room_secret;			/* Secret needed to manipulate (e.g., destroy) this room */
	gchar *room_pin;			/* Password needed to join this room, if any */
	gboolean is_private;		/* Whether this room is 'private' (as in hidden) or not */
	gboolean require_pvtid;		/* Whether subscriptions in this room require a private_id */
	int max_publishers;			/* Maximum number of concurrent publishers */
	uint32_t bitrate;			/* Global bitrate limit */
	uint16_t fir_freq;			/* Regular FIR frequency (0=disabled) */
	janus_videoroom_audiocodec acodec[3];	/* Audio codec(s) to force on publishers */
	janus_videoroom_videocodec vcodec[3];	/* Video codec(s) to force on publishers */
	gboolean do_svc;			/* Whether SVC must be done for video (note: only available for VP9 right now) */
	gboolean audiolevel_ext;	/* Whether the ssrc-audio-level extension must be negotiated or not for new publishers */
	gboolean audiolevel_event;	/* Whether to emit event to other users about audiolevel */
	int audio_active_packets;	/* Amount of packets with audio level for checkup */
	int audio_level_average;	/* Average audio level */
	gboolean videoorient_ext;	/* Whether the video-orientation extension must be negotiated or not for new publishers */
	gboolean playoutdelay_ext;	/* Whether the playout-delay extension must be negotiated or not for new publishers */
	gboolean record;			/* Whether the feeds from publishers in this room should be recorded */
	char *rec_dir;				/* Where to save the recordings of this room, if enabled */
	GHashTable *participants;	/* Map of potential publishers (we get subscribers from them) */
	GHashTable *private_ids;	/* Map of existing private IDs */
	volatile gint destroyed;	/* Whether this room has been destroyed */
	gboolean check_tokens;		/* Whether to check tokens when participants join (see below) */
	GHashTable *allowed;		/* Map of participants (as tokens) allowed to join */
	gboolean notify_joining;	/* Whether an event is sent to notify all participants if a new participant joins the room */
	janus_mutex mutex;			/* Mutex to lock this room instance */
	janus_refcount ref;			/* Reference counter for this room */
} janus_videoroom;
static GHashTable *rooms;
static janus_mutex rooms_mutex = JANUS_MUTEX_INITIALIZER;
static char *admin_key = NULL;

typedef struct janus_videoroom_session {
	janus_plugin_session *handle;
	janus_videoroom_p_type participant_type;
	gpointer participant;
	gboolean started;
	gboolean stopping;
	volatile gint hangingup;
	volatile gint destroyed;
	janus_mutex mutex;
	janus_refcount ref;
} janus_videoroom_session;
static GHashTable *sessions;
static janus_mutex sessions_mutex = JANUS_MUTEX_INITIALIZER;

/* A host whose ports gets streamed RTP packets of the corresponding type */
typedef struct janus_videoroom_rtp_forwarder {
	gboolean is_video;
	gboolean is_data;
	uint32_t ssrc;
	int payload_type;
	int substream;
	struct sockaddr_in serv_addr;
} janus_videoroom_rtp_forwarder;

typedef struct janus_videoroom_publisher {
	janus_videoroom_session *session;
	janus_videoroom *room;	/* Room */
	guint64 user_id;	/* Unique ID in the room */
	guint32 pvt_id;		/* This is sent to the publisher for mapping purposes, but shouldn't be shared with others */
	gchar *display;		/* Display name (just for fun) */
	gchar *sdp;			/* The SDP this publisher negotiated, if any */
	gboolean audio, video, data;		/* Whether audio, video and/or data is going to be sent by this publisher */
	janus_videoroom_audiocodec acodec;	/* Audio codec this publisher is using */
	janus_videoroom_videocodec vcodec;	/* Video codec this publisher is using */
	guint32 audio_pt;		/* Audio payload type (Opus) */
	guint32 video_pt;		/* Video payload type (depends on room configuration) */
	guint32 audio_ssrc;		/* Audio SSRC of this publisher */
	guint32 video_ssrc;		/* Video SSRC of this publisher */
	uint32_t ssrc[3];		/* Only needed in case VP8 simulcasting is involved */
	int rtpmapid_extmap_id;	/* Only needed in case Firefox's RID-based simulcasting is involved */
	char *rid[3];			/* Only needed in case Firefox's RID-based simulcasting is involved */
	guint8 audio_level_extmap_id;	/* Audio level extmap ID */
	guint8 video_orient_extmap_id;	/* Video orientation extmap ID */
	guint8 playout_delay_extmap_id;	/* Playout delay extmap ID */
	gboolean audio_active;
	gboolean video_active;
	int audio_dBov_level;		/* Value in dBov of the audio level (last value from extension) */
	int audio_active_packets;	/* Participant's number of audio packets to accumulate */
	int audio_dBov_sum;			/* Participant's accumulated dBov value for audio level*/
	gboolean talking;			/* Whether this participant is currently talking (uses audio levels extension) */
	gboolean data_active;
	gboolean firefox;	/* We send Firefox users a different kind of FIR */
	uint32_t bitrate;
	gint64 remb_startup;/* Incremental changes on REMB to reach the target at startup */
	gint64 remb_latest;	/* Time of latest sent REMB (to avoid flooding) */
	gint64 fir_latest;	/* Time of latest sent FIR (to avoid flooding) */
	gint fir_seq;		/* FIR sequence number */
	gboolean recording_active;	/* Whether this publisher has to be recorded or not */
	gchar *recording_base;	/* Base name for the recording (e.g., /path/to/filename, will generate /path/to/filename-audio.mjr and/or /path/to/filename-video.mjr */
	janus_recorder *arc;	/* The Janus recorder instance for this publisher's audio, if enabled */
	janus_recorder *vrc;	/* The Janus recorder instance for this user's video, if enabled */
	janus_recorder *drc;	/* The Janus recorder instance for this publisher's data, if enabled */
	janus_mutex rec_mutex;	/* Mutex to protect the recorders from race conditions */
	GSList *subscribers;	/* Subscriptions to this publisher (who's watching this publisher)  */
	GSList *subscriptions;	/* Subscriptions this publisher has created (who this publisher is watching) */
	janus_mutex subscribers_mutex;
	GHashTable *rtp_forwarders;
	janus_mutex rtp_forwarders_mutex;
	int udp_sock; /* The udp socket on which to forward rtp packets */
	gboolean kicked;	/* Whether this participant has been kicked */
	volatile gint destroyed;
	janus_refcount ref;
} janus_videoroom_publisher;
static void janus_videoroom_rtp_forwarder_free_helper(gpointer data);
static guint32 janus_videoroom_rtp_forwarder_add_helper(janus_videoroom_publisher *p,
	const gchar* host, int port, int pt, uint32_t ssrc, int substream, gboolean is_video, gboolean is_data);

typedef struct janus_videoroom_subscriber {
	janus_videoroom_session *session;
	janus_videoroom *room;	/* Room */
	janus_videoroom_publisher *feed;	/* Participant this subscriber is subscribed to */
	guint32 pvt_id;		/* Private ID of the participant that is subscribing (if available/provided) */
	janus_rtp_switching_context context;	/* Needed in case there are publisher switches on this subscriber */
	int substream;			/* Which VP8 simulcast substream we should forward, in case the publisher is simulcasting */
	int substream_target;	/* As above, but to handle transitions (e.g., wait for keyframe) */
	int templayer;			/* Which VP8 simulcast temporal layer we should forward, in case the publisher is simulcasting */
	int templayer_target;	/* As above, but to handle transitions (e.g., wait for keyframe) */
	gint64 last_relayed;	/* When we relayed the last packet (used to detect when substreams become unavailable) */
	janus_vp8_simulcast_context simulcast_context;
	gboolean audio, video, data;		/* Whether audio, video and/or data must be sent to this listener */
	/* As above, but can't change dynamically (says whether something was negotiated at all in SDP) */
	gboolean audio_offered, video_offered, data_offered;
	gboolean paused;
	gboolean kicked;	/* Whether this subscription belongs to a participant that has been kicked */
	/* The following are only relevant if we're doing VP9 SVC, and are not to be confused with VP8
	 * simulcast, which has similar info (substream/templayer) but in a completely different context */
	int spatial_layer, target_spatial_layer;
	int temporal_layer, target_temporal_layer;
	volatile gint destroyed;
	janus_refcount ref;
} janus_videoroom_subscriber;

typedef struct janus_videoroom_rtp_relay_packet {
	janus_rtp_header *data;
	gint length;
	gboolean is_video;
	uint32_t ssrc[3];
	uint32_t timestamp;
	uint16_t seq_number;
	/* The following are only relevant if we're doing VP9 SVC*/
	gboolean svc;
	int spatial_layer;
	int temporal_layer;
	uint8_t pbit, dbit, ubit, bbit, ebit;
} janus_videoroom_rtp_relay_packet;


/* Freeing stuff */
static void janus_videoroom_subscriber_destroy(janus_videoroom_subscriber *s) {
	if(s && g_atomic_int_compare_and_exchange(&s->destroyed, 0, 1))
		janus_refcount_decrease(&s->ref);
}

static void janus_videoroom_subscriber_free(const janus_refcount *s_ref) {
	janus_videoroom_subscriber *s = janus_refcount_containerof(s_ref, janus_videoroom_subscriber, ref);
	/* This subscriber can be destroyed, free all the resources */
	g_free(s);
}

static void janus_videoroom_publisher_dereference(janus_videoroom_publisher *p) {
	/* This is used by g_pointer_clear and g_hash_table_new_full so that NULL is only possible if that was inserted into the hash table. */
	janus_refcount_decrease(&p->ref);
}

static void janus_videoroom_publisher_dereference_nodebug(janus_videoroom_publisher *p) {
	janus_refcount_decrease_nodebug(&p->ref);
}

static void janus_videoroom_publisher_destroy(janus_videoroom_publisher *p) {
	if(p && g_atomic_int_compare_and_exchange(&p->destroyed, 0, 1))
		janus_refcount_decrease(&p->ref);
}

static void janus_videoroom_publisher_free(const janus_refcount *p_ref) {
	janus_videoroom_publisher *p = janus_refcount_containerof(p_ref, janus_videoroom_publisher, ref);
	g_free(p->display);
	g_free(p->sdp);

	g_free(p->recording_base);
	janus_recorder_destroy(p->arc);
	janus_recorder_destroy(p->vrc);
	janus_recorder_destroy(p->drc);

	if(p->udp_sock > 0)
		close(p->udp_sock);
	g_hash_table_destroy(p->rtp_forwarders);
	p->rtp_forwarders = NULL;
	g_slist_free(p->subscribers);

	janus_mutex_destroy(&p->subscribers_mutex);
	janus_mutex_destroy(&p->rtp_forwarders_mutex);
	g_free(p);
}

static void janus_videoroom_session_destroy(janus_videoroom_session *session) {
	if(session && g_atomic_int_compare_and_exchange(&session->destroyed, 0, 1))
		janus_refcount_decrease(&session->ref);
}

static void janus_videoroom_session_free(const janus_refcount *session_ref) {
	janus_videoroom_session *session = janus_refcount_containerof(session_ref, janus_videoroom_session, ref);
	/* Remove the reference to the core plugin session */
	janus_refcount_decrease(&session->handle->ref);
	/* This session can be destroyed, free all the resources */
	janus_mutex_destroy(&session->mutex);
	g_free(session);
}

static void janus_videoroom_room_dereference(janus_videoroom *room) {
	janus_refcount_decrease(&room->ref);
}

static void janus_videoroom_room_destroy(janus_videoroom *room) {
	if(room && g_atomic_int_compare_and_exchange(&room->destroyed, 0, 1))
		janus_refcount_decrease(&room->ref);
}

static void janus_videoroom_room_free(const janus_refcount *room_ref) {
	janus_videoroom *room = janus_refcount_containerof(room_ref, janus_videoroom, ref);
	/* This room can be destroyed, free all the resources */
	g_free(room->room_name);
	g_free(room->room_secret);
	g_free(room->room_pin);
	g_free(room->rec_dir);
	g_hash_table_destroy(room->participants);
	g_hash_table_destroy(room->private_ids);
	g_hash_table_destroy(room->allowed);
	g_free(room);
}

static void janus_videoroom_message_free(janus_videoroom_message *msg) {
	if(!msg || msg == &exit_message)
		return;

	if(msg->handle && msg->handle->plugin_handle) {
		janus_videoroom_session *session = (janus_videoroom_session *)msg->handle->plugin_handle;
		janus_refcount_decrease(&session->ref);
	}
	msg->handle = NULL;

	g_free(msg->transaction);
	msg->transaction = NULL;
	if(msg->message)
		json_decref(msg->message);
	msg->message = NULL;
	if(msg->jsep)
		json_decref(msg->jsep);
	msg->jsep = NULL;

	g_free(msg);
}


/* Error codes */
#define JANUS_VIDEOROOM_ERROR_UNKNOWN_ERROR		499
#define JANUS_VIDEOROOM_ERROR_NO_MESSAGE		421
#define JANUS_VIDEOROOM_ERROR_INVALID_JSON		422
#define JANUS_VIDEOROOM_ERROR_INVALID_REQUEST	423
#define JANUS_VIDEOROOM_ERROR_JOIN_FIRST		424
#define JANUS_VIDEOROOM_ERROR_ALREADY_JOINED	425
#define JANUS_VIDEOROOM_ERROR_NO_SUCH_ROOM		426
#define JANUS_VIDEOROOM_ERROR_ROOM_EXISTS		427
#define JANUS_VIDEOROOM_ERROR_NO_SUCH_FEED		428
#define JANUS_VIDEOROOM_ERROR_MISSING_ELEMENT	429
#define JANUS_VIDEOROOM_ERROR_INVALID_ELEMENT	430
#define JANUS_VIDEOROOM_ERROR_INVALID_SDP_TYPE	431
#define JANUS_VIDEOROOM_ERROR_PUBLISHERS_FULL	432
#define JANUS_VIDEOROOM_ERROR_UNAUTHORIZED		433
#define JANUS_VIDEOROOM_ERROR_ALREADY_PUBLISHED	434
#define JANUS_VIDEOROOM_ERROR_NOT_PUBLISHED		435
#define JANUS_VIDEOROOM_ERROR_ID_EXISTS			436
#define JANUS_VIDEOROOM_ERROR_INVALID_SDP		437


static guint32 janus_videoroom_rtp_forwarder_add_helper(janus_videoroom_publisher *p,
		const gchar* host, int port, int pt, uint32_t ssrc, int substream, gboolean is_video, gboolean is_data) {
	if(!p || !host) {
		return 0;
	}
	janus_videoroom_rtp_forwarder *forward = g_malloc0(sizeof(janus_videoroom_rtp_forwarder));
	forward->is_video = is_video;
	forward->payload_type = pt;
	forward->ssrc = ssrc;
	forward->substream = substream;
	forward->is_data = is_data;
	forward->serv_addr.sin_family = AF_INET;
	inet_pton(AF_INET, host, &(forward->serv_addr.sin_addr));
	forward->serv_addr.sin_port = htons(port);
	janus_mutex_lock(&p->rtp_forwarders_mutex);
	guint32 stream_id = janus_random_uint32();
	while(g_hash_table_lookup(p->rtp_forwarders, GUINT_TO_POINTER(stream_id)) != NULL) {
		stream_id = janus_random_uint32();
	}
	g_hash_table_insert(p->rtp_forwarders, GUINT_TO_POINTER(stream_id), forward);
	janus_mutex_unlock(&p->rtp_forwarders_mutex);
	JANUS_LOG(LOG_VERB, "Added %s/%d rtp_forward to participant %"SCNu64" host: %s:%d stream_id: %"SCNu32"\n",
		is_data ? "data" : (is_video ? "video" : "audio"), substream, p->user_id, host, port, stream_id);
	return stream_id;
}

static void janus_videoroom_rtp_forwarder_free_helper(gpointer data) {
	if(data) {
		janus_videoroom_rtp_forwarder* forward = (janus_videoroom_rtp_forwarder*)data;
		g_free(forward);
		forward = NULL;
	}
}


/* Plugin implementation */
int janus_videoroom_init(janus_callbacks *callback, const char *config_path) {
	if(g_atomic_int_get(&stopping)) {
		/* Still stopping from before */
		return -1;
	}
	if(callback == NULL || config_path == NULL) {
		/* Invalid arguments */
		return -1;
	}

	/* Read configuration */
	char filename[255];
	g_snprintf(filename, 255, "%s/%s.cfg", config_path, JANUS_VIDEOROOM_PACKAGE);
	JANUS_LOG(LOG_VERB, "Configuration file: %s\n", filename);
	config = janus_config_parse(filename);
	config_folder = config_path;
	if(config != NULL)
		janus_config_print(config);

	rooms = g_hash_table_new_full(g_int64_hash, g_int64_equal,
		(GDestroyNotify)g_free, (GDestroyNotify) janus_videoroom_room_destroy);
	sessions = g_hash_table_new_full(NULL, NULL, NULL, (GDestroyNotify)janus_videoroom_session_destroy);

	messages = g_async_queue_new_full((GDestroyNotify) janus_videoroom_message_free);

	/* This is the callback we'll need to invoke to contact the gateway */
	gateway = callback;

	/* Parse configuration to populate the rooms list */
	if(config != NULL) {
		/* Any admin key to limit who can "create"? */
		janus_config_item *key = janus_config_get_item_drilldown(config, "general", "admin_key");
		if(key != NULL && key->value != NULL)
			admin_key = g_strdup(key->value);
		janus_config_item *events = janus_config_get_item_drilldown(config, "general", "events");
		if(events != NULL && events->value != NULL)
			notify_events = janus_is_true(events->value);
		if(!notify_events && callback->events_is_enabled()) {
			JANUS_LOG(LOG_WARN, "Notification of events to handlers disabled for %s\n", JANUS_VIDEOROOM_NAME);
		}
		/* Iterate on all rooms */
		GList *cl = janus_config_get_categories(config);
		while(cl != NULL) {
			janus_config_category *cat = (janus_config_category *)cl->data;
			if(cat->name == NULL || !strcasecmp(cat->name, "general")) {
				cl = cl->next;
				continue;
			}
			JANUS_LOG(LOG_VERB, "Adding video room '%s'\n", cat->name);
			janus_config_item *desc = janus_config_get_item(cat, "description");
			janus_config_item *priv = janus_config_get_item(cat, "is_private");
			janus_config_item *secret = janus_config_get_item(cat, "secret");
			janus_config_item *pin = janus_config_get_item(cat, "pin");
			janus_config_item *req_pvtid = janus_config_get_item(cat, "require_pvtid");
			janus_config_item *bitrate = janus_config_get_item(cat, "bitrate");
			janus_config_item *maxp = janus_config_get_item(cat, "publishers");
			janus_config_item *firfreq = janus_config_get_item(cat, "fir_freq");
			janus_config_item *audiocodec = janus_config_get_item(cat, "audiocodec");
			janus_config_item *videocodec = janus_config_get_item(cat, "videocodec");
			janus_config_item *svc = janus_config_get_item(cat, "video_svc");
			janus_config_item *audiolevel_ext = janus_config_get_item(cat, "audiolevel_ext");
			janus_config_item *audiolevel_event = janus_config_get_item(cat, "audiolevel_event");
			janus_config_item *audio_active_packets = janus_config_get_item(cat, "audio_active_packets");
			janus_config_item *audio_level_average = janus_config_get_item(cat, "audio_level_average");
			janus_config_item *videoorient_ext = janus_config_get_item(cat, "videoorient_ext");
			janus_config_item *playoutdelay_ext = janus_config_get_item(cat, "playoutdelay_ext");
			janus_config_item *notify_joining = janus_config_get_item(cat, "notify_joining");
			janus_config_item *record = janus_config_get_item(cat, "record");
			janus_config_item *rec_dir = janus_config_get_item(cat, "rec_dir");
			/* Create the video room */
			janus_videoroom *videoroom = g_malloc0(sizeof(janus_videoroom));
			if(videoroom == NULL) {
				JANUS_LOG(LOG_FATAL, "Memory error!\n");
				cl = cl->next;
				continue;
			}
			videoroom->room_id = g_ascii_strtoull(cat->name, NULL, 0);
			char *description = NULL;
			if(desc != NULL && desc->value != NULL && strlen(desc->value) > 0)
				description = g_strdup(desc->value);
			else
				description = g_strdup(cat->name);
			videoroom->room_name = description;
			if(secret != NULL && secret->value != NULL) {
				videoroom->room_secret = g_strdup(secret->value);
			}
			if(pin != NULL && pin->value != NULL) {
				videoroom->room_pin = g_strdup(pin->value);
			}
			videoroom->is_private = priv && priv->value && janus_is_true(priv->value);
			videoroom->require_pvtid = req_pvtid && req_pvtid->value && janus_is_true(req_pvtid->value);
			videoroom->max_publishers = 3;	/* FIXME How should we choose a default? */
			if(maxp != NULL && maxp->value != NULL)
				videoroom->max_publishers = atol(maxp->value);
			if(videoroom->max_publishers < 0)
				videoroom->max_publishers = 3;	/* FIXME How should we choose a default? */
			videoroom->bitrate = 0;
			if(bitrate != NULL && bitrate->value != NULL)
				videoroom->bitrate = atol(bitrate->value);
			if(videoroom->bitrate > 0 && videoroom->bitrate < 64000)
				videoroom->bitrate = 64000;	/* Don't go below 64k */
			videoroom->fir_freq = 0;
			if(firfreq != NULL && firfreq->value != NULL)
				videoroom->fir_freq = atol(firfreq->value);
			/* By default, we force Opus as the only audio codec */
			videoroom->acodec[0] = JANUS_VIDEOROOM_OPUS;
			videoroom->acodec[1] = JANUS_VIDEOROOM_NOAUDIO;
			videoroom->acodec[2] = JANUS_VIDEOROOM_NOAUDIO;
			/* Check if we're forcing a different single codec, or allowing more than one */
			if(audiocodec && audiocodec->value) {
				gchar **list = g_strsplit(audiocodec->value, ",", 4);
				gchar *codec = list[0];
				if(codec != NULL) {
					int i=0;
					while(codec != NULL) {
						if(i == 3) {
							JANUS_LOG(LOG_WARN, "Ignoring extra audio codecs: %s\n", codec);
							break;
						}
						if(strlen(codec) > 0)
							videoroom->acodec[i] = janus_videoroom_audiocodec_from_name(codec);
						i++;
						codec = list[i];
					}
				}
				g_clear_pointer(&list, g_strfreev);
			}
			/* By default, we force VP8 as the only video codec */
			videoroom->vcodec[0] = JANUS_VIDEOROOM_VP8;
			videoroom->vcodec[1] = JANUS_VIDEOROOM_NOVIDEO;
			videoroom->vcodec[2] = JANUS_VIDEOROOM_NOVIDEO;
			/* Check if we're forcing a different single codec, or allowing more than one */
			if(videocodec && videocodec->value) {
				gchar **list = g_strsplit(videocodec->value, ",", 4);
				gchar *codec = list[0];
				if(codec != NULL) {
					int i=0;
					while(codec != NULL) {
						if(i == 3) {
							JANUS_LOG(LOG_WARN, "Ignoring extra video codecs: %s\n", codec);
							break;
						}
						if(strlen(codec) > 0)
							videoroom->vcodec[i] = janus_videoroom_videocodec_from_name(codec);
						i++;
						codec = list[i];
					}
				}
				g_clear_pointer(&list, g_strfreev);
			}
			if(svc && svc->value && janus_is_true(svc->value)) {
				if(videoroom->vcodec[0] == JANUS_VIDEOROOM_VP9 &&
						videoroom->vcodec[1] == JANUS_VIDEOROOM_NOVIDEO &&
						videoroom->vcodec[2] == JANUS_VIDEOROOM_NOVIDEO) {
					videoroom->do_svc = TRUE;
				} else {
					JANUS_LOG(LOG_WARN, "SVC is only supported, in an experimental way, for VP9 only rooms: disabling it...\n");
				}
			}
			videoroom->audiolevel_ext = TRUE;
			if(audiolevel_ext != NULL && audiolevel_ext->value != NULL)
				videoroom->audiolevel_ext = janus_is_true(audiolevel_ext->value);
			videoroom->audiolevel_event = FALSE;
			if(audiolevel_event != NULL && audiolevel_event->value != NULL)
				videoroom->audiolevel_event = janus_is_true(audiolevel_event->value);
			if(videoroom->audiolevel_event) {
				videoroom->audio_active_packets = 100;
				if(audio_active_packets != NULL && audio_active_packets->value != NULL){
					if(atoi(audio_active_packets->value) > 0) {
						videoroom->audio_active_packets = atoi(audio_active_packets->value);
					} else {
						JANUS_LOG(LOG_WARN, "Invalid audio_active_packets value, using default: %d\n", videoroom->audio_active_packets);
					}
				}
				videoroom->audio_level_average = 25;
				if(audio_level_average != NULL && audio_level_average->value != NULL) {
					if(atoi(audio_level_average->value) > 0) {
						videoroom->audio_level_average = atoi(audio_level_average->value);
					} else {
						JANUS_LOG(LOG_WARN, "Invalid audio_level_average value provided, using default: %d\n", videoroom->audio_level_average);
					}
				}
			}
			videoroom->videoorient_ext = TRUE;
			if(videoorient_ext != NULL && videoorient_ext->value != NULL)
				videoroom->videoorient_ext = janus_is_true(videoorient_ext->value);
			videoroom->playoutdelay_ext = TRUE;
			if(playoutdelay_ext != NULL && playoutdelay_ext->value != NULL)
				videoroom->playoutdelay_ext = janus_is_true(playoutdelay_ext->value);
			if(record && record->value) {
				videoroom->record = janus_is_true(record->value);
			}
			if(rec_dir && rec_dir->value) {
				videoroom->rec_dir = g_strdup(rec_dir->value);
			}
			/* By default, the videoroom plugin does not notify about participants simply joining the room.
			   It only notifies when the participant actually starts publishing media. */
			videoroom->notify_joining = FALSE;
			if(notify_joining != NULL && notify_joining->value != NULL)
				videoroom->notify_joining = janus_is_true(notify_joining->value);
			g_atomic_int_set(&videoroom->destroyed, 0);
			janus_mutex_init(&videoroom->mutex);
			janus_refcount_init(&videoroom->ref, janus_videoroom_room_free);
			videoroom->participants = g_hash_table_new_full(g_int64_hash, g_int64_equal, (GDestroyNotify)g_free, (GDestroyNotify)janus_videoroom_publisher_dereference);
			videoroom->private_ids = g_hash_table_new(NULL, NULL);
			videoroom->check_tokens = FALSE;	/* Static rooms can't have an "allowed" list yet, no hooks to the configuration file */
			videoroom->allowed = g_hash_table_new_full(g_str_hash, g_str_equal, (GDestroyNotify)g_free, NULL);
			janus_mutex_lock(&rooms_mutex);
			g_hash_table_insert(rooms, janus_uint64_dup(videoroom->room_id), videoroom);
			janus_mutex_unlock(&rooms_mutex);
			/* Compute a list of the supported codecs for the summary */
			char audio_codecs[100], video_codecs[100];
			memset(audio_codecs, 0, sizeof(audio_codecs));
			g_snprintf(audio_codecs, sizeof(audio_codecs), "%s", janus_videoroom_audiocodec_name(videoroom->acodec[0]));
			if(videoroom->acodec[1] != JANUS_VIDEOROOM_NOAUDIO) {
				g_strlcat(audio_codecs, "|", sizeof(audio_codecs));
				g_strlcat(audio_codecs, janus_videoroom_audiocodec_name(videoroom->acodec[1]), sizeof(audio_codecs));
			}
			if(videoroom->acodec[2] != JANUS_VIDEOROOM_NOAUDIO) {
				g_strlcat(audio_codecs, "|", sizeof(audio_codecs));
				g_strlcat(audio_codecs, janus_videoroom_audiocodec_name(videoroom->acodec[2]), sizeof(audio_codecs));
			}
			memset(video_codecs, 0, sizeof(video_codecs));
			g_snprintf(video_codecs, sizeof(video_codecs), "%s", janus_videoroom_videocodec_name(videoroom->vcodec[0]));
			if(videoroom->vcodec[1] != JANUS_VIDEOROOM_NOVIDEO) {
				g_strlcat(video_codecs, "|", sizeof(video_codecs));
				g_strlcat(video_codecs, janus_videoroom_videocodec_name(videoroom->vcodec[1]), sizeof(video_codecs));
			}
			if(videoroom->vcodec[2] != JANUS_VIDEOROOM_NOVIDEO) {
				g_strlcat(video_codecs, "|", sizeof(video_codecs));
				g_strlcat(video_codecs, janus_videoroom_videocodec_name(videoroom->vcodec[2]), sizeof(video_codecs));
			}
			JANUS_LOG(LOG_VERB, "Created videoroom: %"SCNu64" (%s, %s, %s/%s codecs, secret: %s, pin: %s, pvtid: %s)\n",
				videoroom->room_id, videoroom->room_name,
				videoroom->is_private ? "private" : "public",
				audio_codecs, video_codecs,
				videoroom->room_secret ? videoroom->room_secret : "no secret",
				videoroom->room_pin ? videoroom->room_pin : "no pin",
				videoroom->require_pvtid ? "required" : "optional");
			if(videoroom->record) {
				JANUS_LOG(LOG_VERB, "  -- Room is going to be recorded in %s\n", videoroom->rec_dir ? videoroom->rec_dir : "the current folder");
			}
			cl = cl->next;
		}
		/* Done: we keep the configuration file open in case we get a "create" or "destroy" with permanent=true */
	}

	/* Show available rooms */
	janus_mutex_lock(&rooms_mutex);
	GHashTableIter iter;
	gpointer value;
	g_hash_table_iter_init(&iter, rooms);
	while (g_hash_table_iter_next(&iter, NULL, &value)) {
		janus_videoroom *vr = value;
		/* Compute a list of the supported codecs for the summary */
		char audio_codecs[100], video_codecs[100];
		memset(audio_codecs, 0, sizeof(audio_codecs));
		g_snprintf(audio_codecs, sizeof(audio_codecs), "%s", janus_videoroom_audiocodec_name(vr->acodec[0]));
		if(vr->acodec[1] != JANUS_VIDEOROOM_NOAUDIO) {
			g_strlcat(audio_codecs, "|", sizeof(audio_codecs));
			g_strlcat(audio_codecs, janus_videoroom_audiocodec_name(vr->acodec[1]), sizeof(audio_codecs));
		}
		if(vr->acodec[2] != JANUS_VIDEOROOM_NOAUDIO) {
			g_strlcat(audio_codecs, "|", sizeof(audio_codecs));
			g_strlcat(audio_codecs, janus_videoroom_audiocodec_name(vr->acodec[2]), sizeof(audio_codecs));
		}
		memset(video_codecs, 0, sizeof(video_codecs));
		g_snprintf(video_codecs, sizeof(video_codecs), "%s", janus_videoroom_videocodec_name(vr->vcodec[0]));
		if(vr->vcodec[1] != JANUS_VIDEOROOM_NOVIDEO) {
			g_strlcat(video_codecs, "|", sizeof(video_codecs));
			g_strlcat(video_codecs, janus_videoroom_videocodec_name(vr->vcodec[1]), sizeof(video_codecs));
		}
		if(vr->vcodec[2] != JANUS_VIDEOROOM_NOVIDEO) {
			g_strlcat(video_codecs, "|", sizeof(video_codecs));
			g_strlcat(video_codecs, janus_videoroom_videocodec_name(vr->vcodec[2]), sizeof(video_codecs));
		}
		JANUS_LOG(LOG_VERB, "  ::: [%"SCNu64"][%s] %"SCNu32", max %d publishers, FIR frequency of %d seconds, %s audio codec(s), %s video codec(s)\n",
			vr->room_id, vr->room_name, vr->bitrate, vr->max_publishers, vr->fir_freq,
			audio_codecs, video_codecs);
	}
	janus_mutex_unlock(&rooms_mutex);

	g_atomic_int_set(&initialized, 1);

	/* Launch the thread that will handle incoming messages */
	GError *error = NULL;
	handler_thread = g_thread_try_new("videoroom handler", janus_videoroom_handler, NULL, &error);
	if(error != NULL) {
		g_atomic_int_set(&initialized, 0);
		JANUS_LOG(LOG_ERR, "Got error %d (%s) trying to launch the VideoRoom handler thread...\n", error->code, error->message ? error->message : "??");
		janus_config_destroy(config);
		return -1;
	}
	JANUS_LOG(LOG_INFO, "%s initialized!\n", JANUS_VIDEOROOM_NAME);
	return 0;
}

void janus_videoroom_destroy(void) {
	if(!g_atomic_int_get(&initialized))
		return;
	g_atomic_int_set(&stopping, 1);

	g_async_queue_push(messages, &exit_message);
	if(handler_thread != NULL) {
		g_thread_join(handler_thread);
		handler_thread = NULL;
	}

	/* FIXME We should destroy the sessions cleanly */
	janus_mutex_lock(&sessions_mutex);
	g_hash_table_destroy(sessions);
	janus_mutex_unlock(&sessions_mutex);

	janus_mutex_lock(&rooms_mutex);
	g_hash_table_destroy(rooms);
	janus_mutex_unlock(&rooms_mutex);

	g_async_queue_unref(messages);
	messages = NULL;

	janus_config_destroy(config);
	g_free(admin_key);

	g_atomic_int_set(&initialized, 0);
	g_atomic_int_set(&stopping, 0);
	JANUS_LOG(LOG_INFO, "%s destroyed!\n", JANUS_VIDEOROOM_NAME);
}

int janus_videoroom_get_api_compatibility(void) {
	/* Important! This is what your plugin MUST always return: don't lie here or bad things will happen */
	return JANUS_PLUGIN_API_VERSION;
}

int janus_videoroom_get_version(void) {
	return JANUS_VIDEOROOM_VERSION;
}

const char *janus_videoroom_get_version_string(void) {
	return JANUS_VIDEOROOM_VERSION_STRING;
}

const char *janus_videoroom_get_description(void) {
	return JANUS_VIDEOROOM_DESCRIPTION;
}

const char *janus_videoroom_get_name(void) {
	return JANUS_VIDEOROOM_NAME;
}

const char *janus_videoroom_get_author(void) {
	return JANUS_VIDEOROOM_AUTHOR;
}

const char *janus_videoroom_get_package(void) {
	return JANUS_VIDEOROOM_PACKAGE;
}

static janus_videoroom_session *janus_videoroom_lookup_session(janus_plugin_session *handle) {
	janus_videoroom_session *session = NULL;
	if (g_hash_table_contains(sessions, handle)) {
		session = (janus_videoroom_session *)handle->plugin_handle;
	}
	return session;
}

void janus_videoroom_create_session(janus_plugin_session *handle, int *error) {
	if(g_atomic_int_get(&stopping) || !g_atomic_int_get(&initialized)) {
		*error = -1;
		return;
	}	
	janus_videoroom_session *session = (janus_videoroom_session *)g_malloc0(sizeof(janus_videoroom_session));
	if(session == NULL) {
		JANUS_LOG(LOG_FATAL, "Memory error!\n");
		*error = -2;
		return;
	}
	session->handle = handle;
	session->participant_type = janus_videoroom_p_type_none;
	session->participant = NULL;
	g_atomic_int_set(&session->hangingup, 0);
	g_atomic_int_set(&session->destroyed, 0);
	handle->plugin_handle = session;
	janus_mutex_init(&session->mutex);
	janus_refcount_init(&session->ref, janus_videoroom_session_free);

	janus_mutex_lock(&sessions_mutex);
	g_hash_table_insert(sessions, handle, session);
	janus_mutex_unlock(&sessions_mutex);

	return;
}

<<<<<<< HEAD
static janus_videoroom_publisher *janus_videoroom_session_get_publisher(janus_videoroom_session *session) {
	janus_mutex_lock(&session->mutex);
	janus_videoroom_publisher *publisher = (janus_videoroom_publisher *)session->participant;
	if(publisher)
		janus_refcount_increase(&publisher->ref);
	janus_mutex_unlock(&session->mutex);
	return publisher;
}

static janus_videoroom_publisher *janus_videoroom_session_get_publisher_nodebug(janus_videoroom_session *session) {
	janus_mutex_lock(&session->mutex);
	janus_videoroom_publisher *publisher = (janus_videoroom_publisher *)session->participant;
	if(publisher)
		janus_refcount_increase_nodebug(&publisher->ref);
	janus_mutex_unlock(&session->mutex);
	return publisher;
}

static void janus_videoroom_notify_participants(janus_videoroom_publisher *participant, json_t *msg) {
	/* participant->room->mutex has to be locked. */
	GHashTableIter iter;
	gpointer value;
	g_hash_table_iter_init(&iter, participant->room->participants);
	while (participant->room && !g_atomic_int_get(&participant->room->destroyed) && g_hash_table_iter_next(&iter, NULL, &value)) {
		janus_videoroom_publisher *p = value;
=======
static void janus_videoroom_notify_participants(janus_videoroom_participant *participant, json_t *msg) {
	/* participant->room->participants_mutex has to be locked. */
	if(participant->room == NULL)
		return;
	GHashTableIter iter;
	gpointer value;
	g_hash_table_iter_init(&iter, participant->room->participants);
	while(!participant->room->destroyed && g_hash_table_iter_next(&iter, NULL, &value)) {
		janus_videoroom_participant *p = value;
>>>>>>> 3dc70b70
		if(p && p->session && p != participant) {
			JANUS_LOG(LOG_VERB, "Notifying participant %"SCNu64" (%s)\n", p->user_id, p->display ? p->display : "??");
			int ret = gateway->push_event(p->session->handle, &janus_videoroom_plugin, NULL, msg, NULL);
			JANUS_LOG(LOG_VERB, "  >> %d (%s)\n", ret, janus_get_api_error(ret));
		}
	}
}

static void janus_videoroom_participant_joining(janus_videoroom_publisher *p) {
	/* we need to check if the room still exists, may have been destroyed already */
	if(p->room && !g_atomic_int_get(&p->room->destroyed) && p->room->notify_joining) {
		json_t *event = json_object();
		json_t *user = json_object();
		json_object_set_new(user, "id", json_integer(p->user_id));
		if (p->display) {
			json_object_set_new(user, "display", json_string(p->display));
		}
		json_object_set_new(event, "videoroom", json_string("event"));
		json_object_set_new(event, "room", json_integer(p->room->room_id));
		json_object_set_new(event, "joining", user);
		janus_mutex_lock(&p->room->mutex);
		janus_videoroom_notify_participants(p, event);
		janus_mutex_unlock(&p->room->mutex);
		/* user gets deref-ed by the owner event */
		json_decref(event);
	}
}

static void janus_videoroom_leave_or_unpublish(janus_videoroom_publisher *participant, gboolean is_leaving, gboolean kicked) {
	/* we need to check if the room still exists, may have been destroyed already */
	if(!participant->room || g_atomic_int_get(&participant->room->destroyed))
		return;
	janus_mutex_lock(&participant->room->mutex);
	json_t *event = json_object();
	json_object_set_new(event, "videoroom", json_string("event"));
	json_object_set_new(event, "room", json_integer(participant->room->room_id));
	json_object_set_new(event, is_leaving ? (kicked ? "kicked" : "leaving") : "unpublished",
		json_integer(participant->user_id));
	janus_videoroom_notify_participants(participant, event);
	if(is_leaving) {
		g_hash_table_remove(participant->room->participants, &participant->user_id);
		g_hash_table_remove(participant->room->private_ids, GUINT_TO_POINTER(participant->pvt_id));
	}
	json_decref(event);
	janus_mutex_unlock(&participant->room->mutex);
}

void janus_videoroom_destroy_session(janus_plugin_session *handle, int *error) {
	if(g_atomic_int_get(&stopping) || !g_atomic_int_get(&initialized)) {
		*error = -1;
		return;
	}
	janus_mutex_lock(&sessions_mutex);
	janus_videoroom_session *session = janus_videoroom_lookup_session(handle);
	if(!session) {
		janus_mutex_unlock(&sessions_mutex);
		JANUS_LOG(LOG_ERR, "No VideoRoom session associated with this handle...\n");
		*error = -2;
		return;
	}
	if(g_atomic_int_get(&session->destroyed)) {
		janus_mutex_unlock(&sessions_mutex);
		JANUS_LOG(LOG_WARN, "VideoRoom session already marked as destroyed...\n");
		return;
	}
	/* Cleaning up and removing the session is done in a lazy way */
	if(!g_atomic_int_get(&session->destroyed)) {
		/* Any related WebRTC PeerConnection is not available anymore either */
		janus_videoroom_hangup_media_internal(handle);
		if(session->participant_type == janus_videoroom_p_type_publisher) {
			/* Get rid of publisher */
			janus_mutex_lock(&session->mutex);
			janus_videoroom_publisher *p = (janus_videoroom_publisher *)session->participant;
			if(p)
				janus_refcount_increase(&p->ref);
			session->participant = NULL;
			janus_mutex_unlock(&session->mutex);
			if(p && p->room) {
				janus_videoroom_leave_or_unpublish(p, TRUE, FALSE);
				/* Don't clear p->room.  Another thread calls janus_videoroom_leave_or_unpublish,
					 too, and there is no mutex to protect this change. */
				g_clear_pointer(&p->room, janus_videoroom_room_dereference);
			}
			janus_videoroom_publisher_destroy(p);
			janus_refcount_decrease(&p->ref);
		} else if(session->participant_type == janus_videoroom_p_type_subscriber) {
			janus_videoroom_subscriber *s = (janus_videoroom_subscriber *)session->participant;
			session->participant = NULL;
			if(s->room) {
				janus_refcount_decrease(&s->room->ref);
			}
			janus_videoroom_subscriber_destroy(s);
		}
		g_hash_table_remove(sessions, handle);
	}
	janus_mutex_unlock(&sessions_mutex);
	return;
}

json_t *janus_videoroom_query_session(janus_plugin_session *handle) {
	if(g_atomic_int_get(&stopping) || !g_atomic_int_get(&initialized)) {
		return NULL;
	}	
	janus_mutex_lock(&sessions_mutex);
	janus_videoroom_session *session = janus_videoroom_lookup_session(handle);
	if(!session) {
		janus_mutex_unlock(&sessions_mutex);
		JANUS_LOG(LOG_ERR, "No session associated with this handle...\n");
		return NULL;
	}
	janus_refcount_increase(&session->ref);
	janus_mutex_unlock(&sessions_mutex);
	/* Show the participant/room info, if any */
	json_t *info = json_object();
	if(session->participant) {
		if(session->participant_type == janus_videoroom_p_type_none) {
			json_object_set_new(info, "type", json_string("none"));
		} else if(session->participant_type == janus_videoroom_p_type_publisher) {
			json_object_set_new(info, "type", json_string("publisher"));
			janus_videoroom_publisher *participant = janus_videoroom_session_get_publisher(session);
			if(participant && participant->room) {
				janus_videoroom *room = participant->room; 
				json_object_set_new(info, "room", room ? json_integer(room->room_id) : NULL);
				json_object_set_new(info, "id", json_integer(participant->user_id));
				json_object_set_new(info, "private_id", json_integer(participant->pvt_id));
				if(participant->display)
					json_object_set_new(info, "display", json_string(participant->display));
				if(participant->subscribers)
					json_object_set_new(info, "viewers", json_integer(g_slist_length(participant->subscribers)));
				json_t *media = json_object();
				json_object_set_new(media, "audio", participant->audio ? json_true() : json_false());
				if(participant->audio)
					json_object_set_new(media, "audio_codec", json_string(janus_videoroom_audiocodec_name(participant->acodec)));
				json_object_set_new(media, "video", participant->video ? json_true() : json_false());
				if(participant->video)
					json_object_set_new(media, "video_codec", json_string(janus_videoroom_videocodec_name(participant->vcodec)));
				json_object_set_new(media, "data", participant->data ? json_true() : json_false());
				json_object_set_new(info, "media", media);
				json_object_set_new(info, "bitrate", json_integer(participant->bitrate));
				if(participant->ssrc[0] != 0)
					json_object_set_new(info, "simulcast", json_true());
				if(participant->arc || participant->vrc || participant->drc) {
					json_t *recording = json_object();
					if(participant->arc && participant->arc->filename)
						json_object_set_new(recording, "audio", json_string(participant->arc->filename));
					if(participant->vrc && participant->vrc->filename)
						json_object_set_new(recording, "video", json_string(participant->vrc->filename));
					if(participant->drc && participant->drc->filename)
						json_object_set_new(recording, "data", json_string(participant->drc->filename));
					json_object_set_new(info, "recording", recording);
				}
				if(participant->audio_level_extmap_id > 0) {
					json_object_set_new(info, "audio-level-dBov", json_integer(participant->audio_dBov_level));
					json_object_set_new(info, "talking", participant->talking ? json_true() : json_false());
				}
				janus_refcount_decrease(&participant->ref);
			}
		} else if(session->participant_type == janus_videoroom_p_type_subscriber) {
			json_object_set_new(info, "type", json_string("subscriber"));
			janus_videoroom_subscriber *participant = (janus_videoroom_subscriber *)session->participant;
			if(participant && participant->room) {
				janus_videoroom_publisher *feed = (janus_videoroom_publisher *)participant->feed;
				if(feed && feed->room) {
					janus_videoroom *room = feed->room; 
					json_object_set_new(info, "room", room ? json_integer(room->room_id) : NULL);
					json_object_set_new(info, "private_id", json_integer(participant->pvt_id));
					json_object_set_new(info, "feed_id", json_integer(feed->user_id));
					if(feed->display)
						json_object_set_new(info, "feed_display", json_string(feed->display));
				}
				json_t *media = json_object();
				json_object_set_new(media, "audio", json_integer(participant->audio_offered));
				json_object_set_new(media, "video", json_integer(participant->video_offered));
				json_object_set_new(media, "data", json_integer(participant->data_offered));
				if(feed && feed->ssrc[0] != 0) {
					json_object_set_new(info, "simulcast", json_true());
					json_object_set_new(info, "substream", json_integer(participant->substream));
					json_object_set_new(info, "substream-target", json_integer(participant->substream_target));
					json_object_set_new(info, "temporal-layer", json_integer(participant->templayer));
					json_object_set_new(info, "temporal-layer-target", json_integer(participant->templayer_target));
				}
				json_object_set_new(info, "media", media);
				if(participant->room && participant->room->do_svc) {
					json_t *svc = json_object();
					json_object_set_new(svc, "spatial-layer", json_integer(participant->spatial_layer));
					json_object_set_new(svc, "target-spatial-layer", json_integer(participant->target_spatial_layer));
					json_object_set_new(svc, "temporal-layer", json_integer(participant->temporal_layer));
					json_object_set_new(svc, "target-temporal-layer", json_integer(participant->target_temporal_layer));
					json_object_set_new(info, "svc", svc);
				}
			}
		}
	}
	json_object_set_new(info, "hangingup", json_integer(g_atomic_int_get(&session->hangingup)));
	json_object_set_new(info, "destroyed", json_integer(g_atomic_int_get(&session->destroyed)));
	janus_refcount_decrease(&session->ref);
	return info;
}

static int janus_videoroom_access_room(json_t *root, gboolean check_secret, gboolean check_pin, janus_videoroom **videoroom, char *error_cause, int error_cause_size) {
	/* rooms_mutex has to be locked */
	int error_code = 0;
	json_t *room = json_object_get(root, "room");
	guint64 room_id = json_integer_value(room);
	*videoroom = g_hash_table_lookup(rooms, &room_id);
	if(*videoroom == NULL) {
		JANUS_LOG(LOG_ERR, "No such room (%"SCNu64")\n", room_id);
		error_code = JANUS_VIDEOROOM_ERROR_NO_SUCH_ROOM;
		if(error_cause)
			g_snprintf(error_cause, error_cause_size, "No such room (%"SCNu64")", room_id);
		return error_code;
	}
	if((*videoroom)->destroyed) {
		JANUS_LOG(LOG_ERR, "No such room (%"SCNu64")\n", room_id);
		error_code = JANUS_VIDEOROOM_ERROR_NO_SUCH_ROOM;
		if(error_cause)
			g_snprintf(error_cause, error_cause_size, "No such room (%"SCNu64")", room_id);
		return error_code;
	}
	if(check_secret) {
		char error_cause2[100];
		JANUS_CHECK_SECRET((*videoroom)->room_secret, root, "secret", error_code, error_cause2,
			JANUS_VIDEOROOM_ERROR_MISSING_ELEMENT, JANUS_VIDEOROOM_ERROR_INVALID_ELEMENT, JANUS_VIDEOROOM_ERROR_UNAUTHORIZED);
		if(error_code != 0) {
			g_strlcpy(error_cause, error_cause2, error_cause_size);
			return error_code;
		}
	}
	if(check_pin) {
		char error_cause2[100];
		JANUS_CHECK_SECRET((*videoroom)->room_pin, root, "pin", error_code, error_cause2,
			JANUS_VIDEOROOM_ERROR_MISSING_ELEMENT, JANUS_VIDEOROOM_ERROR_INVALID_ELEMENT, JANUS_VIDEOROOM_ERROR_UNAUTHORIZED);
		if(error_code != 0) {
			g_strlcpy(error_cause, error_cause2, error_cause_size);
			return error_code;
		}
	}
	return 0;
}

struct janus_plugin_result *janus_videoroom_handle_message(janus_plugin_session *handle, char *transaction, json_t *message, json_t *jsep) {
	if(g_atomic_int_get(&stopping) || !g_atomic_int_get(&initialized))
		return janus_plugin_result_new(JANUS_PLUGIN_ERROR, g_atomic_int_get(&stopping) ? "Shutting down" : "Plugin not initialized", NULL);

	/* Pre-parse the message */
	int error_code = 0;
	char error_cause[512];
	json_t *root = message;
	json_t *response = NULL;

	janus_mutex_lock(&sessions_mutex);
	janus_videoroom_session *session = janus_videoroom_lookup_session(handle);
	if(!session) {
		JANUS_LOG(LOG_ERR, "No session associated with this handle...\n");
		error_code = JANUS_VIDEOROOM_ERROR_UNKNOWN_ERROR;
		g_snprintf(error_cause, 512, "%s", "session associated with this handle...");
		goto plugin_response;
	}
	/* Increase the reference counter for this session: we'll decrease it after we handle the message */
	janus_refcount_increase(&session->ref);
	janus_mutex_unlock(&sessions_mutex);
	if(g_atomic_int_get(&session->destroyed)) {
		JANUS_LOG(LOG_ERR, "Session has already been marked as destroyed...\n");
		error_code = JANUS_VIDEOROOM_ERROR_UNKNOWN_ERROR;
		g_snprintf(error_cause, 512, "%s", "Session has already been marked as destroyed...");
		goto plugin_response;
	}

	if(message == NULL) {
		JANUS_LOG(LOG_ERR, "No message??\n");
		error_code = JANUS_VIDEOROOM_ERROR_NO_MESSAGE;
		g_snprintf(error_cause, 512, "%s", "No message??");
		goto plugin_response;
	}
	if(!json_is_object(root)) {
		JANUS_LOG(LOG_ERR, "JSON error: not an object\n");
		error_code = JANUS_VIDEOROOM_ERROR_INVALID_JSON;
		g_snprintf(error_cause, 512, "JSON error: not an object");
		goto plugin_response;
	}
	/* Get the request first */
	JANUS_VALIDATE_JSON_OBJECT(root, request_parameters,
		error_code, error_cause, TRUE,
		JANUS_VIDEOROOM_ERROR_MISSING_ELEMENT, JANUS_VIDEOROOM_ERROR_INVALID_ELEMENT);
	if(error_code != 0)
		goto plugin_response;
	json_t *request = json_object_get(root, "request");
	/* Some requests ('create', 'destroy', 'exists', 'list') can be handled synchronously */
	const char *request_text = json_string_value(request);
	if(!strcasecmp(request_text, "create")) {
		/* Create a new videoroom */
		JANUS_LOG(LOG_VERB, "Creating a new videoroom\n");
		JANUS_VALIDATE_JSON_OBJECT(root, create_parameters,
			error_code, error_cause, TRUE,
			JANUS_VIDEOROOM_ERROR_MISSING_ELEMENT, JANUS_VIDEOROOM_ERROR_INVALID_ELEMENT);
		if(error_code != 0)
			goto plugin_response;
		if(admin_key != NULL) {
			/* An admin key was specified: make sure it was provided, and that it's valid */
			JANUS_VALIDATE_JSON_OBJECT(root, adminkey_parameters,
				error_code, error_cause, TRUE,
				JANUS_VIDEOROOM_ERROR_MISSING_ELEMENT, JANUS_VIDEOROOM_ERROR_INVALID_ELEMENT);
			if(error_code != 0)
				goto plugin_response;
			JANUS_CHECK_SECRET(admin_key, root, "admin_key", error_code, error_cause,
				JANUS_VIDEOROOM_ERROR_MISSING_ELEMENT, JANUS_VIDEOROOM_ERROR_INVALID_ELEMENT, JANUS_VIDEOROOM_ERROR_UNAUTHORIZED);
			if(error_code != 0)
				goto plugin_response;
		}
		json_t *desc = json_object_get(root, "description");
		json_t *is_private = json_object_get(root, "is_private");
		json_t *req_pvtid = json_object_get(root, "require_pvtid");
		json_t *secret = json_object_get(root, "secret");
		json_t *pin = json_object_get(root, "pin");
		json_t *bitrate = json_object_get(root, "bitrate");
		json_t *fir_freq = json_object_get(root, "fir_freq");
		json_t *publishers = json_object_get(root, "publishers");
		json_t *allowed = json_object_get(root, "allowed");
		json_t *audiocodec = json_object_get(root, "audiocodec");
		if(audiocodec) {
			const char *audiocodec_value = json_string_value(audiocodec);
			gchar **list = g_strsplit(audiocodec_value, ",", 4);
			gchar *codec = list[0];
			if(codec != NULL) {
				int i=0;
				while(codec != NULL) {
					if(i == 3) {
						break;
					}
					if(strlen(codec) == 0 ||
							(strcasecmp(codec, "opus") && strcasecmp(codec, "g722") &&
							strcasecmp(codec, "isac32") && strcasecmp(codec, "isac16") &&
							strcasecmp(codec, "pcmu") && strcasecmp(codec, "pcma"))) {
						JANUS_LOG(LOG_ERR, "Invalid element (audiocodec can only be or contain opus, isac32, isac16, pcmu, pcma or g722)\n");
						error_code = JANUS_VIDEOROOM_ERROR_INVALID_ELEMENT;
						g_snprintf(error_cause, 512, "Invalid element (audiocodec can only be or contain opus, isac32, isac16, pcmu, pcma or g722)");
						goto plugin_response;
					}
					i++;
					codec = list[i];
				}
			}
			g_clear_pointer(&list, g_strfreev);
		}
		json_t *videocodec = json_object_get(root, "videocodec");
		if(videocodec) {
			const char *videocodec_value = json_string_value(videocodec);
			gchar **list = g_strsplit(videocodec_value, ",", 4);
			gchar *codec = list[0];
			if(codec != NULL) {
				int i=0;
				while(codec != NULL) {
					if(i == 3) {
						break;
					}
					if(strlen(codec) == 0 || (strcasecmp(codec, "vp8") &&
							strcasecmp(codec, "vp9") && strcasecmp(codec, "h264"))) {
						JANUS_LOG(LOG_ERR, "Invalid element (videocodec can only be or contain vp8, vp9 or h264)\n");
						error_code = JANUS_VIDEOROOM_ERROR_INVALID_ELEMENT;
						g_snprintf(error_cause, 512, "Invalid element (videocodec can only be or contain vp8, vp9 or h264)");
						goto plugin_response;
					}
					i++;
					codec = list[i];
				}
			}
			g_clear_pointer(&list, g_strfreev);
		}
		json_t *svc = json_object_get(root, "video_svc");
		json_t *audiolevel_ext = json_object_get(root, "audiolevel_ext");
		json_t *audiolevel_event = json_object_get(root, "audiolevel_event");
		json_t *audio_active_packets = json_object_get(root, "audio_active_packets");
		json_t *audio_level_average = json_object_get(root, "audio_level_average");
		json_t *videoorient_ext = json_object_get(root, "videoorient_ext");
		json_t *playoutdelay_ext = json_object_get(root, "playoutdelay_ext");
		json_t *notify_joining = json_object_get(root, "notify_joining");
		json_t *record = json_object_get(root, "record");
		json_t *rec_dir = json_object_get(root, "rec_dir");
		json_t *permanent = json_object_get(root, "permanent");
		if(allowed) {
			/* Make sure the "allowed" array only contains strings */
			gboolean ok = TRUE;
			if(json_array_size(allowed) > 0) {
				size_t i = 0;
				for(i=0; i<json_array_size(allowed); i++) {
					json_t *a = json_array_get(allowed, i);
					if(!a || !json_is_string(a)) {
						ok = FALSE;
						break;
					}
				}
			}
			if(!ok) {
				JANUS_LOG(LOG_ERR, "Invalid element in the allowed array (not a string)\n");
				error_code = JANUS_VIDEOROOM_ERROR_INVALID_ELEMENT;
				g_snprintf(error_cause, 512, "Invalid element in the allowed array (not a string)");
				goto plugin_response;
			}
		}
		gboolean save = permanent ? json_is_true(permanent) : FALSE;
		if(save && config == NULL) {
			JANUS_LOG(LOG_ERR, "No configuration file, can't create permanent room\n");
			error_code = JANUS_VIDEOROOM_ERROR_UNKNOWN_ERROR;
			g_snprintf(error_cause, 512, "No configuration file, can't create permanent room");
			goto plugin_response;
		}
		guint64 room_id = 0;
		json_t *room = json_object_get(root, "room");
		if(room) {
			room_id = json_integer_value(room);
			if(room_id == 0) {
				JANUS_LOG(LOG_WARN, "Desired room ID is 0, which is not allowed... picking random ID instead\n");
			}
		}
		janus_mutex_lock(&rooms_mutex);
		if(room_id > 0) {
			/* Let's make sure the room doesn't exist already */
			if(g_hash_table_lookup(rooms, &room_id) != NULL) {
				/* It does... */
				janus_mutex_unlock(&rooms_mutex);
				JANUS_LOG(LOG_ERR, "Room %"SCNu64" already exists!\n", room_id);
				error_code = JANUS_VIDEOROOM_ERROR_ROOM_EXISTS;
				g_snprintf(error_cause, 512, "Room %"SCNu64" already exists", room_id);
				goto plugin_response;
			}
		}
		/* Create the room */
		janus_videoroom *videoroom = g_malloc0(sizeof(janus_videoroom));
		if(videoroom == NULL) {
			JANUS_LOG(LOG_FATAL, "Memory error!\n");
			error_code = JANUS_VIDEOROOM_ERROR_UNKNOWN_ERROR;
			g_snprintf(error_cause, 512, "Memory error");
			goto plugin_response;
		}
		/* Generate a random ID */
		if(room_id == 0) {
			while(room_id == 0) {
				room_id = janus_random_uint64();
				if(g_hash_table_lookup(rooms, &room_id) != NULL) {
					/* Room ID already taken, try another one */
					room_id = 0;
				}
			}
		}
		videoroom->room_id = room_id;
		char *description = NULL;
		if(desc != NULL && strlen(json_string_value(desc)) > 0) {
			description = g_strdup(json_string_value(desc));
		} else {
			char roomname[255];
			g_snprintf(roomname, 255, "Room %"SCNu64"", videoroom->room_id);
			description = g_strdup(roomname);
		}
		videoroom->room_name = description;
		videoroom->is_private = is_private ? json_is_true(is_private) : FALSE;
		videoroom->require_pvtid = req_pvtid ? json_is_true(req_pvtid) : FALSE;
		if(secret)
			videoroom->room_secret = g_strdup(json_string_value(secret));
		if(pin)
			videoroom->room_pin = g_strdup(json_string_value(pin));
		videoroom->max_publishers = 3;	/* FIXME How should we choose a default? */
		if(publishers)
			videoroom->max_publishers = json_integer_value(publishers);
		if(videoroom->max_publishers < 0)
			videoroom->max_publishers = 3;	/* FIXME How should we choose a default? */
		videoroom->bitrate = 0;
		if(bitrate)
			videoroom->bitrate = json_integer_value(bitrate);
		if(videoroom->bitrate > 0 && videoroom->bitrate < 64000)
			videoroom->bitrate = 64000;	/* Don't go below 64k */
		videoroom->fir_freq = 0;
		if(fir_freq)
			videoroom->fir_freq = json_integer_value(fir_freq);
		/* By default, we force Opus as the only audio codec */
		videoroom->acodec[0] = JANUS_VIDEOROOM_OPUS;
		videoroom->acodec[1] = JANUS_VIDEOROOM_NOAUDIO;
		videoroom->acodec[2] = JANUS_VIDEOROOM_NOAUDIO;
		/* Check if we're forcing a different single codec, or allowing more than one */
		if(audiocodec) {
			const char *audiocodec_value = json_string_value(audiocodec);
			gchar **list = g_strsplit(audiocodec_value, ",", 4);
			gchar *codec = list[0];
			if(codec != NULL) {
				int i=0;
				while(codec != NULL) {
					if(i == 3) {
						JANUS_LOG(LOG_WARN, "Ignoring extra audio codecs: %s\n", codec);
						break;
					}
					if(strlen(codec) > 0)
						videoroom->acodec[i] = janus_videoroom_audiocodec_from_name(codec);
					i++;
					codec = list[i];
				}
			}
			g_clear_pointer(&list, g_strfreev);
		}
		/* By default, we force VP8 as the only video codec */
		videoroom->vcodec[0] = JANUS_VIDEOROOM_VP8;
		videoroom->vcodec[1] = JANUS_VIDEOROOM_NOVIDEO;
		videoroom->vcodec[2] = JANUS_VIDEOROOM_NOVIDEO;
		/* Check if we're forcing a different single codec, or allowing more than one */
		if(videocodec) {
			const char *videocodec_value = json_string_value(videocodec);
			gchar **list = g_strsplit(videocodec_value, ",", 4);
			gchar *codec = list[0];
			if(codec != NULL) {
				int i=0;
				while(codec != NULL) {
					if(i == 3) {
						JANUS_LOG(LOG_WARN, "Ignoring extra video codecs: %s\n", codec);
						break;
					}
					if(strlen(codec) > 0)
						videoroom->vcodec[i] = janus_videoroom_videocodec_from_name(codec);
					i++;
					codec = list[i];
				}
			}
			g_clear_pointer(&list, g_strfreev);
		}
		if(svc && json_is_true(svc)) {
			if(videoroom->vcodec[0] == JANUS_VIDEOROOM_VP9 &&
					videoroom->vcodec[1] == JANUS_VIDEOROOM_NOVIDEO &&
					videoroom->vcodec[2] == JANUS_VIDEOROOM_NOVIDEO) {
				videoroom->do_svc = TRUE;
			} else {
				JANUS_LOG(LOG_WARN, "SVC is only supported, in an experimental way, for VP9 only rooms: disabling it...\n");
			}
		}
		videoroom->audiolevel_ext = audiolevel_ext ? json_is_true(audiolevel_ext) : TRUE;
		videoroom->audiolevel_event = audiolevel_event ? json_is_true(audiolevel_event) : FALSE;
		if(videoroom->audiolevel_event) {
			videoroom->audio_active_packets = 100;
			if(json_integer_value(audio_active_packets) > 0) {
				videoroom->audio_active_packets = json_integer_value(audio_active_packets);
			} else {
				JANUS_LOG(LOG_WARN, "Invalid audio_active_packets value provided, using default: %d\n", videoroom->audio_active_packets);
			}
			videoroom->audio_level_average = 25;
			if(json_integer_value(audio_level_average) > 0) {
				videoroom->audio_level_average = json_integer_value(audio_level_average);
			} else {
				JANUS_LOG(LOG_WARN, "Invalid audio_level_average value provided, using default: %d\n", videoroom->audio_level_average);
			}
		}
		videoroom->videoorient_ext = videoorient_ext ? json_is_true(videoorient_ext) : TRUE;
		videoroom->playoutdelay_ext = playoutdelay_ext ? json_is_true(playoutdelay_ext) : TRUE;
		/* By default, the videoroom plugin does not notify about participants simply joining the room.
		   It only notifies when the participant actually starts publishing media. */
		videoroom->notify_joining = notify_joining ? json_is_true(notify_joining) : FALSE;
		if(record) {
			videoroom->record = json_is_true(record);
		}
		if(rec_dir) {
			videoroom->rec_dir = g_strdup(json_string_value(rec_dir));
		}
		g_atomic_int_set(&videoroom->destroyed, 0);
		janus_mutex_init(&videoroom->mutex);
		janus_refcount_init(&videoroom->ref, janus_videoroom_room_free);
		videoroom->participants = g_hash_table_new_full(g_int64_hash, g_int64_equal, (GDestroyNotify)g_free, NULL);
		videoroom->private_ids = g_hash_table_new(NULL, NULL);
		videoroom->allowed = g_hash_table_new_full(g_str_hash, g_str_equal, (GDestroyNotify)g_free, NULL);
		if(allowed != NULL) {
			/* Populate the "allowed" list as an ACL for people trying to join */
			if(json_array_size(allowed) > 0) {
				size_t i = 0;
				for(i=0; i<json_array_size(allowed); i++) {
					const char *token = json_string_value(json_array_get(allowed, i));
					if(!g_hash_table_lookup(videoroom->allowed, token))
						g_hash_table_insert(videoroom->allowed, g_strdup(token), GINT_TO_POINTER(TRUE));
				}
			}
			videoroom->check_tokens = TRUE;
		}
		/* Compute a list of the supported codecs for the summary */
		char audio_codecs[100], video_codecs[100];
		memset(audio_codecs, 0, sizeof(audio_codecs));
		g_snprintf(audio_codecs, sizeof(audio_codecs), "%s", janus_videoroom_audiocodec_name(videoroom->acodec[0]));
		if(videoroom->acodec[1] != JANUS_VIDEOROOM_NOAUDIO) {
			g_strlcat(audio_codecs, "|", sizeof(audio_codecs));
			g_strlcat(audio_codecs, janus_videoroom_audiocodec_name(videoroom->acodec[1]), sizeof(audio_codecs));
		}
		if(videoroom->acodec[2] != JANUS_VIDEOROOM_NOAUDIO) {
			g_strlcat(audio_codecs, "|", sizeof(audio_codecs));
			g_strlcat(audio_codecs, janus_videoroom_audiocodec_name(videoroom->acodec[2]), sizeof(audio_codecs));
		}
		memset(video_codecs, 0, sizeof(video_codecs));
		g_snprintf(video_codecs, sizeof(video_codecs), "%s", janus_videoroom_videocodec_name(videoroom->vcodec[0]));
		if(videoroom->vcodec[1] != JANUS_VIDEOROOM_NOVIDEO) {
			g_strlcat(video_codecs, "|", sizeof(video_codecs));
			g_strlcat(video_codecs, janus_videoroom_videocodec_name(videoroom->vcodec[1]), sizeof(video_codecs));
		}
		if(videoroom->vcodec[2] != JANUS_VIDEOROOM_NOVIDEO) {
			g_strlcat(video_codecs, "|", sizeof(video_codecs));
			g_strlcat(video_codecs, janus_videoroom_videocodec_name(videoroom->vcodec[2]), sizeof(video_codecs));
		}
		JANUS_LOG(LOG_VERB, "Created videoroom: %"SCNu64" (%s, %s, %s/%s codecs, secret: %s, pin: %s, pvtid: %s)\n",
			videoroom->room_id, videoroom->room_name,
			videoroom->is_private ? "private" : "public",
			audio_codecs, video_codecs,
			videoroom->room_secret ? videoroom->room_secret : "no secret",
			videoroom->room_pin ? videoroom->room_pin : "no pin",
			videoroom->require_pvtid ? "required" : "optional");
		if(videoroom->record) {
			JANUS_LOG(LOG_VERB, "  -- Room is going to be recorded in %s\n", videoroom->rec_dir ? videoroom->rec_dir : "the current folder");
		}
		if(save) {
			/* This room is permanent: save to the configuration file too
			 * FIXME: We should check if anything fails... */
			JANUS_LOG(LOG_VERB, "Saving room %"SCNu64" permanently in config file\n", videoroom->room_id);
			janus_mutex_lock(&config_mutex);
			char cat[BUFSIZ], value[BUFSIZ];
			/* The room ID is the category */
			g_snprintf(cat, BUFSIZ, "%"SCNu64, videoroom->room_id);
			janus_config_add_category(config, cat);
			/* Now for the values */
			janus_config_add_item(config, cat, "description", videoroom->room_name);
			if(videoroom->is_private)
				janus_config_add_item(config, cat, "is_private", "yes");
			if(videoroom->require_pvtid)
				janus_config_add_item(config, cat, "require_pvtid", "yes");
			g_snprintf(value, BUFSIZ, "%"SCNu32, videoroom->bitrate);
			janus_config_add_item(config, cat, "bitrate", value);
			g_snprintf(value, BUFSIZ, "%d", videoroom->max_publishers);
			janus_config_add_item(config, cat, "publishers", value);
			if(videoroom->fir_freq) {
				g_snprintf(value, BUFSIZ, "%"SCNu16, videoroom->fir_freq);
				janus_config_add_item(config, cat, "fir_freq", value);
			}
			char audio_codecs[100];
			memset(audio_codecs, 0, sizeof(audio_codecs));
			g_snprintf(audio_codecs, sizeof(audio_codecs), "%s", janus_videoroom_audiocodec_name(videoroom->acodec[0]));
			if(videoroom->acodec[1] != JANUS_VIDEOROOM_NOAUDIO) {
				g_strlcat(audio_codecs, ",", sizeof(audio_codecs));
				g_strlcat(audio_codecs, janus_videoroom_audiocodec_name(videoroom->acodec[1]), sizeof(audio_codecs));
			}
			if(videoroom->acodec[2] != JANUS_VIDEOROOM_NOAUDIO) {
				g_strlcat(audio_codecs, ",", sizeof(audio_codecs));
				g_strlcat(audio_codecs, janus_videoroom_audiocodec_name(videoroom->acodec[2]), sizeof(audio_codecs));
			}
			janus_config_add_item(config, cat, "audiocodec", audio_codecs);
			char video_codecs[100];
			memset(video_codecs, 0, sizeof(video_codecs));
			g_snprintf(video_codecs, sizeof(video_codecs), "%s", janus_videoroom_videocodec_name(videoroom->vcodec[0]));
			if(videoroom->vcodec[1] != JANUS_VIDEOROOM_NOVIDEO) {
				g_strlcat(video_codecs, ",", sizeof(video_codecs));
				g_strlcat(video_codecs, janus_videoroom_videocodec_name(videoroom->vcodec[1]), sizeof(video_codecs));
			}
			if(videoroom->vcodec[2] != JANUS_VIDEOROOM_NOVIDEO) {
				g_strlcat(video_codecs, ",", sizeof(video_codecs));
				g_strlcat(video_codecs, janus_videoroom_videocodec_name(videoroom->vcodec[2]), sizeof(video_codecs));
			}
			janus_config_add_item(config, cat, "videocodec", video_codecs);
			if(videoroom->do_svc)
				janus_config_add_item(config, cat, "video_svc", "yes");
			if(videoroom->room_secret)
				janus_config_add_item(config, cat, "secret", videoroom->room_secret);
			if(videoroom->room_pin)
				janus_config_add_item(config, cat, "pin", videoroom->room_pin);
			if(videoroom->audiolevel_ext) {
				janus_config_add_item(config, cat, "audiolevel_ext", "yes");
				if(videoroom->audiolevel_event)
					janus_config_add_item(config, cat, "audiolevel_event", "yes");
				if(videoroom->audio_active_packets > 0) {
					g_snprintf(value, BUFSIZ, "%d", videoroom->audio_active_packets);
					janus_config_add_item(config, cat, "audio_active_packets", value);
				}
				if(videoroom->audio_level_average > 0) {
					g_snprintf(value, BUFSIZ, "%d", videoroom->audio_level_average);
					janus_config_add_item(config, cat, "audio_level_average", value);
				}
			}
			if(videoroom->videoorient_ext)
				janus_config_add_item(config, cat, "videoorient_ext", "yes");
			if(videoroom->playoutdelay_ext)
				janus_config_add_item(config, cat, "playoutdelay_ext", "yes");
			if(videoroom->notify_joining)
				janus_config_add_item(config, cat, "notify_joining", "yes");
			if(videoroom->record)
				janus_config_add_item(config, cat, "record", "yes");
			if(videoroom->rec_dir)
				janus_config_add_item(config, cat, "rec_dir", videoroom->rec_dir);
			/* Save modified configuration */
			if(janus_config_save(config, config_folder, JANUS_VIDEOROOM_PACKAGE) < 0)
				save = FALSE;	/* This will notify the user the room is not permanent */
			janus_mutex_unlock(&config_mutex);
		}
		/* Show updated rooms list */
		GHashTableIter iter;
		gpointer value;
		g_hash_table_insert(rooms, janus_uint64_dup(videoroom->room_id), videoroom);
		g_hash_table_iter_init(&iter, rooms);
		while (g_hash_table_iter_next(&iter, NULL, &value)) {
			janus_videoroom *vr = value;
			JANUS_LOG(LOG_VERB, "  ::: [%"SCNu64"][%s] %"SCNu32", max %d publishers, FIR frequency of %d seconds\n", vr->room_id, vr->room_name, vr->bitrate, vr->max_publishers, vr->fir_freq);
		}
		janus_mutex_unlock(&rooms_mutex);
		/* Send info back */
		response = json_object();
		json_object_set_new(response, "videoroom", json_string("created"));
		json_object_set_new(response, "room", json_integer(videoroom->room_id));
		json_object_set_new(response, "permanent", save ? json_true() : json_false());
		/* Also notify event handlers */
		if(notify_events && gateway->events_is_enabled()) {
			json_t *info = json_object();
			json_object_set_new(info, "event", json_string("created"));
			json_object_set_new(info, "room", json_integer(videoroom->room_id));
			gateway->notify_event(&janus_videoroom_plugin, session->handle, info);
		}
		goto plugin_response;
	} else if(!strcasecmp(request_text, "edit")) {
		/* Edit the properties for an existing videoroom */
		JANUS_LOG(LOG_VERB, "Attempt to edit the properties of an existing videoroom room\n");
		JANUS_VALIDATE_JSON_OBJECT(root, edit_parameters,
			error_code, error_cause, TRUE,
			JANUS_VIDEOROOM_ERROR_MISSING_ELEMENT, JANUS_VIDEOROOM_ERROR_INVALID_ELEMENT);
		if(error_code != 0)
			goto plugin_response;
		/* We only allow for a limited set of properties to be edited */
		json_t *desc = json_object_get(root, "new_description");
		json_t *is_private = json_object_get(root, "new_is_private");
		json_t *req_pvtid = json_object_get(root, "new_require_pvtid");
		json_t *secret = json_object_get(root, "new_secret");
		json_t *pin = json_object_get(root, "new_pin");
		json_t *bitrate = json_object_get(root, "new_bitrate");
		json_t *fir_freq = json_object_get(root, "new_fir_freq");
		json_t *publishers = json_object_get(root, "new_publishers");
		json_t *permanent = json_object_get(root, "permanent");
		gboolean save = permanent ? json_is_true(permanent) : FALSE;
		if(save && config == NULL) {
			JANUS_LOG(LOG_ERR, "No configuration file, can't edit room permanently\n");
			error_code = JANUS_VIDEOROOM_ERROR_UNKNOWN_ERROR;
			g_snprintf(error_cause, 512, "No configuration file, can't edit room permanently");
			goto plugin_response;
		}
		janus_mutex_lock(&rooms_mutex);
		janus_videoroom *videoroom = NULL;
		error_code = janus_videoroom_access_room(root, TRUE, FALSE, &videoroom, error_cause, sizeof(error_cause));
		if(error_code != 0) {
			janus_mutex_unlock(&rooms_mutex);
			goto plugin_response;
		}
		/* Edit the room properties that were provided */
		if(desc != NULL && strlen(json_string_value(desc)) > 0) {
			char *old_description = videoroom->room_name;
			char *new_description = g_strdup(json_string_value(desc));
			videoroom->room_name = new_description;
			g_free(old_description);
		}
		if(is_private)
			videoroom->is_private = json_is_true(is_private);
		if(req_pvtid)
			videoroom->require_pvtid = json_is_true(req_pvtid);
		if(publishers)
			videoroom->max_publishers = json_integer_value(publishers);
		if(bitrate) {
			videoroom->bitrate = json_integer_value(bitrate);
			if(videoroom->bitrate > 0 && videoroom->bitrate < 64000)
				videoroom->bitrate = 64000;	/* Don't go below 64k */
		}
		if(fir_freq)
			videoroom->fir_freq = json_integer_value(fir_freq);
		if(secret && strlen(json_string_value(secret)) > 0) {
			char *old_secret = videoroom->room_secret;
			char *new_secret = g_strdup(json_string_value(secret));
			videoroom->room_secret = new_secret;
			g_free(old_secret);
		}
		if(pin && strlen(json_string_value(pin)) > 0) {
			char *old_pin = videoroom->room_pin;
			char *new_pin = g_strdup(json_string_value(pin));
			videoroom->room_pin = new_pin;
			g_free(old_pin);
		}
		if(save) {
			/* This room is permanent: save to the configuration file too
			 * FIXME: We should check if anything fails... */
			JANUS_LOG(LOG_VERB, "Modifying room %"SCNu64" permanently in config file\n", videoroom->room_id);
			janus_mutex_lock(&config_mutex);
			char cat[BUFSIZ], value[BUFSIZ];
			/* The room ID is the category */
			g_snprintf(cat, BUFSIZ, "%"SCNu64, videoroom->room_id);
			/* Remove the old category first */
			janus_config_remove_category(config, cat);
			/* Now write the room details again */
			janus_config_add_category(config, cat);
			janus_config_add_item(config, cat, "description", videoroom->room_name);
			if(videoroom->is_private)
				janus_config_add_item(config, cat, "is_private", "yes");
			if(videoroom->require_pvtid)
				janus_config_add_item(config, cat, "require_pvtid", "yes");
			g_snprintf(value, BUFSIZ, "%"SCNu32, videoroom->bitrate);
			janus_config_add_item(config, cat, "bitrate", value);
			g_snprintf(value, BUFSIZ, "%d", videoroom->max_publishers);
			janus_config_add_item(config, cat, "publishers", value);
			if(videoroom->fir_freq) {
				g_snprintf(value, BUFSIZ, "%"SCNu16, videoroom->fir_freq);
				janus_config_add_item(config, cat, "fir_freq", value);
			}
			char audio_codecs[100];
			memset(audio_codecs, 0, sizeof(audio_codecs));
			g_snprintf(audio_codecs, sizeof(audio_codecs), "%s", janus_videoroom_audiocodec_name(videoroom->acodec[0]));
			if(videoroom->acodec[1] != JANUS_VIDEOROOM_NOAUDIO) {
				g_strlcat(audio_codecs, ",", sizeof(audio_codecs));
				g_strlcat(audio_codecs, janus_videoroom_audiocodec_name(videoroom->acodec[1]), sizeof(audio_codecs));
			}
			if(videoroom->acodec[2] != JANUS_VIDEOROOM_NOAUDIO) {
				g_strlcat(audio_codecs, ",", sizeof(audio_codecs));
				g_strlcat(audio_codecs, janus_videoroom_audiocodec_name(videoroom->acodec[2]), sizeof(audio_codecs));
			}
			janus_config_add_item(config, cat, "audiocodec", audio_codecs);
			char video_codecs[100];
			memset(video_codecs, 0, sizeof(video_codecs));
			g_snprintf(video_codecs, sizeof(video_codecs), "%s", janus_videoroom_videocodec_name(videoroom->vcodec[0]));
			if(videoroom->vcodec[1] != JANUS_VIDEOROOM_NOVIDEO) {
				g_strlcat(video_codecs, ",", sizeof(video_codecs));
				g_strlcat(video_codecs, janus_videoroom_videocodec_name(videoroom->vcodec[1]), sizeof(video_codecs));
			}
			if(videoroom->vcodec[2] != JANUS_VIDEOROOM_NOVIDEO) {
				g_strlcat(video_codecs, ",", sizeof(video_codecs));
				g_strlcat(video_codecs, janus_videoroom_videocodec_name(videoroom->vcodec[2]), sizeof(video_codecs));
			}
			janus_config_add_item(config, cat, "videocodec", video_codecs);
			if(videoroom->do_svc)
				janus_config_add_item(config, cat, "video_svc", "yes");
			if(videoroom->room_secret)
				janus_config_add_item(config, cat, "secret", videoroom->room_secret);
			if(videoroom->room_pin)
				janus_config_add_item(config, cat, "pin", videoroom->room_pin);
			if(videoroom->record)
				janus_config_add_item(config, cat, "record", "yes");
			if(videoroom->rec_dir)
				janus_config_add_item(config, cat, "rec_dir", videoroom->rec_dir);
			/* Save modified configuration */
			if(janus_config_save(config, config_folder, JANUS_VIDEOROOM_PACKAGE) < 0)
				save = FALSE;	/* This will notify the user the room changes are not permanent */
			janus_mutex_unlock(&config_mutex);
		}
		janus_mutex_unlock(&rooms_mutex);
		/* Send info back */
		response = json_object();
		json_object_set_new(response, "videoroom", json_string("edited"));
		json_object_set_new(response, "room", json_integer(videoroom->room_id));
		json_object_set_new(response, "permanent", save ? json_true() : json_false());
		/* Also notify event handlers */
		if(notify_events && gateway->events_is_enabled()) {
			json_t *info = json_object();
			json_object_set_new(info, "event", json_string("edited"));
			json_object_set_new(info, "room", json_integer(videoroom->room_id));
			gateway->notify_event(&janus_videoroom_plugin, session->handle, info);
		}
		goto plugin_response;
	} else if(!strcasecmp(request_text, "destroy")) {
		JANUS_LOG(LOG_VERB, "Attempt to destroy an existing videoroom room\n");
		JANUS_VALIDATE_JSON_OBJECT(root, destroy_parameters,
			error_code, error_cause, TRUE,
			JANUS_VIDEOROOM_ERROR_MISSING_ELEMENT, JANUS_VIDEOROOM_ERROR_INVALID_ELEMENT);
		if(error_code != 0)
			goto plugin_response;
		json_t *room = json_object_get(root, "room");
		json_t *permanent = json_object_get(root, "permanent");
		gboolean save = permanent ? json_is_true(permanent) : FALSE;
		if(save && config == NULL) {
			JANUS_LOG(LOG_ERR, "No configuration file, can't destroy room permanently\n");
			error_code = JANUS_VIDEOROOM_ERROR_UNKNOWN_ERROR;
			g_snprintf(error_cause, 512, "No configuration file, can't destroy room permanently");
			goto plugin_response;
		}
		guint64 room_id = json_integer_value(room);
		janus_mutex_lock(&rooms_mutex);
		janus_videoroom *videoroom = NULL;
		error_code = janus_videoroom_access_room(root, TRUE, FALSE, &videoroom, error_cause, sizeof(error_cause));
		if(error_code != 0) {
			janus_mutex_unlock(&rooms_mutex);
			goto plugin_response;
		}
		/* Remove room, but add a reference until we're done */
		janus_refcount_increase(&videoroom->ref);
		g_hash_table_remove(rooms, &room_id);
		/* Notify all participants that the fun is over, and that they'll be kicked */
		JANUS_LOG(LOG_VERB, "Notifying all participants\n");
		json_t *destroyed = json_object();
		json_object_set_new(destroyed, "videoroom", json_string("destroyed"));
		json_object_set_new(destroyed, "room", json_integer(room_id));
		GHashTableIter iter;
		gpointer value;
		janus_mutex_lock(&videoroom->mutex);
		g_hash_table_iter_init(&iter, videoroom->participants);
		while (g_hash_table_iter_next(&iter, NULL, &value)) {
			janus_videoroom_publisher *p = value;
			if(p && p->session) {
				g_clear_pointer(&p->room, janus_videoroom_room_dereference);
				/* Notify the user we're going to destroy the room... */
				int ret = gateway->push_event(p->session->handle, &janus_videoroom_plugin, NULL, destroyed, NULL);
				JANUS_LOG(LOG_VERB, "  >> %d (%s)\n", ret, janus_get_api_error(ret));
				/* ... and then ask the core to close the PeerConnection */
				gateway->close_pc(p->session->handle);
			}
		}
		json_decref(destroyed);
		janus_mutex_unlock(&videoroom->mutex);
		/* Also notify event handlers */
		if(notify_events && gateway->events_is_enabled()) {
			json_t *info = json_object();
			json_object_set_new(info, "event", json_string("destroyed"));
			json_object_set_new(info, "room", json_integer(room_id));
			gateway->notify_event(&janus_videoroom_plugin, session->handle, info);
		}
		janus_mutex_unlock(&rooms_mutex);
		if(save) {
			/* This change is permanent: save to the configuration file too
			 * FIXME: We should check if anything fails... */
			JANUS_LOG(LOG_VERB, "Destroying room %"SCNu64" permanently in config file\n", room_id);
			janus_mutex_lock(&config_mutex);
			char cat[BUFSIZ];
			/* The room ID is the category */
			g_snprintf(cat, BUFSIZ, "%"SCNu64, room_id);
			janus_config_remove_category(config, cat);
			/* Save modified configuration */
			if(janus_config_save(config, config_folder, JANUS_VIDEOROOM_PACKAGE) < 0)
				save = FALSE;	/* This will notify the user the room destruction is not permanent */
			janus_mutex_unlock(&config_mutex);
		}
		janus_refcount_decrease(&videoroom->ref);
		/* Done */
		response = json_object();
		json_object_set_new(response, "videoroom", json_string("destroyed"));
		json_object_set_new(response, "room", json_integer(room_id));
		json_object_set_new(response, "permanent", save ? json_true() : json_false());
		goto plugin_response;
	} else if(!strcasecmp(request_text, "list")) {
		/* List all rooms (but private ones) and their details (except for the secret, of course...) */
		json_t *list = json_array();
		JANUS_LOG(LOG_VERB, "Getting the list of video rooms\n");
		janus_mutex_lock(&rooms_mutex);
		GHashTableIter iter;
		gpointer value;
		g_hash_table_iter_init(&iter, rooms);
		while(g_hash_table_iter_next(&iter, NULL, &value)) {
			janus_videoroom *room = value;
			if(!room)
				continue;
			janus_refcount_increase(&room->ref);
			if(room->is_private) {
				/* Skip private room */
				JANUS_LOG(LOG_VERB, "Skipping private room '%s'\n", room->room_name);
				janus_refcount_decrease(&room->ref);
				continue;
			}
			if(!g_atomic_int_get(&room->destroyed)) {
				json_t *rl = json_object();
				json_object_set_new(rl, "room", json_integer(room->room_id));
				json_object_set_new(rl, "description", json_string(room->room_name));
				json_object_set_new(rl, "pin_required", room->room_pin ? json_true() : json_false());
				json_object_set_new(rl, "max_publishers", json_integer(room->max_publishers));
				json_object_set_new(rl, "bitrate", json_integer(room->bitrate));
				json_object_set_new(rl, "fir_freq", json_integer(room->fir_freq));
				char audio_codecs[100];
				memset(audio_codecs, 0, sizeof(audio_codecs));
				g_snprintf(audio_codecs, sizeof(audio_codecs), "%s", janus_videoroom_audiocodec_name(room->acodec[0]));
				if(room->acodec[1] != JANUS_VIDEOROOM_NOAUDIO) {
					g_strlcat(audio_codecs, ",", sizeof(audio_codecs));
					g_strlcat(audio_codecs, janus_videoroom_audiocodec_name(room->acodec[1]), sizeof(audio_codecs));
				}
				if(room->acodec[2] != JANUS_VIDEOROOM_NOAUDIO) {
					g_strlcat(audio_codecs, ",", sizeof(audio_codecs));
					g_strlcat(audio_codecs, janus_videoroom_audiocodec_name(room->acodec[2]), sizeof(audio_codecs));
				}
				json_object_set_new(rl, "audiocodec", json_string(audio_codecs));
				char video_codecs[100];
				memset(video_codecs, 0, sizeof(video_codecs));
				g_snprintf(video_codecs, sizeof(video_codecs), "%s", janus_videoroom_videocodec_name(room->vcodec[0]));
				if(room->vcodec[1] != JANUS_VIDEOROOM_NOVIDEO) {
					g_strlcat(video_codecs, ",", sizeof(video_codecs));
					g_strlcat(video_codecs, janus_videoroom_videocodec_name(room->vcodec[1]), sizeof(video_codecs));
				}
				if(room->vcodec[2] != JANUS_VIDEOROOM_NOVIDEO) {
					g_strlcat(video_codecs, ",", sizeof(video_codecs));
					g_strlcat(video_codecs, janus_videoroom_videocodec_name(room->vcodec[2]), sizeof(video_codecs));
				}
				json_object_set_new(rl, "videocodec", json_string(video_codecs));
				if(room->do_svc)
					json_object_set_new(rl, "video_svc", json_true());
				json_object_set_new(rl, "record", room->record ? json_true() : json_false());
				json_object_set_new(rl, "rec_dir", json_string(room->rec_dir));
				/* TODO: Should we list participants as well? or should there be a separate API call on a specific room for this? */
				json_object_set_new(rl, "num_participants", json_integer(g_hash_table_size(room->participants)));
				json_array_append_new(list, rl);
			}
			janus_refcount_decrease(&room->ref);
		}
		janus_mutex_unlock(&rooms_mutex);
		response = json_object();
		json_object_set_new(response, "videoroom", json_string("success"));
		json_object_set_new(response, "list", list);
		goto plugin_response;
	} else if(!strcasecmp(request_text, "rtp_forward")) {
		JANUS_VALIDATE_JSON_OBJECT(root, rtp_forward_parameters,
			error_code, error_cause, TRUE,
			JANUS_VIDEOROOM_ERROR_MISSING_ELEMENT, JANUS_VIDEOROOM_ERROR_INVALID_ELEMENT);
		if(error_code != 0)
			goto plugin_response;
		json_t *room = json_object_get(root, "room");
		json_t *pub_id = json_object_get(root, "publisher_id");
		int video_port[3] = {-1, -1, -1}, video_pt[3] = {0, 0, 0};
		uint32_t video_ssrc[3] = {0, 0, 0};
		int audio_port = -1, audio_pt = 0;
		uint32_t audio_ssrc = 0;
		int data_port = -1;
		/* There may be multiple target video ports (e.g., publisher simulcasting) */
		json_t *vid_port = json_object_get(root, "video_port");
		if(vid_port) {
			video_port[0] = json_integer_value(vid_port);
			json_t *pt = json_object_get(root, "video_pt");
			if(pt)
				video_pt[0] = json_integer_value(pt);
			json_t *ssrc = json_object_get(root, "video_ssrc");
			if(ssrc)
				video_ssrc[0] = json_integer_value(ssrc);
		}
		vid_port = json_object_get(root, "video_port_2");
		if(vid_port) {
			video_port[1] = json_integer_value(vid_port);
			json_t *pt = json_object_get(root, "video_pt_2");
			if(pt)
				video_pt[1] = json_integer_value(pt);
			json_t *ssrc = json_object_get(root, "video_ssrc_2");
			if(ssrc)
				video_ssrc[1] = json_integer_value(ssrc);
		}
		vid_port = json_object_get(root, "video_port_3");
		if(vid_port) {
			video_port[2] = json_integer_value(vid_port);
			json_t *pt = json_object_get(root, "video_pt_3");
			if(pt)
				video_pt[2] = json_integer_value(pt);
			json_t *ssrc = json_object_get(root, "video_ssrc_3");
			if(ssrc)
				video_ssrc[2] = json_integer_value(ssrc);
		}
		/* Audio target */
		json_t *au_port = json_object_get(root, "audio_port");
		if(au_port) {
			audio_port = json_integer_value(au_port);
			json_t *pt = json_object_get(root, "audio_pt");
			if(pt)
				audio_pt = json_integer_value(pt);
			json_t *ssrc = json_object_get(root, "audio_ssrc");
			if(ssrc)
				audio_ssrc = json_integer_value(ssrc);
		}
		/* Data target */
		json_t *d_port = json_object_get(root, "data_port");
		if(d_port) {
			data_port = json_integer_value(d_port);
		}
		json_t *json_host = json_object_get(root, "host");
		
		guint64 room_id = json_integer_value(room);
		guint64 publisher_id = json_integer_value(pub_id);
		const gchar* host = json_string_value(json_host);
		janus_mutex_lock(&rooms_mutex);
		janus_videoroom *videoroom = NULL;
		error_code = janus_videoroom_access_room(root, TRUE, FALSE, &videoroom, error_cause, sizeof(error_cause));
		janus_mutex_unlock(&rooms_mutex);
		if(error_code != 0)
			goto plugin_response;
		janus_refcount_increase(&videoroom->ref);
		janus_mutex_lock(&videoroom->mutex);
		janus_videoroom_publisher *publisher = g_hash_table_lookup(videoroom->participants, &publisher_id);
		if(publisher == NULL) {
			janus_mutex_unlock(&videoroom->mutex);
			janus_refcount_decrease(&videoroom->ref);
			JANUS_LOG(LOG_ERR, "No such publisher (%"SCNu64")\n", publisher_id);
			error_code = JANUS_VIDEOROOM_ERROR_NO_SUCH_FEED;
			g_snprintf(error_cause, 512, "No such feed (%"SCNu64")", publisher_id);
			goto plugin_response;
		}
		janus_refcount_increase(&publisher->ref);	/* This is just to handle the request for now */
		if(publisher->udp_sock <= 0) {
			publisher->udp_sock = socket(AF_INET, SOCK_DGRAM, IPPROTO_UDP);
			if(publisher->udp_sock <= 0) {
				janus_refcount_decrease(&publisher->ref);
				janus_mutex_unlock(&videoroom->mutex);
				janus_refcount_decrease(&videoroom->ref);
				JANUS_LOG(LOG_ERR, "Could not open UDP socket for rtp stream for publisher (%"SCNu64")\n", publisher_id);
				error_code = JANUS_VIDEOROOM_ERROR_UNKNOWN_ERROR;
				g_snprintf(error_cause, 512, "Could not open UDP socket for rtp stream");
				goto plugin_response;
			}
		}
		guint32 audio_handle = 0;
		guint32 video_handle[3] = {0, 0, 0};
		guint32 data_handle = 0;
		if(audio_port > 0) {
			audio_handle = janus_videoroom_rtp_forwarder_add_helper(publisher, host, audio_port, audio_pt, audio_ssrc, 0, FALSE, FALSE);
		}
		if(video_port[0] > 0) {
			video_handle[0] = janus_videoroom_rtp_forwarder_add_helper(publisher, host, video_port[0], video_pt[0], video_ssrc[0], 0, TRUE, FALSE);
		}
		if(video_port[1] > 0) {
			video_handle[1] = janus_videoroom_rtp_forwarder_add_helper(publisher, host, video_port[1], video_pt[1], video_ssrc[1], 1, TRUE, FALSE);
		}
		if(video_port[2] > 0) {
			video_handle[2] = janus_videoroom_rtp_forwarder_add_helper(publisher, host, video_port[2], video_pt[2], video_ssrc[2], 2, TRUE, FALSE);
		}
		if(data_port > 0) {
			data_handle = janus_videoroom_rtp_forwarder_add_helper(publisher, host, data_port, 0, 0, 0, FALSE, TRUE);
		}
		janus_mutex_unlock(&videoroom->mutex);
		response = json_object();
		json_t* rtp_stream = json_object();
		if(audio_handle > 0) {
			json_object_set_new(rtp_stream, "audio_stream_id", json_integer(audio_handle));
			json_object_set_new(rtp_stream, "audio", json_integer(audio_port));
		}
		if(video_handle[0] > 0 || video_handle[1] > 0 || video_handle[2] > 0) {
			/* Send a FIR to the new RTP forward publisher */
			char buf[20];
			janus_rtcp_fir((char *)&buf, 20, &publisher->fir_seq);
			JANUS_LOG(LOG_VERB, "New RTP forward publisher, sending FIR to %"SCNu64" (%s)\n", publisher->user_id, publisher->display ? publisher->display : "??");
			gateway->relay_rtcp(publisher->session->handle, 1, buf, 20);
			/* Send a PLI too, just in case... */
			janus_rtcp_pli((char *)&buf, 12);
			JANUS_LOG(LOG_VERB, "New RTP forward publisher, sending PLI to %"SCNu64" (%s)\n", publisher->user_id, publisher->display ? publisher->display : "??");
			gateway->relay_rtcp(publisher->session->handle, 1, buf, 12);
			/* Done */
			if(video_handle[0] > 0) {
				json_object_set_new(rtp_stream, "video_stream_id", json_integer(video_handle[0]));
				json_object_set_new(rtp_stream, "video", json_integer(video_port[0]));
			}
			if(video_handle[1] > 0) {
				json_object_set_new(rtp_stream, "video_stream_id_2", json_integer(video_handle[1]));
				json_object_set_new(rtp_stream, "video_2", json_integer(video_port[1]));
			}
			if(video_handle[2] > 0) {
				json_object_set_new(rtp_stream, "video_stream_id_3", json_integer(video_handle[2]));
				json_object_set_new(rtp_stream, "video_3", json_integer(video_port[2]));
			}
		}
		if(data_handle > 0) {
			json_object_set_new(rtp_stream, "data_stream_id", json_integer(data_handle));
			json_object_set_new(rtp_stream, "data", json_integer(data_port));
		}
		/* These two unrefs are related to the message handling */
		janus_refcount_decrease(&publisher->ref);
		janus_refcount_decrease(&videoroom->ref);
		json_object_set_new(rtp_stream, "host", json_string(host));
		json_object_set_new(response, "publisher_id", json_integer(publisher_id));
		json_object_set_new(response, "rtp_stream", rtp_stream);
		json_object_set_new(response, "room", json_integer(room_id));
		json_object_set_new(response, "videoroom", json_string("rtp_forward"));
		goto plugin_response;
	} else if(!strcasecmp(request_text, "stop_rtp_forward")) {
		JANUS_VALIDATE_JSON_OBJECT(root, stop_rtp_forward_parameters,
			error_code, error_cause, TRUE,
			JANUS_VIDEOROOM_ERROR_MISSING_ELEMENT, JANUS_VIDEOROOM_ERROR_INVALID_ELEMENT);
		if(error_code != 0)
			goto plugin_response;
		json_t *room = json_object_get(root, "room");
		json_t *pub_id = json_object_get(root, "publisher_id");
		json_t *id = json_object_get(root, "stream_id");

		guint64 room_id = json_integer_value(room);
		guint64 publisher_id = json_integer_value(pub_id);
		guint32 stream_id = json_integer_value(id);
		janus_mutex_lock(&rooms_mutex);
		janus_videoroom *videoroom = NULL;
		error_code = janus_videoroom_access_room(root, TRUE, FALSE, &videoroom, error_cause, sizeof(error_cause));
		janus_mutex_unlock(&rooms_mutex);
		if(error_code != 0)
			goto plugin_response;
		janus_mutex_lock(&videoroom->mutex);
		janus_refcount_increase(&videoroom->ref);
		janus_videoroom_publisher *publisher = g_hash_table_lookup(videoroom->participants, &publisher_id);
		if(publisher == NULL) {
			janus_mutex_unlock(&videoroom->mutex);
			janus_refcount_decrease(&videoroom->ref);
			JANUS_LOG(LOG_ERR, "No such publisher (%"SCNu64")\n", publisher_id);
			error_code = JANUS_VIDEOROOM_ERROR_NO_SUCH_FEED;
			g_snprintf(error_cause, 512, "No such feed (%"SCNu64")", publisher_id);
			goto plugin_response;
		}
		janus_refcount_increase(&publisher->ref);	/* Just to handle the message now */
		janus_mutex_lock(&publisher->rtp_forwarders_mutex);
		if(!g_hash_table_remove(publisher->rtp_forwarders, GUINT_TO_POINTER(stream_id))) {
			janus_mutex_unlock(&publisher->rtp_forwarders_mutex);
			janus_refcount_decrease(&publisher->ref);
			janus_mutex_unlock(&videoroom->mutex);
			janus_refcount_decrease(&videoroom->ref);
			JANUS_LOG(LOG_ERR, "No such stream (%"SCNu32")\n", stream_id);
			error_code = JANUS_VIDEOROOM_ERROR_NO_SUCH_FEED;
			g_snprintf(error_cause, 512, "No such stream (%"SCNu32")", stream_id);
			goto plugin_response;
		}
		janus_mutex_unlock(&publisher->rtp_forwarders_mutex);
		janus_refcount_decrease(&publisher->ref);
		janus_mutex_unlock(&videoroom->mutex);
		janus_refcount_decrease(&videoroom->ref);
		response = json_object();
		json_object_set_new(response, "videoroom", json_string("stop_rtp_forward"));
		json_object_set_new(response, "room", json_integer(room_id));
		json_object_set_new(response, "publisher_id", json_integer(publisher_id));
		json_object_set_new(response, "stream_id", json_integer(stream_id));
		goto plugin_response;
	} else if(!strcasecmp(request_text, "exists")) {
		/* Check whether a given room exists or not, returns true/false */	
		JANUS_VALIDATE_JSON_OBJECT(root, room_parameters,
			error_code, error_cause, TRUE,
			JANUS_VIDEOROOM_ERROR_MISSING_ELEMENT, JANUS_VIDEOROOM_ERROR_INVALID_ELEMENT);
		if(error_code != 0)
			goto plugin_response;
		json_t *room = json_object_get(root, "room");
		guint64 room_id = json_integer_value(room);
		janus_mutex_lock(&rooms_mutex);
		gboolean room_exists = g_hash_table_contains(rooms, &room_id);
		janus_mutex_unlock(&rooms_mutex);
		response = json_object();
		json_object_set_new(response, "videoroom", json_string("success"));
		json_object_set_new(response, "room", json_integer(room_id));
		json_object_set_new(response, "exists", room_exists ? json_true() : json_false());
		goto plugin_response;
	} else if(!strcasecmp(request_text, "allowed")) {
		JANUS_LOG(LOG_VERB, "Attempt to edit the list of allowed participants in an existing videoroom room\n");
		JANUS_VALIDATE_JSON_OBJECT(root, allowed_parameters,
			error_code, error_cause, TRUE,
			JANUS_VIDEOROOM_ERROR_MISSING_ELEMENT, JANUS_VIDEOROOM_ERROR_INVALID_ELEMENT);
		if(error_code != 0)
			goto plugin_response;
		json_t *action = json_object_get(root, "action");
		json_t *room = json_object_get(root, "room");
		json_t *allowed = json_object_get(root, "allowed");
		const char *action_text = json_string_value(action);
		if(strcasecmp(action_text, "enable") && strcasecmp(action_text, "disable") &&
				strcasecmp(action_text, "add") && strcasecmp(action_text, "remove")) {
			JANUS_LOG(LOG_ERR, "Unsupported action '%s' (allowed)\n", action_text);
			error_code = JANUS_VIDEOROOM_ERROR_INVALID_ELEMENT;
			g_snprintf(error_cause, 512, "Unsupported action '%s' (allowed)", action_text);
			goto plugin_response;
		}
		guint64 room_id = json_integer_value(room);
		janus_mutex_lock(&rooms_mutex);
		janus_videoroom *videoroom = NULL;
		error_code = janus_videoroom_access_room(root, TRUE, FALSE, &videoroom, error_cause, sizeof(error_cause));
		if(error_code != 0) {
			janus_mutex_unlock(&rooms_mutex);
			goto plugin_response;
		}
		janus_refcount_increase(&videoroom->ref);
		janus_mutex_unlock(&rooms_mutex);
		/* A secret may be required for this action */
		JANUS_CHECK_SECRET(videoroom->room_secret, root, "secret", error_code, error_cause,
			JANUS_VIDEOROOM_ERROR_MISSING_ELEMENT, JANUS_VIDEOROOM_ERROR_INVALID_ELEMENT, JANUS_VIDEOROOM_ERROR_UNAUTHORIZED);
		if(error_code != 0) {
			janus_refcount_decrease(&videoroom->ref);
			goto plugin_response;
		}
		if(!strcasecmp(action_text, "enable")) {
			JANUS_LOG(LOG_VERB, "Enabling the check on allowed authorization tokens for room %"SCNu64"\n", room_id);
			videoroom->check_tokens = TRUE;
		} else if(!strcasecmp(action_text, "disable")) {
			JANUS_LOG(LOG_VERB, "Disabling the check on allowed authorization tokens for room %"SCNu64" (free entry)\n", room_id);
			videoroom->check_tokens = FALSE;
		} else {
			gboolean add = !strcasecmp(action_text, "add");
			if(allowed) {
				/* Make sure the "allowed" array only contains strings */
				gboolean ok = TRUE;
				if(json_array_size(allowed) > 0) {
					size_t i = 0;
					for(i=0; i<json_array_size(allowed); i++) {
						json_t *a = json_array_get(allowed, i);
						if(!a || !json_is_string(a)) {
							ok = FALSE;
							break;
						}
					}
				}
				if(!ok) {
					JANUS_LOG(LOG_ERR, "Invalid element in the allowed array (not a string)\n");
					error_code = JANUS_VIDEOROOM_ERROR_INVALID_ELEMENT;
					g_snprintf(error_cause, 512, "Invalid element in the allowed array (not a string)");
					janus_refcount_decrease(&videoroom->ref);
					goto plugin_response;
				}
				size_t i = 0;
				for(i=0; i<json_array_size(allowed); i++) {
					const char *token = json_string_value(json_array_get(allowed, i));
					if(add) {
						if(!g_hash_table_lookup(videoroom->allowed, token))
							g_hash_table_insert(videoroom->allowed, g_strdup(token), GINT_TO_POINTER(TRUE));
					} else {
						g_hash_table_remove(videoroom->allowed, token);
					}
				}
			}
		}
		/* Prepare response */
		response = json_object();
		json_object_set_new(response, "videoroom", json_string("success"));
		json_object_set_new(response, "room", json_integer(videoroom->room_id));
		json_t *list = json_array();
		if(strcasecmp(action_text, "disable")) {
			if(g_hash_table_size(videoroom->allowed) > 0) {
				GHashTableIter iter;
				gpointer key;
				g_hash_table_iter_init(&iter, videoroom->allowed);
				while(g_hash_table_iter_next(&iter, &key, NULL)) {
					char *token = key;
					json_array_append_new(list, json_string(token));
				}
			}
			json_object_set_new(response, "allowed", list);
		}
		/* Done */
		janus_refcount_decrease(&videoroom->ref);
		JANUS_LOG(LOG_VERB, "VideoRoom room allowed list updated\n");
		goto plugin_response;
	} else if(!strcasecmp(request_text, "kick")) {
		JANUS_LOG(LOG_VERB, "Attempt to kick a participant from an existing videoroom room\n");
		JANUS_VALIDATE_JSON_OBJECT(root, kick_parameters,
			error_code, error_cause, TRUE,
			JANUS_VIDEOROOM_ERROR_MISSING_ELEMENT, JANUS_VIDEOROOM_ERROR_INVALID_ELEMENT);
		if(error_code != 0)
			goto plugin_response;
		json_t *room = json_object_get(root, "room");
		json_t *id = json_object_get(root, "id");
		guint64 room_id = json_integer_value(room);
		janus_mutex_lock(&rooms_mutex);
		janus_videoroom *videoroom = NULL;
		error_code = janus_videoroom_access_room(root, TRUE, FALSE, &videoroom, error_cause, sizeof(error_cause));
		if(error_code != 0) {
			janus_mutex_unlock(&rooms_mutex);
			goto plugin_response;
		}
		janus_refcount_increase(&videoroom->ref);
		janus_mutex_lock(&videoroom->mutex);
		janus_mutex_unlock(&rooms_mutex);
		/* A secret may be required for this action */
		JANUS_CHECK_SECRET(videoroom->room_secret, root, "secret", error_code, error_cause,
			JANUS_VIDEOROOM_ERROR_MISSING_ELEMENT, JANUS_VIDEOROOM_ERROR_INVALID_ELEMENT, JANUS_VIDEOROOM_ERROR_UNAUTHORIZED);
		if(error_code != 0) {
			janus_mutex_unlock(&videoroom->mutex);
			janus_refcount_decrease(&videoroom->ref);
			goto plugin_response;
		}
		guint64 user_id = json_integer_value(id);
		janus_videoroom_publisher *participant = g_hash_table_lookup(videoroom->participants, &user_id);
		if(participant == NULL) {
			janus_mutex_unlock(&videoroom->mutex);
			janus_refcount_decrease(&videoroom->ref);
			JANUS_LOG(LOG_ERR, "No such user %"SCNu64" in room %"SCNu64"\n", user_id, room_id);
			error_code = JANUS_VIDEOROOM_ERROR_NO_SUCH_FEED;
			g_snprintf(error_cause, 512, "No such user %"SCNu64" in room %"SCNu64, user_id, room_id);
			goto plugin_response;
		}
		if(participant->kicked) {
			/* Already kicked */
			janus_mutex_unlock(&videoroom->mutex);
			janus_refcount_decrease(&videoroom->ref);
			response = json_object();
			json_object_set_new(response, "videoroom", json_string("success"));
			/* Done */
			goto plugin_response;
		}
		participant->kicked = TRUE;
		participant->session->started = FALSE;
		participant->audio_active = FALSE;
		participant->video_active = FALSE;
		participant->data_active = FALSE;
		/* Prepare an event for this */
		json_t *kicked = json_object();
		json_object_set_new(kicked, "videoroom", json_string("event"));
		json_object_set_new(kicked, "room", json_integer(participant->room->room_id));
		json_object_set_new(kicked, "leaving", json_string("ok"));
		json_object_set_new(kicked, "reason", json_string("kicked"));
		int ret = gateway->push_event(participant->session->handle, &janus_videoroom_plugin, NULL, kicked, NULL);
		JANUS_LOG(LOG_VERB, "  >> %d (%s)\n", ret, janus_get_api_error(ret));
		json_decref(kicked);
		janus_mutex_unlock(&videoroom->mutex);
		/* If this room requires valid private_id values, we can kick subscriptions too */
		if(videoroom->require_pvtid && participant->subscriptions != NULL) {
			/* Iterate on the subscriptions we know this user has */
			janus_mutex_lock(&participant->subscribers_mutex);
			GSList *s = participant->subscriptions;
			while(s) {
				janus_videoroom_subscriber *subscriber = (janus_videoroom_subscriber *)s->data;
				if(subscriber) {
					subscriber->kicked = TRUE;
					subscriber->audio = FALSE;
					subscriber->video = FALSE;
					subscriber->data = FALSE;
					/* FIXME We should also close the PeerConnection, but we risk race conditions if we do it here,
					 * so for now we mark the subscriber as kicked and prevent it from getting any media after this */
				}
				s = s->next;
			}
			janus_mutex_unlock(&participant->subscribers_mutex);
		}
		/* This publisher is leaving, tell everybody */
		janus_videoroom_leave_or_unpublish(participant, TRUE, TRUE);
		/* Tell the core to tear down the PeerConnection, hangup_media will do the rest */
		if(participant && participant->session)
			gateway->close_pc(participant->session->handle);
		JANUS_LOG(LOG_INFO, "Kicked user %"SCNu64" from room %"SCNu64"\n", user_id, room_id);
		/* Prepare response */
		response = json_object();
		json_object_set_new(response, "videoroom", json_string("success"));
		/* Done */
		janus_mutex_unlock(&videoroom->mutex);
		janus_refcount_decrease(&videoroom->ref);
		goto plugin_response;
	} else if(!strcasecmp(request_text, "listparticipants")) {
		/* List all participants in a room, specifying whether they're publishers or just attendees */	
		JANUS_VALIDATE_JSON_OBJECT(root, room_parameters,
			error_code, error_cause, TRUE,
			JANUS_VIDEOROOM_ERROR_MISSING_ELEMENT, JANUS_VIDEOROOM_ERROR_INVALID_ELEMENT);
		if(error_code != 0)
			goto plugin_response;
		json_t *room = json_object_get(root, "room");
		guint64 room_id = json_integer_value(room);
		janus_mutex_lock(&rooms_mutex);
		janus_videoroom *videoroom = NULL;
		error_code = janus_videoroom_access_room(root, FALSE, FALSE, &videoroom, error_cause, sizeof(error_cause));
		janus_mutex_unlock(&rooms_mutex);
		if(error_code != 0)
			goto plugin_response;
		janus_refcount_increase(&videoroom->ref);
		/* Return a list of all participants (whether they're publishing or not) */
		json_t *list = json_array();
		GHashTableIter iter;
		gpointer value;
		janus_mutex_lock(&videoroom->mutex);
		g_hash_table_iter_init(&iter, videoroom->participants);
		while (!g_atomic_int_get(&videoroom->destroyed) && g_hash_table_iter_next(&iter, NULL, &value)) {
			janus_videoroom_publisher *p = value;
			json_t *pl = json_object();
			json_object_set_new(pl, "id", json_integer(p->user_id));
			if(p->display)
				json_object_set_new(pl, "display", json_string(p->display));
			json_object_set_new(pl, "publisher", (p->sdp && p->session->started) ? json_true() : json_false());
			if((p->sdp && p->session->started)) {
				if(p->audio_level_extmap_id > 0)
					json_object_set_new(pl, "talking", p->talking ? json_true() : json_false());
				json_object_set_new(pl, "internal_audio_ssrc", json_integer(p->audio_ssrc));
				json_object_set_new(pl, "internal_video_ssrc", json_integer(p->video_ssrc));
			}
			json_array_append_new(list, pl);
		}
		janus_mutex_unlock(&videoroom->mutex);
		janus_refcount_decrease(&videoroom->ref);
		response = json_object();
		json_object_set_new(response, "videoroom", json_string("participants"));
		json_object_set_new(response, "room", json_integer(room_id));
		json_object_set_new(response, "participants", list);
		goto plugin_response;
	} else if(!strcasecmp(request_text, "listforwarders")) {
		/* List all forwarders in a room */	
		JANUS_VALIDATE_JSON_OBJECT(root, room_parameters,
			error_code, error_cause, TRUE,
			JANUS_VIDEOROOM_ERROR_MISSING_ELEMENT, JANUS_VIDEOROOM_ERROR_INVALID_ELEMENT);
		if(error_code != 0)
			goto plugin_response;
		json_t *room = json_object_get(root, "room");
		guint64 room_id = json_integer_value(room);
		janus_mutex_lock(&rooms_mutex);
		janus_videoroom *videoroom = g_hash_table_lookup(rooms, &room_id);
		if(videoroom == NULL) {
			JANUS_LOG(LOG_ERR, "No such room (%"SCNu64")\n", room_id);
			error_code = JANUS_VIDEOROOM_ERROR_NO_SUCH_ROOM;
			g_snprintf(error_cause, 512, "No such room (%"SCNu64")", room_id);
			janus_mutex_unlock(&rooms_mutex);
			goto plugin_response;
		}
		if(g_atomic_int_get(&videoroom->destroyed)) {
			JANUS_LOG(LOG_ERR, "No such room (%"SCNu64")\n", room_id);
			error_code = JANUS_VIDEOROOM_ERROR_NO_SUCH_ROOM;
			g_snprintf(error_cause, 512, "No such room (%"SCNu64")", room_id);
			janus_mutex_unlock(&rooms_mutex);
			goto plugin_response;
		}
		/* A secret may be required for this action */
		JANUS_CHECK_SECRET(videoroom->room_secret, root, "secret", error_code, error_cause,
			JANUS_VIDEOROOM_ERROR_MISSING_ELEMENT, JANUS_VIDEOROOM_ERROR_INVALID_ELEMENT, JANUS_VIDEOROOM_ERROR_UNAUTHORIZED);
		if(error_code != 0) {
			janus_mutex_unlock(&rooms_mutex);
			goto plugin_response;
		}
		/* Return a list of all forwarders */
		json_t *list = json_array();
		GHashTableIter iter;
		gpointer value;
		janus_mutex_lock(&videoroom->mutex);
		g_hash_table_iter_init(&iter, videoroom->participants);
		while (!g_atomic_int_get(&videoroom->destroyed) && g_hash_table_iter_next(&iter, NULL, &value)) {
			janus_videoroom_publisher *p = value;
			janus_mutex_lock(&p->rtp_forwarders_mutex);
			if(g_hash_table_size(p->rtp_forwarders) == 0) {
				janus_mutex_unlock(&p->rtp_forwarders_mutex);
				continue;
			}
			json_t *pl = json_object();
			json_object_set_new(pl, "publisher_id", json_integer(p->user_id));
			if(p->display)
				json_object_set_new(pl, "display", json_string(p->display));
			json_t *flist = json_array();
			GHashTableIter iter_f;
			gpointer key_f, value_f;			
			g_hash_table_iter_init(&iter_f, p->rtp_forwarders);
			while(g_hash_table_iter_next(&iter_f, &key_f, &value_f)) {				
				json_t *fl = json_object();
				guint32 rpk = GPOINTER_TO_UINT(key_f);
				janus_videoroom_rtp_forwarder *rpv = value_f;
				json_object_set_new(fl, "ip", json_string(inet_ntoa(rpv->serv_addr.sin_addr)));
				if(rpv->is_data) {
					json_object_set_new(fl, "data_stream_id", json_integer(rpk));
					json_object_set_new(fl, "port", json_integer(ntohs(rpv->serv_addr.sin_port)));
				} else if(rpv->is_video) {
					json_object_set_new(fl, "video_stream_id", json_integer(rpk));
					json_object_set_new(fl, "port", json_integer(ntohs(rpv->serv_addr.sin_port)));
					if(rpv->payload_type)
						json_object_set_new(fl, "pt", json_integer(rpv->payload_type));
					if(rpv->ssrc)
						json_object_set_new(fl, "ssrc", json_integer(rpv->ssrc));
				} else {
					json_object_set_new(fl, "audio_stream_id", json_integer(rpk));
					json_object_set_new(fl, "port", json_integer(ntohs(rpv->serv_addr.sin_port)));
					if(rpv->payload_type)
						json_object_set_new(fl, "pt", json_integer(rpv->payload_type));
					if(rpv->ssrc)
						json_object_set_new(fl, "ssrc", json_integer(rpv->ssrc));
				}
				json_array_append_new(flist, fl);
			}		
			janus_mutex_unlock(&p->rtp_forwarders_mutex);
			json_object_set_new(pl, "rtp_forwarder", flist);
			json_array_append_new(list, pl);
		}
		janus_mutex_unlock(&videoroom->mutex);
		janus_mutex_unlock(&rooms_mutex);
		response = json_object();
		json_object_set_new(response, "room", json_integer(room_id));
		json_object_set_new(response, "rtp_forwarders", list);
		goto plugin_response;
	} else if(!strcasecmp(request_text, "join") || !strcasecmp(request_text, "joinandconfigure")
			|| !strcasecmp(request_text, "configure") || !strcasecmp(request_text, "publish") || !strcasecmp(request_text, "unpublish")
			|| !strcasecmp(request_text, "start") || !strcasecmp(request_text, "pause") || !strcasecmp(request_text, "switch")
			|| !strcasecmp(request_text, "stop") || !strcasecmp(request_text, "leave")) {
		/* These messages are handled asynchronously */

		janus_videoroom_message *msg = g_malloc0(sizeof(janus_videoroom_message));
		if(msg == NULL) {
			JANUS_LOG(LOG_FATAL, "Memory error!\n");
			return janus_plugin_result_new(JANUS_PLUGIN_ERROR, "Memory error", NULL);
		}
		msg->handle = handle;
		msg->transaction = transaction;
		msg->message = root;
		msg->jsep = jsep;
		g_async_queue_push(messages, msg);

		return janus_plugin_result_new(JANUS_PLUGIN_OK_WAIT, NULL, NULL);
	} else {
		JANUS_LOG(LOG_VERB, "Unknown request '%s'\n", request_text);
		error_code = JANUS_VIDEOROOM_ERROR_INVALID_REQUEST;
		g_snprintf(error_cause, 512, "Unknown request '%s'", request_text);
	}

plugin_response:
		{
			if(error_code == 0 && !response) {
				error_code = JANUS_VIDEOROOM_ERROR_UNKNOWN_ERROR;
				g_snprintf(error_cause, 512, "Invalid response");
			}
			if(error_code != 0) {
				/* Prepare JSON error event */
				json_t *event = json_object();
				json_object_set_new(event, "videoroom", json_string("event"));
				json_object_set_new(event, "error_code", json_integer(error_code));
				json_object_set_new(event, "error", json_string(error_cause));
				response = event;
			}
			if(root != NULL)
				json_decref(root);
			if(jsep != NULL)
				json_decref(jsep);
			g_free(transaction);

			if(session != NULL)
				janus_refcount_decrease(&session->ref);
			return janus_plugin_result_new(JANUS_PLUGIN_OK, NULL, response);
		}

}

void janus_videoroom_setup_media(janus_plugin_session *handle) {
	JANUS_LOG(LOG_INFO, "[%s-%p] WebRTC media is now available\n", JANUS_VIDEOROOM_PACKAGE, handle);
	if(g_atomic_int_get(&stopping) || !g_atomic_int_get(&initialized))
		return;
	janus_mutex_lock(&sessions_mutex);
	janus_videoroom_session *session = janus_videoroom_lookup_session(handle);
	if(!session) {
		janus_mutex_unlock(&sessions_mutex);
		JANUS_LOG(LOG_ERR, "No session associated with this handle...\n");
		return;
	}
	if(g_atomic_int_get(&session->destroyed)) {
		janus_mutex_unlock(&sessions_mutex);
		return;
	}
	g_atomic_int_set(&session->hangingup, 0);

	/* Media relaying can start now */
	session->started = TRUE;
	if(session->participant) {
		/* If this is a publisher, notify all subscribers about the fact they can
		 * now subscribe; if this is a subscriber, instead, ask the publisher a FIR */
		if(session->participant_type == janus_videoroom_p_type_publisher) {
			janus_videoroom_publisher *participant = janus_videoroom_session_get_publisher(session);
			/* Notify all other participants that there's a new boy in town */
			json_t *list = json_array();
			json_t *pl = json_object();
			json_object_set_new(pl, "id", json_integer(participant->user_id));
			if(participant->display)
				json_object_set_new(pl, "display", json_string(participant->display));
			if(participant->audio)
				json_object_set_new(pl, "audio_codec", json_string(janus_videoroom_audiocodec_name(participant->acodec)));
			if(participant->video)
				json_object_set_new(pl, "video_codec", json_string(janus_videoroom_videocodec_name(participant->vcodec)));
			json_array_append_new(list, pl);
			json_t *pub = json_object();
			json_object_set_new(pub, "videoroom", json_string("event"));
			json_object_set_new(pub, "room", json_integer(participant->room->room_id));
			json_object_set_new(pub, "publishers", list);
			GHashTableIter iter;
			gpointer value;
			janus_videoroom *videoroom = participant->room;
			janus_mutex_lock(&videoroom->mutex);
			g_hash_table_iter_init(&iter, videoroom->participants);
			while (!g_atomic_int_get(&videoroom->destroyed) && g_hash_table_iter_next(&iter, NULL, &value)) {
				janus_videoroom_publisher *p = value;
				if(p == participant) {
					continue;	/* Skip the new publisher itself */
				}
				JANUS_LOG(LOG_VERB, "Notifying participant %"SCNu64" (%s)\n", p->user_id, p->display ? p->display : "??");
				int ret = gateway->push_event(p->session->handle, &janus_videoroom_plugin, NULL, pub, NULL);
				JANUS_LOG(LOG_VERB, "  >> %d (%s)\n", ret, janus_get_api_error(ret));
			}
			json_decref(pub);
			/* Also notify event handlers */
			if(notify_events && gateway->events_is_enabled()) {
				json_t *info = json_object();
				json_object_set_new(info, "event", json_string("published"));
				json_object_set_new(info, "room", json_integer(participant->room->room_id));
				json_object_set_new(info, "id", json_integer(participant->user_id));
				gateway->notify_event(&janus_videoroom_plugin, session->handle, info);
			}
			janus_mutex_unlock(&videoroom->mutex);
			janus_refcount_decrease(&participant->ref);
		} else if(session->participant_type == janus_videoroom_p_type_subscriber) {
			janus_videoroom_subscriber *s = (janus_videoroom_subscriber *)session->participant;
			if(s && s->feed) {
				janus_videoroom_publisher *p = s->feed;
				if(p && p->session) {
					/* Send a FIR */
					char buf[20];
					janus_rtcp_fir((char *)&buf, 20, &p->fir_seq);
					JANUS_LOG(LOG_VERB, "New subscriber available, sending FIR to %"SCNu64" (%s)\n", p->user_id, p->display ? p->display : "??");
					gateway->relay_rtcp(p->session->handle, 1, buf, 20);
					/* Send a PLI too, just in case... */
					janus_rtcp_pli((char *)&buf, 12);
					JANUS_LOG(LOG_VERB, "New subscriber available, sending PLI to %"SCNu64" (%s)\n", p->user_id, p->display ? p->display : "??");
					gateway->relay_rtcp(p->session->handle, 1, buf, 12);
					/* Also notify event handlers */
					if(notify_events && gateway->events_is_enabled()) {
						json_t *info = json_object();
						json_object_set_new(info, "event", json_string("subscribed"));
						json_object_set_new(info, "room", json_integer(p->room->room_id));
						json_object_set_new(info, "feed", json_integer(p->user_id));
						gateway->notify_event(&janus_videoroom_plugin, session->handle, info);
					}
				}
			}
		}
	}
	janus_mutex_unlock(&sessions_mutex);
}

void janus_videoroom_incoming_rtp(janus_plugin_session *handle, int video, char *buf, int len) {
	if(handle == NULL || g_atomic_int_get(&handle->stopped) || g_atomic_int_get(&stopping) || !g_atomic_int_get(&initialized) || !gateway)
		return;
	janus_videoroom_session *session = (janus_videoroom_session *)handle->plugin_handle;
	if(!session || g_atomic_int_get(&session->destroyed) || session->participant_type != janus_videoroom_p_type_publisher)
		return;
	janus_videoroom_publisher *participant = janus_videoroom_session_get_publisher_nodebug(session);
	if(participant == NULL)
		return;
	if(g_atomic_int_get(&participant->destroyed) || participant->kicked || participant->room == NULL) {
		janus_videoroom_publisher_dereference_nodebug(participant);
		return;
	}
	janus_videoroom *videoroom = participant->room;

	/* In case this is an audio packet and we're doing talk detection, check the audio level extension */
	if(!video && videoroom->audiolevel_event && participant->audio_active) {
		int level = 0;
		if(janus_rtp_header_extension_parse_audio_level(buf, len, participant->audio_level_extmap_id, &level) == 0) {
			participant->audio_dBov_sum += level;
			participant->audio_active_packets++;
			participant->audio_dBov_level = level;
			if(participant->audio_active_packets > 0 && participant->audio_active_packets == videoroom->audio_active_packets) {
				gboolean notify_talk_event = FALSE;
				if((float)participant->audio_dBov_sum/(float)participant->audio_active_packets < videoroom->audio_level_average) {
					/* Participant talking, should we notify all participants? */
					if(!participant->talking)
						notify_talk_event = TRUE;
					participant->talking = TRUE;
				} else {
					/* Participant not talking anymore, should we notify all participants? */
					if(participant->talking)
						notify_talk_event = TRUE;
					participant->talking = FALSE;
				}
				participant->audio_active_packets = 0;
				participant->audio_dBov_sum = 0;
				/* Only notify in case of state changes */
				if(notify_talk_event) {
					janus_mutex_lock(&videoroom->mutex);
					json_t *event = json_object();
					json_object_set_new(event, "videoroom", json_string(participant->talking ? "talking" : "stopped-talking"));
					json_object_set_new(event, "room", json_integer(videoroom->room_id));
					json_object_set_new(event, "id", json_integer(participant->user_id));
					janus_videoroom_notify_participants(participant, event);
					json_decref(event);
					janus_mutex_unlock(&videoroom->mutex);
					/* Also notify event handlers */
					if(notify_events && gateway->events_is_enabled()) {
						json_t *info = json_object();
						json_object_set_new(info, "videoroom", json_string(participant->talking ? "talking" : "stopped-talking"));
						json_object_set_new(info, "room", json_integer(videoroom->room_id));
						json_object_set_new(info, "id", json_integer(participant->user_id));
						gateway->notify_event(&janus_videoroom_plugin, session->handle, info);
					}
				}
			}
		}
	}

	if((!video && participant->audio_active) || (video && participant->video_active)) {
		janus_rtp_header *rtp = (janus_rtp_header *)buf;
		uint32_t ssrc = ntohl(rtp->ssrc);
		int sc = -1;
		/* Check if we're simulcasting, and if so, keep track of the "layer" */
		if(video && participant->ssrc[0] != 0) {
			if(ssrc == participant->ssrc[0])
				sc = 0;
			else if(ssrc == participant->ssrc[1])
				sc = 1;
			else if(ssrc == participant->ssrc[2])
				sc = 2;
		} else {
			/* Set the SSRC of the publisher */
			rtp->ssrc = htonl(video ? participant->video_ssrc : participant->audio_ssrc);
		}
		/* Set the payload type of the publisher */
		rtp->type = video ? participant->video_pt : participant->audio_pt;
		/* Forward RTP to the appropriate port for the rtp_forwarders associated with this publisher, if there are any */
		janus_mutex_lock(&participant->rtp_forwarders_mutex);
		GHashTableIter iter;
		gpointer value;
		g_hash_table_iter_init(&iter, participant->rtp_forwarders);
		while(participant->udp_sock > 0 && g_hash_table_iter_next(&iter, NULL, &value)) {
			janus_videoroom_rtp_forwarder* rtp_forward = (janus_videoroom_rtp_forwarder*)value;
			/* Check if payload type and/or SSRC need to be overwritten for this forwarder */
			int pt = rtp->type;
			uint32_t ssrc = ntohl(rtp->ssrc);
			if(rtp_forward->payload_type > 0)
				rtp->type = rtp_forward->payload_type;
			if(rtp_forward->ssrc > 0)
				rtp->ssrc = htonl(rtp_forward->ssrc);
			if(video && rtp_forward->is_video && (sc == -1 || rtp_forward->substream == sc)) {
				if(sendto(participant->udp_sock, buf, len, 0, (struct sockaddr*)&rtp_forward->serv_addr, sizeof(rtp_forward->serv_addr)) < 0) {
					JANUS_LOG(LOG_HUGE, "Error forwarding RTP video packet for %s... %s (len=%d)...\n",
						participant->display, strerror(errno), len);
				}
			} else if(!video && !rtp_forward->is_video && !rtp_forward->is_data) {
				if(sendto(participant->udp_sock, buf, len, 0, (struct sockaddr*)&rtp_forward->serv_addr, sizeof(rtp_forward->serv_addr)) < 0) {
					JANUS_LOG(LOG_HUGE, "Error forwarding RTP audio packet for %s... %s (len=%d)...\n",
						participant->display, strerror(errno), len);
				}
			}
			/* Restore original values of payload type and SSRC before going on */
			rtp->type = pt;
			rtp->ssrc = htonl(ssrc);
		}
		janus_mutex_unlock(&participant->rtp_forwarders_mutex);
		if(sc < 1) {
			/* Save the frame if we're recording
			 * FIXME: for video, we're currently only recording the base substream, when simulcasting */
			janus_recorder_save_frame(video ? participant->vrc : participant->arc, buf, len);
		}
		/* Done, relay it */
		janus_videoroom_rtp_relay_packet packet;
		packet.data = rtp;
		packet.length = len;
		packet.is_video = video;
		packet.svc = FALSE;
		if(video && videoroom->do_svc) {
			/* We're doing SVC: let's parse this packet to see which layers are there */
			int plen = 0;
			char *payload = janus_rtp_payload(buf, len, &plen);
			if(payload == NULL)
				return;
			uint8_t pbit = 0, dbit = 0, ubit = 0, bbit = 0, ebit = 0;
			int found = 0, spatial_layer = 0, temporal_layer = 0;
			if(janus_vp9_parse_svc(payload, plen, &found, &spatial_layer, &temporal_layer, &pbit, &dbit, &ubit, &bbit, &ebit) == 0) {
				if(found) {
					packet.svc = TRUE;
					packet.spatial_layer = spatial_layer;
					packet.temporal_layer = temporal_layer;
					packet.pbit = pbit;
					packet.dbit = dbit;
					packet.ubit = ubit;
					packet.bbit = bbit;
					packet.ebit = ebit;
				}
			}
		}
		packet.ssrc[0] = (sc != -1 ? participant->ssrc[0] : 0);
		packet.ssrc[1] = (sc != -1 ? participant->ssrc[1] : 0);
		packet.ssrc[2] = (sc != -1 ? participant->ssrc[2] : 0);
		/* Backup the actual timestamp and sequence number set by the publisher, in case switching is involved */
		packet.timestamp = ntohl(packet.data->timestamp);
		packet.seq_number = ntohs(packet.data->seq_number);
		/* Go: some viewers may decide to drop the packet, but that's up to them */
		janus_mutex_lock_nodebug(&participant->subscribers_mutex);
		g_slist_foreach(participant->subscribers, janus_videoroom_relay_rtp_packet, &packet);
		janus_mutex_unlock_nodebug(&participant->subscribers_mutex);
		
		/* Check if we need to send any REMB, FIR or PLI back to this publisher */
		if(video && participant->video_active) {
			/* Did we send a REMB already, or is it time to send one? */
			gboolean send_remb = FALSE;
			if(participant->remb_latest == 0 && participant->remb_startup > 0) {
				/* Still in the starting phase, send the ramp-up REMB feedback */
				send_remb = TRUE;
			} else if(participant->remb_latest > 0 && janus_get_monotonic_time()-participant->remb_latest >= 5*G_USEC_PER_SEC) {
				/* 5 seconds have passed since the last REMB, send a new one */
				send_remb = TRUE;
			}		
			if(send_remb) {
				/* We send a few incremental REMB messages at startup */
				uint32_t bitrate = (participant->bitrate ? participant->bitrate : 256*1024);
				if(participant->remb_startup > 0) {
					bitrate = bitrate/participant->remb_startup;
					participant->remb_startup--;
				}
				JANUS_LOG(LOG_VERB, "Sending REMB (%s, %"SCNu32")\n", participant->display, bitrate);
				char rtcpbuf[24];
				janus_rtcp_remb((char *)(&rtcpbuf), 24, bitrate);
				gateway->relay_rtcp(handle, video, rtcpbuf, 24);
				if(participant->remb_startup == 0)
					participant->remb_latest = janus_get_monotonic_time();
			}
			/* Generate FIR/PLI too, if needed */
			if(video && participant->video_active && (participant->room->fir_freq > 0)) {
				/* FIXME Very ugly hack to generate RTCP every tot seconds/frames */
				gint64 now = janus_get_monotonic_time();
				if((now-participant->fir_latest) >= ((gint64)participant->room->fir_freq*G_USEC_PER_SEC)) {
					/* FIXME We send a FIR every tot seconds */
					participant->fir_latest = now;
					char rtcpbuf[24];
					janus_rtcp_fir((char *)&rtcpbuf, 20, &participant->fir_seq);
					JANUS_LOG(LOG_VERB, "Sending FIR to %"SCNu64" (%s)\n", participant->user_id, participant->display ? participant->display : "??");
					gateway->relay_rtcp(handle, video, rtcpbuf, 20);
					/* Send a PLI too, just in case... */
					janus_rtcp_pli((char *)&rtcpbuf, 12);
					JANUS_LOG(LOG_VERB, "Sending PLI to %"SCNu64" (%s)\n", participant->user_id, participant->display ? participant->display : "??");
					gateway->relay_rtcp(handle, video, rtcpbuf, 12);
				}
			}
		}
		janus_mutex_unlock(&participant->subscribers_mutex);
	}
	janus_videoroom_publisher_dereference_nodebug(participant);
}

void janus_videoroom_incoming_rtcp(janus_plugin_session *handle, int video, char *buf, int len) {
	if(g_atomic_int_get(&stopping) || !g_atomic_int_get(&initialized))
		return;
	janus_videoroom_session *session = (janus_videoroom_session *)handle->plugin_handle;	
	if(!session) {
		JANUS_LOG(LOG_ERR, "No session associated with this handle...\n");
		return;
	}
	if(g_atomic_int_get(&session->destroyed))
		return;
	if(session->participant_type == janus_videoroom_p_type_subscriber) {
		/* A subscriber sent some RTCP, check what it is and if we need to forward it to the publisher */
		janus_videoroom_subscriber *s = (janus_videoroom_subscriber *)session->participant;
		if(s == NULL || g_atomic_int_get(&s->destroyed))
			return;
		if(!s->video)
			return;	/* The only feedback we handle is video related anyway... */
		if(janus_rtcp_has_fir(buf, len)) {
			/* We got a FIR, forward it to the publisher */
			if(s->feed) {
				janus_videoroom_publisher *p = s->feed;
				if(p && p->session) {
					char rtcpbuf[20];
					janus_rtcp_fir((char *)&rtcpbuf, 20, &p->fir_seq);
					JANUS_LOG(LOG_VERB, "Got a FIR from a subscriber, forwarding it to %"SCNu64" (%s)\n", p->user_id, p->display ? p->display : "??");
					gateway->relay_rtcp(p->session->handle, 1, rtcpbuf, 20);
				}
			}
		}
		if(janus_rtcp_has_pli(buf, len)) {
			/* We got a PLI, forward it to the publisher */
			if(s->feed) {
				janus_videoroom_publisher *p = s->feed;
				if(p && p->session) {
					char rtcpbuf[12];
					janus_rtcp_pli((char *)&rtcpbuf, 12);
					JANUS_LOG(LOG_VERB, "Got a PLI from a subscriber, forwarding it to %"SCNu64" (%s)\n", p->user_id, p->display ? p->display : "??");
					gateway->relay_rtcp(p->session->handle, 1, rtcpbuf, 12);
				}
			}
		}
		uint32_t bitrate = janus_rtcp_get_remb(buf, len);
		if(bitrate > 0) {
			/* FIXME We got a REMB from this subscriber, should we do something about it? */
		}
	}
}

void janus_videoroom_incoming_data(janus_plugin_session *handle, char *buf, int len) {
	if(handle == NULL || g_atomic_int_get(&handle->stopped) || g_atomic_int_get(&stopping) || !g_atomic_int_get(&initialized) || !gateway)
		return;
	if(buf == NULL || len <= 0)
		return;
	janus_videoroom_session *session = (janus_videoroom_session *)handle->plugin_handle;
	if(!session || g_atomic_int_get(&session->destroyed) || session->participant_type != janus_videoroom_p_type_publisher)
		return;
	janus_videoroom_publisher *participant = janus_videoroom_session_get_publisher_nodebug(session);
	if(participant == NULL)
		return;
	if(g_atomic_int_get(&participant->destroyed) || !participant->data_active || participant->kicked) {
		janus_videoroom_publisher_dereference_nodebug(participant);
		return;
	}
	/* Any forwarder involved? */
	janus_mutex_lock(&participant->rtp_forwarders_mutex);
	/* Forward RTP to the appropriate port for the rtp_forwarders associated with this publisher, if there are any */
	GHashTableIter iter;
	gpointer value;
	g_hash_table_iter_init(&iter, participant->rtp_forwarders);
	while(participant->udp_sock > 0 && g_hash_table_iter_next(&iter, NULL, &value)) {
		janus_videoroom_rtp_forwarder* rtp_forward = (janus_videoroom_rtp_forwarder*)value;
		if(rtp_forward->is_data) {
			if(sendto(participant->udp_sock, buf, len, 0, (struct sockaddr*)&rtp_forward->serv_addr, sizeof(rtp_forward->serv_addr)) < 0) {
				JANUS_LOG(LOG_HUGE, "Error forwarding data packet for %s... %s (len=%d)...\n",
					participant->display, strerror(errno), len);
			}
		}
	}
	janus_mutex_unlock(&participant->rtp_forwarders_mutex);
	/* Get a string out of the data */
	char *text = g_malloc0(len+1);
	memcpy(text, buf, len);
	*(text+len) = '\0';
	JANUS_LOG(LOG_VERB, "Got a DataChannel message (%zu bytes) to forward: %s\n", strlen(text), text);
	/* Save the message if we're recording */
	janus_recorder_save_frame(participant->drc, text, strlen(text));
	/* Relay to all listeners */
	janus_mutex_lock_nodebug(&participant->subscribers_mutex);
	g_slist_foreach(participant->subscribers, janus_videoroom_relay_data_packet, text);
	janus_mutex_unlock_nodebug(&participant->subscribers_mutex);
	g_free(text);
	janus_videoroom_publisher_dereference_nodebug(participant);
}

void janus_videoroom_slow_link(janus_plugin_session *handle, int uplink, int video) {
	/* The core is informing us that our peer got too many NACKs, are we pushing media too hard? */
	if(handle == NULL || g_atomic_int_get(&handle->stopped) || g_atomic_int_get(&stopping) || !g_atomic_int_get(&initialized) || !gateway)
		return;
	janus_mutex_lock(&sessions_mutex);
	janus_videoroom_session *session = janus_videoroom_lookup_session(handle);
	if(!session || g_atomic_int_get(&session->destroyed) || !session->participant) {
		janus_mutex_unlock(&sessions_mutex);
		return;
	}
	janus_refcount_increase(&session->ref);
	janus_mutex_unlock(&sessions_mutex);
	/* Check if it's an uplink (publisher) or downlink (viewer) issue */
	if(session->participant_type == janus_videoroom_p_type_publisher) {
		if(!uplink) {
			janus_videoroom_publisher *publisher = janus_videoroom_session_get_publisher(session);
			if(publisher == NULL || g_atomic_int_get(&publisher->destroyed)) {
				janus_refcount_decrease(&session->ref);
				janus_refcount_decrease(&publisher->ref);
				return;
			}
			/* Send an event on the handle to notify the application: it's
			 * up to the application to then choose a policy and enforce it */
			json_t *event = json_object();
			json_object_set_new(event, "videoroom", json_string("slow_link"));
			/* Also add info on what the current bitrate cap is */
			uint32_t bitrate = (publisher->bitrate ? publisher->bitrate : 256*1024);
			json_object_set_new(event, "current-bitrate", json_integer(bitrate));
			gateway->push_event(session->handle, &janus_videoroom_plugin, NULL, event, NULL);
			json_decref(event);
			janus_refcount_decrease(&publisher->ref);
		} else {
			JANUS_LOG(LOG_WARN, "Got a slow uplink on a VideoRoom publisher? Weird, because it doesn't receive media...\n");
		}
	} else if(session->participant_type == janus_videoroom_p_type_subscriber) {
		if(uplink) {
			janus_videoroom_subscriber *viewer = (janus_videoroom_subscriber *)session->participant;
			if(viewer == NULL || g_atomic_int_get(&viewer->destroyed)) {
				janus_refcount_decrease(&session->ref);
				return;
			}
			/* Send an event on the handle to notify the application: it's
			 * up to the application to then choose a policy and enforce it */
			json_t *event = json_object();
			json_object_set_new(event, "videoroom", json_string("slow_link"));
			gateway->push_event(session->handle, &janus_videoroom_plugin, NULL, event, NULL);
			json_decref(event);
		} else {
			JANUS_LOG(LOG_WARN, "Got a slow downlink on a VideoRoom viewer? Weird, because it doesn't send media...\n");
		}
	}
	janus_refcount_decrease(&session->ref);
}

static void janus_videoroom_recorder_create(janus_videoroom_publisher *participant, gboolean audio, gboolean video, gboolean data) {
	char filename[255];
	gint64 now = janus_get_real_time();
	if(audio) {
		memset(filename, 0, 255);
		if(participant->recording_base) {
			/* Use the filename and path we have been provided */
			g_snprintf(filename, 255, "%s-audio", participant->recording_base);
			participant->arc = janus_recorder_create(participant->room->rec_dir,
				janus_videoroom_audiocodec_name(participant->acodec), filename);
			if(participant->arc == NULL) {
				JANUS_LOG(LOG_ERR, "Couldn't open an audio recording file for this publisher!\n");
			}
		} else {
			/* Build a filename */
			g_snprintf(filename, 255, "videoroom-%"SCNu64"-user-%"SCNu64"-%"SCNi64"-audio",
				participant->room->room_id, participant->user_id, now);
			participant->arc = janus_recorder_create(participant->room->rec_dir,
				janus_videoroom_audiocodec_name(participant->acodec), filename);
			if(participant->arc == NULL) {
				JANUS_LOG(LOG_ERR, "Couldn't open an audio recording file for this publisher!\n");
			}
		}
	}
	if(video) {
		memset(filename, 0, 255);
		if(participant->recording_base) {
			/* Use the filename and path we have been provided */
			g_snprintf(filename, 255, "%s-video", participant->recording_base);
			participant->vrc = janus_recorder_create(participant->room->rec_dir,
				janus_videoroom_videocodec_name(participant->vcodec), filename);
			if(participant->vrc == NULL) {
				JANUS_LOG(LOG_ERR, "Couldn't open an video recording file for this publisher!\n");
			}
		} else {
			/* Build a filename */
			g_snprintf(filename, 255, "videoroom-%"SCNu64"-user-%"SCNu64"-%"SCNi64"-video",
				participant->room->room_id, participant->user_id, now);
			participant->vrc = janus_recorder_create(participant->room->rec_dir,
				janus_videoroom_videocodec_name(participant->vcodec), filename);
			if(participant->vrc == NULL) {
				JANUS_LOG(LOG_ERR, "Couldn't open an video recording file for this publisher!\n");
			}
		}
	}
	if(data) {
		memset(filename, 0, 255);
		if(participant->recording_base) {
			/* Use the filename and path we have been provided */
			g_snprintf(filename, 255, "%s-data", participant->recording_base);
			participant->drc = janus_recorder_create(participant->room->rec_dir,
				"text", filename);
			if(participant->drc == NULL) {
				JANUS_LOG(LOG_ERR, "Couldn't open an data recording file for this publisher!\n");
			}
		} else {
			/* Build a filename */
			g_snprintf(filename, 255, "videoroom-%"SCNu64"-user-%"SCNu64"-%"SCNi64"-data",
				participant->room->room_id, participant->user_id, now);
			participant->drc = janus_recorder_create(participant->room->rec_dir,
				"text", filename);
			if(participant->drc == NULL) {
				JANUS_LOG(LOG_ERR, "Couldn't open an data recording file for this publisher!\n");
			}
		}
	}
}

static void janus_videoroom_recorder_close(janus_videoroom_publisher *participant) {
	if(participant->arc) {
		janus_recorder_close(participant->arc);
		JANUS_LOG(LOG_INFO, "Closed audio recording %s\n", participant->arc->filename ? participant->arc->filename : "??");
		janus_recorder_destroy(participant->arc);
	}
	participant->arc = NULL;
	if(participant->vrc) {
		janus_recorder_close(participant->vrc);
		JANUS_LOG(LOG_INFO, "Closed video recording %s\n", participant->vrc->filename ? participant->vrc->filename : "??");
		janus_recorder_destroy(participant->vrc);
	}
	participant->vrc = NULL;
	if(participant->drc) {
		janus_recorder_close(participant->drc);
		JANUS_LOG(LOG_INFO, "Closed data recording %s\n", participant->drc->filename ? participant->drc->filename : "??");
		janus_recorder_destroy(participant->drc);
	}
	participant->drc = NULL;
}

void janus_videoroom_hangup_media(janus_plugin_session *handle) {
	JANUS_LOG(LOG_INFO, "[%s-%p] No WebRTC media anymore; %p %p\n", JANUS_VIDEOROOM_PACKAGE, handle, handle->gateway_handle, handle->plugin_handle);
	janus_mutex_lock(&sessions_mutex);
	janus_videoroom_hangup_media_internal(handle);
	janus_mutex_unlock(&sessions_mutex);
}

static void janus_videoroom_hangup_media_internal(janus_plugin_session *handle) {
	if(g_atomic_int_get(&stopping) || !g_atomic_int_get(&initialized))
		return;
	janus_videoroom_session *session = janus_videoroom_lookup_session(handle);
	if(!session) {
		JANUS_LOG(LOG_ERR, "No session associated with this handle...\n");
		return;
	}
	session->started = FALSE;
	if(g_atomic_int_get(&session->destroyed)) {
		return;
	}
	if(g_atomic_int_add(&session->hangingup, 1)) {
		return;
	}
	/* Send an event to the browser and tell the PeerConnection is over */
	if(session->participant_type == janus_videoroom_p_type_publisher) {
		/* This publisher just 'unpublished' */
		janus_videoroom_publisher *participant = janus_videoroom_session_get_publisher(session);
		/* Get rid of the recorders, if available */
		janus_mutex_lock(&participant->rec_mutex);
		g_free(participant->recording_base);
		janus_videoroom_recorder_close(participant);
		janus_mutex_unlock(&participant->rec_mutex);
		/* Use subscribers_mutex to protect fields used in janus_videoroom_incoming_rtp */
		janus_mutex_lock(&participant->subscribers_mutex);
		g_free(participant->sdp);
		participant->sdp = NULL;
		participant->firefox = FALSE;
		participant->audio_active = FALSE;
		participant->video_active = FALSE;
		participant->data_active = FALSE;
		participant->audio_active_packets = 0;
		participant->audio_dBov_sum = 0;
		participant->audio_dBov_level = 0;
		participant->talking = FALSE;
		participant->remb_startup = 4;
		participant->remb_latest = 0;
		participant->fir_latest = 0;
		participant->fir_seq = 0;
		while(participant->subscribers) {
			janus_videoroom_subscriber *s = (janus_videoroom_subscriber *)participant->subscribers->data;
			if(s) {
				participant->subscribers = g_slist_remove(participant->subscribers, s);
				janus_refcount_decrease(&participant->session->ref);
				if(s->feed)
					g_clear_pointer(&s->feed, janus_videoroom_publisher_dereference);
				if(s->room)
					g_clear_pointer(&s->room, janus_videoroom_room_dereference);
				janus_refcount_decrease(&s->ref);
			}
		}
		janus_mutex_unlock(&participant->subscribers_mutex);
		janus_videoroom_leave_or_unpublish(participant, FALSE, FALSE);
		/* Also notify event handlers */
		if(participant->room && gateway->events_is_enabled()) {
			json_t *info = json_object();
			json_object_set_new(info, "event", json_string("unpublished"));
			json_object_set_new(info, "room", json_integer(participant->room->room_id));
			json_object_set_new(info, "id", json_integer(participant->user_id));
			gateway->notify_event(&janus_videoroom_plugin, handle, info);
		}
		janus_refcount_decrease(&participant->ref);
	} else if(session->participant_type == janus_videoroom_p_type_subscriber) {
		/* Get rid of subscriber */
		janus_videoroom_subscriber *subscriber = (janus_videoroom_subscriber *)session->participant;
		if(subscriber) {
			subscriber->paused = TRUE;
			janus_videoroom_publisher *publisher = subscriber->feed;
			if(publisher != NULL) {
				janus_mutex_lock(&publisher->subscribers_mutex);
				publisher->subscribers = g_slist_remove(publisher->subscribers, subscriber);
				if(subscriber->pvt_id > 0) {
					janus_videoroom_publisher *owner = g_hash_table_lookup(publisher->room->private_ids, GUINT_TO_POINTER(subscriber->pvt_id));
					if(owner != NULL) {
						/* Note: we should refcount these subscription-publisher mappings as well */
						owner->subscriptions = g_slist_remove(owner->subscriptions, subscriber);
					}
				}
				/* Also notify event handlers */
				if(notify_events && gateway->events_is_enabled()) {
					json_t *info = json_object();
					json_object_set_new(info, "event", json_string("unsubscribed"));
					json_object_set_new(info, "room", json_integer(publisher->room->room_id));
					json_object_set_new(info, "feed", json_integer(publisher->user_id));
					gateway->notify_event(&janus_videoroom_plugin, session->handle, info);
				}
				janus_mutex_unlock(&publisher->subscribers_mutex);
				janus_refcount_decrease(&publisher->session->ref);
				if(subscriber->feed)
					g_clear_pointer(&subscriber->feed, janus_videoroom_publisher_dereference);
				if(subscriber->room)
					g_clear_pointer(&subscriber->room, janus_videoroom_room_dereference);
				janus_refcount_decrease(&subscriber->ref);
			}
		}
		/* TODO Should we close the handle as well? */
	}
}

/* Thread to handle incoming messages */
static void *janus_videoroom_handler(void *data) {
	JANUS_LOG(LOG_VERB, "Joining VideoRoom handler thread\n");
	janus_videoroom_message *msg = NULL;
	int error_code = 0;
	char error_cause[512];
	json_t *root = NULL;
	while(g_atomic_int_get(&initialized) && !g_atomic_int_get(&stopping)) {
		msg = g_async_queue_pop(messages);
		if(msg == NULL)
			continue;
		if(msg == &exit_message)
			break;
		if(msg->handle == NULL) {
			janus_videoroom_message_free(msg);
			continue;
		}
		janus_videoroom *videoroom = NULL;
		janus_videoroom_publisher *participant = NULL;
		janus_mutex_lock(&sessions_mutex);
		janus_videoroom_session *session = janus_videoroom_lookup_session(msg->handle);
		if(!session) {
			janus_mutex_unlock(&sessions_mutex);
			JANUS_LOG(LOG_ERR, "No session associated with this handle...\n");
			janus_videoroom_message_free(msg);
			continue;
		}
		if(g_atomic_int_get(&session->destroyed)) {
			janus_mutex_unlock(&sessions_mutex);
			janus_videoroom_message_free(msg);
			continue;
		}
		janus_mutex_unlock(&sessions_mutex);
		/* Handle request */
		error_code = 0;
		root = NULL;
		if(msg->message == NULL) {
			JANUS_LOG(LOG_ERR, "No message??\n");
			error_code = JANUS_VIDEOROOM_ERROR_NO_MESSAGE;
			g_snprintf(error_cause, 512, "%s", "No message??");
			goto error;
		}
		root = msg->message;
		/* Get the request first */
		JANUS_VALIDATE_JSON_OBJECT(root, request_parameters,
			error_code, error_cause, TRUE,
			JANUS_VIDEOROOM_ERROR_MISSING_ELEMENT, JANUS_VIDEOROOM_ERROR_INVALID_ELEMENT);
		if(error_code != 0)
			goto error;
		json_t *request = json_object_get(root, "request");
		const char *request_text = json_string_value(request);
		json_t *event = NULL;
		/* 'create' and 'destroy' are handled synchronously: what kind of participant is this session referring to? */
		if(session->participant_type == janus_videoroom_p_type_none) {
			JANUS_LOG(LOG_VERB, "Configuring new participant\n");
			/* Not configured yet, we need to do this now */
			if(strcasecmp(request_text, "join") && strcasecmp(request_text, "joinandconfigure")) {
				JANUS_LOG(LOG_ERR, "Invalid request on unconfigured participant\n");
				error_code = JANUS_VIDEOROOM_ERROR_JOIN_FIRST;
				g_snprintf(error_cause, 512, "Invalid request on unconfigured participant");
				goto error;
			}
			JANUS_VALIDATE_JSON_OBJECT(root, join_parameters,
				error_code, error_cause, TRUE,
				JANUS_VIDEOROOM_ERROR_MISSING_ELEMENT, JANUS_VIDEOROOM_ERROR_INVALID_ELEMENT);
			if(error_code != 0)
				goto error;
			janus_mutex_lock(&rooms_mutex);
			error_code = janus_videoroom_access_room(root, FALSE, TRUE, &videoroom, error_cause, sizeof(error_cause));
			janus_mutex_unlock(&rooms_mutex);
			if(error_code != 0)
				goto error;
			janus_refcount_increase(&videoroom->ref);
			json_t *ptype = json_object_get(root, "ptype");
			const char *ptype_text = json_string_value(ptype);
			if(!strcasecmp(ptype_text, "publisher")) {
				JANUS_LOG(LOG_VERB, "Configuring new publisher\n");
				JANUS_VALIDATE_JSON_OBJECT(root, publisher_parameters,
					error_code, error_cause, TRUE,
					JANUS_VIDEOROOM_ERROR_MISSING_ELEMENT, JANUS_VIDEOROOM_ERROR_INVALID_ELEMENT);
				if(error_code != 0)
					goto error;
				/* A token might be required to join */
				if(videoroom->check_tokens) {
					json_t *token = json_object_get(root, "token");
					const char *token_text = token ? json_string_value(token) : NULL;
					if(token_text == NULL || g_hash_table_lookup(videoroom->allowed, token_text) == NULL) {
						JANUS_LOG(LOG_ERR, "Unauthorized (not in the allowed list)\n");
						error_code = JANUS_VIDEOROOM_ERROR_UNAUTHORIZED;
						g_snprintf(error_cause, 512, "Unauthorized (not in the allowed list)");
						goto error;
					}
				}
				json_t *display = json_object_get(root, "display");
				const char *display_text = display ? json_string_value(display) : NULL;
				guint64 user_id = 0;
				json_t *id = json_object_get(root, "id");
				janus_mutex_lock(&videoroom->mutex);
				if(id) {
					user_id = json_integer_value(id);
					if(g_hash_table_lookup(videoroom->participants, &user_id) != NULL) {
						janus_mutex_unlock(&videoroom->mutex);
						/* User ID already taken */
						JANUS_LOG(LOG_ERR, "User ID %"SCNu64" already exists\n", user_id);
						error_code = JANUS_VIDEOROOM_ERROR_ID_EXISTS;
						g_snprintf(error_cause, 512, "User ID %"SCNu64" already exists", user_id);
						goto error;
					}
				}
				if(user_id == 0) {
					/* Generate a random ID */
					while(user_id == 0) {
						user_id = janus_random_uint64();
						if(g_hash_table_lookup(videoroom->participants, &user_id) != NULL) {
							/* User ID already taken, try another one */
							user_id = 0;
						}
					}
				}
				JANUS_LOG(LOG_VERB, "  -- Publisher ID: %"SCNu64"\n", user_id);
				/* Process the request */
				json_t *audio = NULL, *video = NULL, *data = NULL,
					*bitrate = NULL, *record = NULL, *recfile = NULL;
				if(!strcasecmp(request_text, "joinandconfigure")) {
					/* Also configure (or publish a new feed) audio/video/bitrate for this new publisher */
					/* join_parameters were validated earlier. */
					audio = json_object_get(root, "audio");
					video = json_object_get(root, "video");
					data = json_object_get(root, "data");
					bitrate = json_object_get(root, "bitrate");
					record = json_object_get(root, "record");
					recfile = json_object_get(root, "filename");
				}
				janus_videoroom_publisher *publisher = g_malloc0(sizeof(janus_videoroom_publisher));
				if(publisher == NULL) {
					JANUS_LOG(LOG_FATAL, "Memory error!\n");
					error_code = JANUS_VIDEOROOM_ERROR_UNKNOWN_ERROR;
					g_snprintf(error_cause, 512, "Memory error");
					goto error;
				}
				publisher->session = session;
				publisher->room = videoroom;
				videoroom = NULL;
				publisher->user_id = user_id;
				publisher->display = display_text ? g_strdup(display_text) : NULL;
				publisher->sdp = NULL;		/* We'll deal with this later */
				publisher->audio = FALSE;	/* We'll deal with this later */
				publisher->video = FALSE;	/* We'll deal with this later */
				publisher->data = FALSE;	/* We'll deal with this later */
				publisher->acodec = JANUS_VIDEOROOM_NOAUDIO;	/* We'll deal with this later */
				publisher->vcodec = JANUS_VIDEOROOM_NOVIDEO;	/* We'll deal with this later */
				publisher->audio_active = FALSE;
				publisher->video_active = FALSE;
				publisher->data_active = FALSE;
				publisher->recording_active = FALSE;
				publisher->recording_base = NULL;
				publisher->arc = NULL;
				publisher->vrc = NULL;
				publisher->drc = NULL;
				janus_mutex_init(&publisher->rec_mutex);
				publisher->firefox = FALSE;
				publisher->bitrate = publisher->room->bitrate;
				publisher->subscribers = NULL;
				publisher->subscriptions = NULL;
				janus_mutex_init(&publisher->subscribers_mutex);
				publisher->audio_pt = -1;	/* We'll deal with this later */
				publisher->video_pt = -1;	/* We'll deal with this later */
				publisher->audio_ssrc = janus_random_uint32();
				publisher->video_ssrc = janus_random_uint32();
				publisher->audio_level_extmap_id = 0;
				publisher->video_orient_extmap_id = 0;
				publisher->playout_delay_extmap_id = 0;
				publisher->remb_startup = 4;
				publisher->remb_latest = 0;
				publisher->fir_latest = 0;
				publisher->fir_seq = 0;
				janus_mutex_init(&publisher->rtp_forwarders_mutex);
				publisher->rtp_forwarders = g_hash_table_new_full(NULL, NULL, NULL, (GDestroyNotify)janus_videoroom_rtp_forwarder_free_helper);
				publisher->udp_sock = -1;
				/* Finally, generate a private ID: this is only needed in case the participant
				 * wants to allow the plugin to know which subscriptions belong to them */
				publisher->pvt_id = 0;
				while(publisher->pvt_id == 0) {
					publisher->pvt_id = janus_random_uint32();
					if(g_hash_table_lookup(publisher->room->private_ids, GUINT_TO_POINTER(publisher->pvt_id)) != NULL) {
						/* Private ID already taken, try another one */
						publisher->pvt_id = 0;
					}
					g_hash_table_insert(publisher->room->private_ids, GUINT_TO_POINTER(publisher->pvt_id), publisher);
				}
				g_atomic_int_set(&publisher->destroyed, 0);
				janus_refcount_init(&publisher->ref, janus_videoroom_publisher_free);
				/* In case we also wanted to configure */
				if(audio) {
					publisher->audio_active = json_is_true(audio);
					JANUS_LOG(LOG_VERB, "Setting audio property: %s (room %"SCNu64", user %"SCNu64")\n", publisher->audio_active ? "true" : "false", publisher->room->room_id, publisher->user_id);
				}
				if(video) {
					publisher->video_active = json_is_true(video);
					JANUS_LOG(LOG_VERB, "Setting video property: %s (room %"SCNu64", user %"SCNu64")\n", publisher->video_active ? "true" : "false", publisher->room->room_id, publisher->user_id);
				}
				if(data) {
					publisher->data_active = json_is_true(data);
					JANUS_LOG(LOG_VERB, "Setting data property: %s (room %"SCNu64", user %"SCNu64")\n", publisher->data_active ? "true" : "false", publisher->room->room_id, publisher->user_id);
				}
				if(bitrate) {
					publisher->bitrate = json_integer_value(bitrate);
					JANUS_LOG(LOG_VERB, "Setting video bitrate: %"SCNu32" (room %"SCNu64", user %"SCNu64")\n", publisher->bitrate, publisher->room->room_id, publisher->user_id);
				}
				if(record) {
					publisher->recording_active = json_is_true(record);
					JANUS_LOG(LOG_VERB, "Setting record property: %s (room %"SCNu64", user %"SCNu64")\n", publisher->recording_active ? "true" : "false", publisher->room->room_id, publisher->user_id);
				}
				if(recfile) {
					publisher->recording_base = g_strdup(json_string_value(recfile));
					JANUS_LOG(LOG_VERB, "Setting recording basename: %s (room %"SCNu64", user %"SCNu64")\n", publisher->recording_base, publisher->room->room_id, publisher->user_id);
				}
				/* Done */
				janus_mutex_lock(&session->mutex);
				session->participant_type = janus_videoroom_p_type_publisher;
				session->participant = publisher;
				janus_mutex_unlock(&session->mutex);
				/* Return a list of all available publishers (those with an SDP available, that is) */
				json_t *list = json_array();
				GHashTableIter iter;
				gpointer value;
				janus_refcount_increase(&publisher->ref);
				g_hash_table_insert(publisher->room->participants, janus_uint64_dup(publisher->user_id), publisher);
				g_hash_table_iter_init(&iter, publisher->room->participants);
				while (!g_atomic_int_get(&publisher->room->destroyed) && g_hash_table_iter_next(&iter, NULL, &value)) {
					janus_videoroom_publisher *p = value;
					if(p == publisher || !p->sdp || !p->session->started) {
						continue;
					}
					json_t *pl = json_object();
					json_object_set_new(pl, "id", json_integer(p->user_id));
					if(p->display)
						json_object_set_new(pl, "display", json_string(p->display));
					if(p->audio)
						json_object_set_new(pl, "audio_codec", json_string(janus_videoroom_audiocodec_name(p->acodec)));
					if(p->video)
						json_object_set_new(pl, "video_codec", json_string(janus_videoroom_videocodec_name(p->vcodec)));
					if(p->audio_level_extmap_id > 0)
						json_object_set_new(pl, "talking", p->talking ? json_true() : json_false());
					json_array_append_new(list, pl);
				}
				event = json_object();
				json_object_set_new(event, "videoroom", json_string("joined"));
				json_object_set_new(event, "room", json_integer(publisher->room->room_id));
				json_object_set_new(event, "description", json_string(publisher->room->room_name));
				json_object_set_new(event, "id", json_integer(user_id));
				json_object_set_new(event, "private_id", json_integer(publisher->pvt_id));
				json_object_set_new(event, "publishers", list);
				/* See if we need to notify about a new participant joined the room (by default, we don't). */
				janus_videoroom_participant_joining(publisher);

				/* Also notify event handlers */
				if(notify_events && gateway->events_is_enabled()) {
					json_t *info = json_object();
					json_object_set_new(info, "event", json_string("joined"));
					json_object_set_new(info, "room", json_integer(publisher->room->room_id));
					json_object_set_new(info, "id", json_integer(user_id));
					json_object_set_new(info, "private_id", json_integer(publisher->pvt_id));
					if(display_text != NULL)
						json_object_set_new(info, "display", json_string(display_text));
					gateway->notify_event(&janus_videoroom_plugin, session->handle, info);
				}
				janus_mutex_unlock(&publisher->room->mutex);
			} else if(!strcasecmp(ptype_text, "subscriber") || !strcasecmp(ptype_text, "listener")) {
				JANUS_LOG(LOG_VERB, "Configuring new subscriber\n");
				gboolean legacy = !strcasecmp(ptype_text, "listener");
				if(legacy) {
					JANUS_LOG(LOG_WARN, "Subscriber is using the legacy 'listener' ptype\n");
				}
				/* This is a new subscriber */
				JANUS_VALIDATE_JSON_OBJECT(root, subscriber_parameters,
					error_code, error_cause, TRUE,
					JANUS_VIDEOROOM_ERROR_MISSING_ELEMENT, JANUS_VIDEOROOM_ERROR_INVALID_ELEMENT);
				if(error_code != 0)
					goto error;
				json_t *feed = json_object_get(root, "feed");
				guint64 feed_id = json_integer_value(feed);
				json_t *pvt = json_object_get(root, "private_id");
				guint64 pvt_id = json_integer_value(pvt);
				json_t *audio = json_object_get(root, "audio");
				json_t *video = json_object_get(root, "video");
				json_t *data = json_object_get(root, "data");
				json_t *offer_audio = json_object_get(root, "offer_audio");
				json_t *offer_video = json_object_get(root, "offer_video");
				json_t *offer_data = json_object_get(root, "offer_data");
				janus_mutex_lock(&videoroom->mutex);
				janus_videoroom_publisher *owner = NULL;
				janus_videoroom_publisher *publisher = g_hash_table_lookup(videoroom->participants, &feed_id);
				if(publisher == NULL || g_atomic_int_get(&publisher->destroyed) || publisher->sdp == NULL) {
					JANUS_LOG(LOG_ERR, "No such feed (%"SCNu64")\n", feed_id);
					error_code = JANUS_VIDEOROOM_ERROR_NO_SUCH_FEED;
					g_snprintf(error_cause, 512, "No such feed (%"SCNu64")", feed_id);
					janus_mutex_unlock(&videoroom->mutex);
					goto error;
				} else {
					/* Increase the refcount before unlocking so that nobody can remove and free the publisher in the meantime. */
					janus_refcount_increase(&publisher->ref);
					janus_refcount_increase(&publisher->session->ref);
					janus_mutex_unlock(&videoroom->mutex);
					/* First of all, let's check if this room requires valid private_id values */
					if(videoroom->require_pvtid) {
						/* It does, let's make sure this subscription complies */
						owner = g_hash_table_lookup(videoroom->private_ids, GUINT_TO_POINTER(pvt_id));
						if(pvt_id == 0 || owner == NULL) {
							JANUS_LOG(LOG_ERR, "Unauthorized (this room requires a valid private_id)\n");
							error_code = JANUS_VIDEOROOM_ERROR_UNAUTHORIZED;
							g_snprintf(error_cause, 512, "Unauthorized (this room requires a valid private_id)");
							goto error;
						}
					}
					janus_videoroom_subscriber *subscriber = g_malloc0(sizeof(janus_videoroom_subscriber));
					if(subscriber == NULL) {
						janus_refcount_decrease(&publisher->session->ref);
						janus_refcount_decrease(&publisher->ref);
						JANUS_LOG(LOG_FATAL, "Memory error!\n");
						error_code = JANUS_VIDEOROOM_ERROR_UNKNOWN_ERROR;
						g_snprintf(error_cause, 512, "Memory error");
						goto error;
					}
					subscriber->session = session;
					subscriber->room = videoroom;
					videoroom = NULL;
					subscriber->feed = publisher;
					subscriber->pvt_id = pvt_id;
					/* Initialize the subscriber context */
					janus_rtp_switching_context_reset(&subscriber->context);
					subscriber->audio_offered = offer_audio ? json_is_true(offer_audio) : TRUE;	/* True by default */
					if(!publisher->audio)
						subscriber->audio_offered = FALSE;	/* ... unless the publisher isn't sending any audio */
					subscriber->video_offered = offer_video ? json_is_true(offer_video) : TRUE;	/* True by default */
					if(!publisher->video)
						subscriber->video_offered = FALSE;	/* ... unless the publisher isn't sending any video */
					subscriber->data_offered = offer_data ? json_is_true(offer_data) : TRUE;	/* True by default */
					if(!publisher->data)
						subscriber->data_offered = FALSE;	/* ... unless the publisher isn't sending any data */
					if((!publisher->audio || !subscriber->audio_offered) &&
							(!publisher->video || !subscriber->video_offered) &&
							(!publisher->data || !subscriber->data_offered)) {
						g_free(subscriber);
						janus_refcount_decrease(&publisher->session->ref);
						janus_refcount_decrease(&publisher->ref);
						JANUS_LOG(LOG_ERR, "Can't offer an SDP with no audio, video or data\n");
						error_code = JANUS_VIDEOROOM_ERROR_INVALID_SDP;
						g_snprintf(error_cause, 512, "Can't offer an SDP with no audio, video or data");
						goto error;
					}
					subscriber->audio = audio ? json_is_true(audio) : TRUE;	/* True by default */
					if(!publisher->audio || !subscriber->audio_offered)
						subscriber->audio = FALSE;	/* ... unless the publisher isn't sending any audio or we're skipping it */
					subscriber->video = video ? json_is_true(video) : TRUE;	/* True by default */
					if(!publisher->video || !subscriber->video_offered)
						subscriber->video = FALSE;	/* ... unless the publisher isn't sending any video or we're skipping it */
					subscriber->data = data ? json_is_true(data) : TRUE;	/* True by default */
					if(!publisher->data || !subscriber->data_offered)
						subscriber->data = FALSE;	/* ... unless the publisher isn't sending any data or we're skipping it */
					subscriber->paused = TRUE;	/* We need an explicit start from the subscriber */
					g_atomic_int_set(&subscriber->destroyed, 0);
					janus_refcount_init(&subscriber->ref, janus_videoroom_subscriber_free);
					janus_refcount_increase(&subscriber->ref);	/* The publisher references the new subscriber too */
					subscriber->substream = -1;
					subscriber->substream_target = 2;
					subscriber->templayer = -1;
					subscriber->templayer_target = 2;
					subscriber->last_relayed = 0;
					janus_vp8_simulcast_context_reset(&subscriber->simulcast_context);
					if(subscriber->room->do_svc) {
						/* This subscriber belongs to a room where VP9 SVC has been enabled,
						 * let's assume we're interested in all layers for the time being */
						subscriber->spatial_layer = -1;
						subscriber->target_spatial_layer = 1;		/* FIXME Chrome sends 0 and 1 */
						subscriber->temporal_layer = -1;
						subscriber->target_temporal_layer = 2;	/* FIXME Chrome sends 0, 1 and 2 */
					}
					session->participant = subscriber;
					janus_mutex_lock(&publisher->subscribers_mutex);
					publisher->subscribers = g_slist_append(publisher->subscribers, subscriber);
					janus_mutex_unlock(&publisher->subscribers_mutex);
					if(owner != NULL) {
						/* Note: we should refcount these subscription-publisher mappings as well */
						janus_mutex_lock(&owner->subscribers_mutex);
						owner->subscriptions = g_slist_append(owner->subscriptions, subscriber);
						janus_mutex_unlock(&owner->subscribers_mutex);
					}
					event = json_object();
					json_object_set_new(event, "videoroom", json_string("attached"));
					json_object_set_new(event, "room", json_integer(subscriber->room->room_id));
					json_object_set_new(event, "id", json_integer(feed_id));
					if(publisher->display)
						json_object_set_new(event, "display", json_string(publisher->display));
					if(legacy)
						json_object_set_new(event, "warning", json_string("Deprecated use of 'listener' ptype, update to the new 'subscriber' ASAP"));
					session->participant_type = janus_videoroom_p_type_subscriber;
					JANUS_LOG(LOG_VERB, "Preparing JSON event as a reply\n");
					/* Negotiate by sending the selected publisher SDP back */
					if(publisher->sdp != NULL) {
						/* Check if there's something the original SDP has that we should remove */
						char *sdp = publisher->sdp;
						if((publisher->audio && !subscriber->audio_offered) ||
								(publisher->video && !subscriber->video_offered) ||
								(publisher->data && !subscriber->data_offered)) {
							JANUS_LOG(LOG_VERB, "Munging SDP offer to adapt it to the subscriber's requirements\n");
							janus_sdp *offer = janus_sdp_parse(publisher->sdp, NULL, 0);
							if(publisher->audio && !subscriber->audio_offered)
								janus_sdp_mline_remove(offer, JANUS_SDP_AUDIO);
							if(publisher->video && !subscriber->video_offered)
								janus_sdp_mline_remove(offer, JANUS_SDP_VIDEO);
							if(publisher->data && !subscriber->data_offered)
								janus_sdp_mline_remove(offer, JANUS_SDP_APPLICATION);
							sdp = janus_sdp_write(offer);
							janus_sdp_destroy(offer);
						}
						json_t *jsep = json_pack("{ssss}", "type", "offer", "sdp", sdp);
						if(sdp != publisher->sdp)
							g_free(sdp);
						/* How long will the gateway take to push the event? */
						g_atomic_int_set(&session->hangingup, 0);
						gint64 start = janus_get_monotonic_time();
						int res = gateway->push_event(msg->handle, &janus_videoroom_plugin, msg->transaction, event, jsep);
						JANUS_LOG(LOG_VERB, "  >> Pushing event: %d (took %"SCNu64" us)\n", res, janus_get_monotonic_time()-start);
						json_decref(event);
						json_decref(jsep);
						janus_videoroom_message_free(msg);
						/* Also notify event handlers */
						if(notify_events && gateway->events_is_enabled()) {
							json_t *info = json_object();
							json_object_set_new(info, "event", json_string("subscribing"));
							json_object_set_new(info, "room", json_integer(subscriber->room->room_id));
							json_object_set_new(info, "feed", json_integer(feed_id));
							json_object_set_new(info, "private_id", json_integer(pvt_id));
							gateway->notify_event(&janus_videoroom_plugin, session->handle, info);
						}
						continue;
					}
				}
			} else {
				JANUS_LOG(LOG_ERR, "Invalid element (ptype)\n");
				error_code = JANUS_VIDEOROOM_ERROR_INVALID_ELEMENT;
				g_snprintf(error_cause, 512, "Invalid element (ptype)");
				goto error;
			}
		} else if(session->participant_type == janus_videoroom_p_type_publisher) {
			/* Handle this publisher */
			participant = janus_videoroom_session_get_publisher(session);
			if(participant == NULL) {
				JANUS_LOG(LOG_ERR, "Invalid participant instance\n");
				error_code = JANUS_VIDEOROOM_ERROR_UNKNOWN_ERROR;
				g_snprintf(error_cause, 512, "Invalid participant instance");
				goto error;
			}
			if(participant->room == NULL) {
				JANUS_LOG(LOG_ERR, "No such room\n");
				error_code = JANUS_VIDEOROOM_ERROR_NO_SUCH_ROOM;
				g_snprintf(error_cause, 512, "No such room");
				goto error;
			}
			if(!strcasecmp(request_text, "join") || !strcasecmp(request_text, "joinandconfigure")) {
				JANUS_LOG(LOG_ERR, "Already in as a publisher on this handle\n");
				error_code = JANUS_VIDEOROOM_ERROR_ALREADY_JOINED;
				g_snprintf(error_cause, 512, "Already in as a publisher on this handle");
				goto error;
			} else if(!strcasecmp(request_text, "configure") || !strcasecmp(request_text, "publish")) {
				if(!strcasecmp(request_text, "publish") && participant->sdp) {
					JANUS_LOG(LOG_ERR, "Can't publish, already published\n");
					error_code = JANUS_VIDEOROOM_ERROR_ALREADY_PUBLISHED;
					g_snprintf(error_cause, 512, "Can't publish, already published");
					goto error;
				}
				if(participant->kicked) {
					JANUS_LOG(LOG_ERR, "Unauthorized, you have been kicked\n");
					error_code = JANUS_VIDEOROOM_ERROR_UNAUTHORIZED;
					g_snprintf(error_cause, 512, "Unauthorized, you have been kicked");
					goto error;
				}
				/* Configure (or publish a new feed) audio/video/bitrate for this publisher */
				JANUS_VALIDATE_JSON_OBJECT(root, publish_parameters,
					error_code, error_cause, TRUE,
					JANUS_VIDEOROOM_ERROR_MISSING_ELEMENT, JANUS_VIDEOROOM_ERROR_INVALID_ELEMENT);
				if(error_code != 0)
					goto error;
				json_t *audio = json_object_get(root, "audio");
				json_t *audiocodec = json_object_get(root, "audiocodec");
				json_t *video = json_object_get(root, "video");
				json_t *videocodec = json_object_get(root, "videocodec");
				json_t *data = json_object_get(root, "data");
				json_t *bitrate = json_object_get(root, "bitrate");
				json_t *record = json_object_get(root, "record");
				json_t *recfile = json_object_get(root, "filename");
				json_t *display = json_object_get(root, "display");
				if(audio) {
					gboolean audio_active = json_is_true(audio);
					if(session->started && audio_active && !participant->audio_active) {
						/* Audio was just resumed, try resetting the RTP headers for viewers */
						janus_mutex_lock(&participant->subscribers_mutex);
						GSList *ps = participant->subscribers;
						while(ps) {
							janus_videoroom_subscriber *l = (janus_videoroom_subscriber *)ps->data;
							if(l)
								l->context.a_seq_reset = TRUE;
							ps = ps->next;
						}
						janus_mutex_unlock(&participant->subscribers_mutex);
					}
					participant->audio_active = audio_active;
					JANUS_LOG(LOG_VERB, "Setting audio property: %s (room %"SCNu64", user %"SCNu64")\n", participant->audio_active ? "true" : "false", participant->room->room_id, participant->user_id);
				}
				if(audiocodec && json_string_value(json_object_get(msg->jsep, "sdp")) != NULL) {
					/* The participant would like to use an audio codec in particular */
					janus_videoroom_audiocodec acodec = janus_videoroom_audiocodec_from_name(json_string_value(audiocodec));
					if(acodec == JANUS_VIDEOROOM_NOAUDIO ||
							(acodec != participant->room->acodec[0] &&
							acodec != participant->room->acodec[1] &&
							acodec != participant->room->acodec[2])) {
						JANUS_LOG(LOG_ERR, "Participant asked for audio codec '%s', but it's not allowed (room %"SCNu64", user %"SCNu64")\n",
							json_string_value(audiocodec), participant->room->room_id, participant->user_id);
						error_code = JANUS_VIDEOROOM_ERROR_INVALID_ELEMENT;
						g_snprintf(error_cause, 512, "Audio codec unavailable in this room");
						goto error;
					}
					participant->acodec = acodec;
					JANUS_LOG(LOG_VERB, "Participant asked for audio codec '%s' (room %"SCNu64", user %"SCNu64")\n",
						json_string_value(audiocodec), participant->room->room_id, participant->user_id);
				}
				if(video) {
					gboolean video_active = json_is_true(video);
					if(session->started && video_active && !participant->video_active) {
						/* Video was just resumed, try resetting the RTP headers for viewers */
						janus_mutex_lock(&participant->subscribers_mutex);
						GSList *ps = participant->subscribers;
						while(ps) {
							janus_videoroom_subscriber *l = (janus_videoroom_subscriber *)ps->data;
							if(l)
								l->context.v_seq_reset = TRUE;
							ps = ps->next;
						}
						janus_mutex_unlock(&participant->subscribers_mutex);
					}
					participant->video_active = video_active;
					JANUS_LOG(LOG_VERB, "Setting video property: %s (room %"SCNu64", user %"SCNu64")\n", participant->video_active ? "true" : "false", participant->room->room_id, participant->user_id);
				}
				if(videocodec && json_string_value(json_object_get(msg->jsep, "sdp")) != NULL) {
					/* The participant would like to use a video codec in particular */
					janus_videoroom_videocodec vcodec = janus_videoroom_videocodec_from_name(json_string_value(videocodec));
					if(vcodec == JANUS_VIDEOROOM_NOVIDEO ||
							(vcodec != participant->room->vcodec[0] &&
							vcodec != participant->room->vcodec[1] &&
							vcodec != participant->room->vcodec[2])) {
						JANUS_LOG(LOG_ERR, "Participant asked for video codec '%s', but it's not allowed (room %"SCNu64", user %"SCNu64")\n",
							json_string_value(videocodec), participant->room->room_id, participant->user_id);
						error_code = JANUS_VIDEOROOM_ERROR_INVALID_ELEMENT;
						g_snprintf(error_cause, 512, "Video codec unavailable in this room");
						goto error;
					}
					participant->vcodec = vcodec;
					JANUS_LOG(LOG_VERB, "Participant asked for video codec '%s' (room %"SCNu64", user %"SCNu64")\n",
						json_string_value(videocodec), participant->room->room_id, participant->user_id);
				}
				if(data) {
					gboolean data_active = json_is_true(data);
					participant->data_active = data_active;
					JANUS_LOG(LOG_VERB, "Setting data property: %s (room %"SCNu64", user %"SCNu64")\n", participant->data_active ? "true" : "false", participant->room->room_id, participant->user_id);
				}
				if(bitrate) {
					participant->bitrate = json_integer_value(bitrate);
					JANUS_LOG(LOG_VERB, "Setting video bitrate: %"SCNu32" (room %"SCNu64", user %"SCNu64")\n", participant->bitrate, participant->room->room_id, participant->user_id);
					/* Send a new REMB */
					if(session->started)
						participant->remb_latest = janus_get_monotonic_time();
					char rtcpbuf[24];
					janus_rtcp_remb((char *)(&rtcpbuf), 24, participant->bitrate ? participant->bitrate : 256*1024);
					gateway->relay_rtcp(msg->handle, 1, rtcpbuf, 24);
				}
				janus_mutex_lock(&participant->rec_mutex);
				gboolean prev_recording_active = participant->recording_active;
				if(record) {
					participant->recording_active = json_is_true(record);
					JANUS_LOG(LOG_VERB, "Setting record property: %s (room %"SCNu64", user %"SCNu64")\n", participant->recording_active ? "true" : "false", participant->room->room_id, participant->user_id);
				}
				if(recfile) {
					participant->recording_base = g_strdup(json_string_value(recfile));
					JANUS_LOG(LOG_VERB, "Setting recording basename: %s (room %"SCNu64", user %"SCNu64")\n", participant->recording_base, participant->room->room_id, participant->user_id);
				}
				/* Do we need to do something with the recordings right now? */
				if(participant->recording_active != prev_recording_active) {
					/* Something changed */
					if(!participant->recording_active) {
						/* Not recording (anymore?) */
						janus_videoroom_recorder_close(participant);
					} else if(participant->recording_active && participant->sdp) {
						/* We've started recording, send a PLI/FIR and go on */
						janus_videoroom_recorder_create(
							participant, strstr(participant->sdp, "m=audio") != NULL,
							strstr(participant->sdp, "m=video") != NULL,
							strstr(participant->sdp, "m=application") != NULL);
						if(strstr(participant->sdp, "m=video")) {
							/* Send a FIR */
							char buf[20];
							memset(buf, 0, 20);
							janus_rtcp_fir((char *)&buf, 20, &participant->fir_seq);
							JANUS_LOG(LOG_VERB, "Recording video, sending FIR to %"SCNu64" (%s)\n",
								participant->user_id, participant->display ? participant->display : "??");
							gateway->relay_rtcp(participant->session->handle, 1, buf, 20);
							/* Send a PLI too, just in case... */
							janus_rtcp_pli((char *)&buf, 12);
							JANUS_LOG(LOG_VERB, "Recording video, sending PLI to %"SCNu64" (%s)\n",
								participant->user_id, participant->display ? participant->display : "??");
							gateway->relay_rtcp(participant->session->handle, 1, buf, 12);
						}
					}
				}
				janus_mutex_unlock(&participant->rec_mutex);
				if(display) {
					janus_mutex_lock(&participant->room->mutex);
					char *old_display = participant->display;
					char *new_display = g_strdup(json_string_value(display));
					participant->display = new_display;
					g_free(old_display);
					json_t *display_event = json_object();
					json_object_set_new(display_event, "videoroom", json_string("event"));
					json_object_set_new(display_event, "id", json_integer(participant->user_id));
					json_object_set_new(display_event, "display", json_string(participant->display));
					if(participant->room && !participant->room->destroyed) {
						janus_videoroom_notify_participants(participant, display_event);
					}
					janus_mutex_unlock(&participant->room->mutex);
					json_decref(display_event);
				}
				/* Done */
				event = json_object();
				json_object_set_new(event, "videoroom", json_string("event"));
				json_object_set_new(event, "room", json_integer(participant->room->room_id));
				json_object_set_new(event, "configured", json_string("ok"));
				/* Also notify event handlers */
				if(notify_events && gateway->events_is_enabled()) {
					json_t *info = json_object();
					json_object_set_new(info, "event", json_string("configured"));
					json_object_set_new(info, "room", json_integer(participant->room->room_id));
					json_object_set_new(info, "id", json_integer(participant->user_id));
					json_object_set_new(info, "audio_active", participant->audio_active ? json_true() : json_false());
					json_object_set_new(info, "video_active", participant->video_active ? json_true() : json_false());
					json_object_set_new(info, "data_active", participant->data_active ? json_true() : json_false());
					json_object_set_new(info, "bitrate", json_integer(participant->bitrate));
					if(participant->arc || participant->vrc || participant->drc) {
						json_t *recording = json_object();
						if(participant->arc && participant->arc->filename)
							json_object_set_new(recording, "audio", json_string(participant->arc->filename));
						if(participant->vrc && participant->vrc->filename)
							json_object_set_new(recording, "video", json_string(participant->vrc->filename));
						if(participant->drc && participant->drc->filename)
							json_object_set_new(recording, "data", json_string(participant->drc->filename));
						json_object_set_new(info, "recording", recording);
					}
					gateway->notify_event(&janus_videoroom_plugin, session->handle, info);
				}
			} else if(!strcasecmp(request_text, "unpublish")) {
				/* This participant wants to unpublish */
				if(!participant->sdp) {
					JANUS_LOG(LOG_ERR, "Can't unpublish, not published\n");
					error_code = JANUS_VIDEOROOM_ERROR_NOT_PUBLISHED;
					g_snprintf(error_cause, 512, "Can't unpublish, not published");
					goto error;
				}
				/* Tell the core to tear down the PeerConnection, hangup_media will do the rest */
				janus_videoroom_hangup_media(session->handle);
				gateway->close_pc(session->handle);
				/* Done */
				event = json_object();
				json_object_set_new(event, "videoroom", json_string("event"));
				json_object_set_new(event, "room", json_integer(participant->room->room_id));
				json_object_set_new(event, "unpublished", json_string("ok"));
			} else if(!strcasecmp(request_text, "leave")) {
				/* Prepare an event to confirm the request */
				event = json_object();
				json_object_set_new(event, "videoroom", json_string("event"));
				json_object_set_new(event, "room", json_integer(participant->room->room_id));
				json_object_set_new(event, "leaving", json_string("ok"));
				/* This publisher is leaving, tell everybody */
				session->participant_type = janus_videoroom_p_type_none;
				janus_videoroom_leave_or_unpublish(participant, TRUE, FALSE);
				/* Done */
				participant->audio_active = FALSE;
				participant->video_active = FALSE;
				participant->data_active = FALSE;
				session->started = FALSE;
				//~ session->destroy = TRUE;
			} else {
				JANUS_LOG(LOG_ERR, "Unknown request '%s'\n", request_text);
				error_code = JANUS_VIDEOROOM_ERROR_INVALID_REQUEST;
				g_snprintf(error_cause, 512, "Unknown request '%s'", request_text);
				goto error;
			}
			janus_refcount_decrease(&participant->ref);
		} else if(session->participant_type == janus_videoroom_p_type_subscriber) {
			/* Handle this subscriber */
			janus_videoroom_subscriber *subscriber = (janus_videoroom_subscriber *)session->participant;
			if(subscriber == NULL) {
				JANUS_LOG(LOG_ERR, "Invalid subscriber instance\n");
				error_code = JANUS_VIDEOROOM_ERROR_UNKNOWN_ERROR;
				g_snprintf(error_cause, 512, "Invalid subscriber instance");
				goto error;
			}
			if(subscriber->room == NULL) {
				JANUS_LOG(LOG_ERR, "No such room\n");
				error_code = JANUS_VIDEOROOM_ERROR_NO_SUCH_ROOM;
				g_snprintf(error_cause, 512, "No such room");
				goto error;
			}
			if(!strcasecmp(request_text, "join")) {
				JANUS_LOG(LOG_ERR, "Already in as a subscriber on this handle\n");
				error_code = JANUS_VIDEOROOM_ERROR_ALREADY_JOINED;
				g_snprintf(error_cause, 512, "Already in as a subscriber on this handle");
				goto error;
			} else if(!strcasecmp(request_text, "start")) {
				/* Start/restart receiving the publisher streams */
				subscriber->paused = FALSE;
				event = json_object();
				json_object_set_new(event, "videoroom", json_string("event"));
				json_object_set_new(event, "room", json_integer(subscriber->room->room_id));
				json_object_set_new(event, "started", json_string("ok"));
			} else if(!strcasecmp(request_text, "configure")) {
				JANUS_VALIDATE_JSON_OBJECT(root, configure_parameters,
					error_code, error_cause, TRUE,
					JANUS_VIDEOROOM_ERROR_MISSING_ELEMENT, JANUS_VIDEOROOM_ERROR_INVALID_ELEMENT);
				if(error_code != 0)
					goto error;
				if(subscriber->kicked) {
					JANUS_LOG(LOG_ERR, "Unauthorized, you have been kicked\n");
					error_code = JANUS_VIDEOROOM_ERROR_UNAUTHORIZED;
					g_snprintf(error_cause, 512, "Unauthorized, you have been kicked");
					goto error;
				}
				json_t *audio = json_object_get(root, "audio");
				json_t *video = json_object_get(root, "video");
				json_t *data = json_object_get(root, "data");
				json_t *spatial = json_object_get(root, "spatial_layer");
				json_t *temporal = json_object_get(root, "temporal_layer");
				json_t *sc_substream = json_object_get(root, "substream");
				if(json_integer_value(sc_substream) > 2) {
					JANUS_LOG(LOG_ERR, "Invalid element (substream should be 0, 1 or 2)\n");
					error_code = JANUS_VIDEOROOM_ERROR_INVALID_ELEMENT;
					g_snprintf(error_cause, 512, "Invalid value (substream should be 0, 1 or 2)");
					goto error;
				}
				json_t *sc_temporal = json_object_get(root, "temporal");
				if(json_integer_value(sc_temporal) > 2) {
					JANUS_LOG(LOG_ERR, "Invalid element (temporal should be 0, 1 or 2)\n");
					error_code = JANUS_VIDEOROOM_ERROR_INVALID_ELEMENT;
					g_snprintf(error_cause, 512, "Invalid value (temporal should be 0, 1 or 2)");
					goto error;
				}
				/* Update the audio/video/data flags, if set */
				janus_videoroom_publisher *publisher = subscriber->feed;
				if(publisher) {
					if(audio && publisher->audio && subscriber->audio_offered)
						subscriber->audio = json_is_true(audio);
					if(video && publisher->video && subscriber->video_offered) {
						subscriber->video = json_is_true(video);
						if(subscriber->video) {
							/* Send a FIR */
							char buf[20];
							janus_rtcp_fir((char *)&buf, 20, &publisher->fir_seq);
							JANUS_LOG(LOG_VERB, "Restoring video for listener, sending FIR to %"SCNu64" (%s)\n", publisher->user_id, publisher->display ? publisher->display : "??");
							gateway->relay_rtcp(publisher->session->handle, 1, buf, 20);
							/* Send a PLI too, just in case... */
							janus_rtcp_pli((char *)&buf, 12);
							JANUS_LOG(LOG_VERB, "Restoring video for listener, sending PLI to %"SCNu64" (%s)\n", publisher->user_id, publisher->display ? publisher->display : "??");
							gateway->relay_rtcp(publisher->session->handle, 1, buf, 12);
						}
					}
					if(data && publisher->data && subscriber->data_offered)
						subscriber->data = json_is_true(data);
					/* Check if a simulcasting-related request is involved */
					if(sc_substream && publisher->ssrc[0] != 0) {
						subscriber->substream_target = json_integer_value(sc_substream);
						JANUS_LOG(LOG_VERB, "Setting video SSRC to let through (simulcast): %"SCNu32" (index %d, was %d)\n",
							publisher->ssrc[subscriber->substream], subscriber->substream_target, subscriber->substream);
						if(subscriber->substream_target == subscriber->substream) {
							/* No need to do anything, we're already getting the right substream, so notify the user */
							json_t *event = json_object();
							json_object_set_new(event, "videoroom", json_string("event"));
							json_object_set_new(event, "room", json_integer(subscriber->room->room_id));
							json_object_set_new(event, "substream", json_integer(subscriber->substream));
							gateway->push_event(msg->handle, &janus_videoroom_plugin, NULL, event, NULL);
							json_decref(event);
						} else {
							/* Send a FIR */
							char buf[20];
							janus_rtcp_fir((char *)&buf, 20, &publisher->fir_seq);
							JANUS_LOG(LOG_VERB, "Simulcasting substream change, sending FIR to %"SCNu64" (%s)\n", publisher->user_id, publisher->display ? publisher->display : "??");
							gateway->relay_rtcp(publisher->session->handle, 1, buf, 20);
							/* Send a PLI too, just in case... */
							janus_rtcp_pli((char *)&buf, 12);
							JANUS_LOG(LOG_VERB, "Simulcasting substream change, sending PLI to %"SCNu64" (%s)\n", publisher->user_id, publisher->display ? publisher->display : "??");
							gateway->relay_rtcp(publisher->session->handle, 1, buf, 12);
						}
					}
					if(sc_temporal && publisher->ssrc[0] != 0) {
						subscriber->templayer_target = json_integer_value(sc_temporal);
						JANUS_LOG(LOG_VERB, "Setting video temporal layer to let through (simulcast): %d (was %d)\n",
							subscriber->templayer_target, subscriber->templayer);
						if(subscriber->templayer_target == subscriber->templayer) {
							/* No need to do anything, we're already getting the right temporal, so notify the user */
							json_t *event = json_object();
							json_object_set_new(event, "videoroom", json_string("event"));
							json_object_set_new(event, "room", json_integer(subscriber->room->room_id));
							json_object_set_new(event, "temporal", json_integer(subscriber->templayer));
							gateway->push_event(msg->handle, &janus_videoroom_plugin, NULL, event, NULL);
							json_decref(event);
						} else {
							/* Send a FIR */
							char buf[20];
							janus_rtcp_fir((char *)&buf, 20, &publisher->fir_seq);
							JANUS_LOG(LOG_VERB, "Simulcasting temporal layer change, sending FIR to %"SCNu64" (%s)\n", publisher->user_id, publisher->display ? publisher->display : "??");
							gateway->relay_rtcp(publisher->session->handle, 1, buf, 20);
							/* Send a PLI too, just in case... */
							janus_rtcp_pli((char *)&buf, 12);
							JANUS_LOG(LOG_VERB, "Simulcasting temporal layer change, sending PLI to %"SCNu64" (%s)\n", publisher->user_id, publisher->display ? publisher->display : "??");
							gateway->relay_rtcp(publisher->session->handle, 1, buf, 12);
						}
					}
				}
				if(subscriber->room->do_svc) {
					/* Also check if the viewer is trying to configure a layer change */
					if(spatial) {
						int spatial_layer = json_integer_value(spatial);
						if(spatial_layer > 1) {
							JANUS_LOG(LOG_WARN, "Spatial layer higher than 1, will probably be ignored\n");
						}
						if(spatial_layer == subscriber->spatial_layer) {
							/* No need to do anything, we're already getting the right spatial layer, so notify the user */
							json_t *event = json_object();
							json_object_set_new(event, "videoroom", json_string("event"));
							json_object_set_new(event, "room", json_integer(subscriber->room->room_id));
							json_object_set_new(event, "spatial_layer", json_integer(subscriber->spatial_layer));
							gateway->push_event(msg->handle, &janus_videoroom_plugin, NULL, event, NULL);
							json_decref(event);
						} else if(spatial_layer != subscriber->target_spatial_layer) {
							/* Send a FIR to the new RTP forward publisher */
							char buf[20];
							janus_rtcp_fir((char *)&buf, 20, &publisher->fir_seq);
							JANUS_LOG(LOG_VERB, "Need to downscale spatially, sending FIR to %"SCNu64" (%s)\n", publisher->user_id, publisher->display ? publisher->display : "??");
							gateway->relay_rtcp(publisher->session->handle, 1, buf, 20);
							/* Send a PLI too, just in case... */
							janus_rtcp_pli((char *)&buf, 12);
							JANUS_LOG(LOG_VERB, "Need to downscale spatially, sending PLI to %"SCNu64" (%s)\n", publisher->user_id, publisher->display ? publisher->display : "??");
							gateway->relay_rtcp(publisher->session->handle, 1, buf, 12);
						}
						subscriber->target_spatial_layer = spatial_layer;
					}
					if(temporal) {
						int temporal_layer = json_integer_value(temporal);
						if(temporal_layer > 2) {
							JANUS_LOG(LOG_WARN, "Temporal layer higher than 2, will probably be ignored\n");
						}
						if(temporal_layer == subscriber->temporal_layer) {
							/* No need to do anything, we're already getting the right temporal layer, so notify the user */
							json_t *event = json_object();
							json_object_set_new(event, "videoroom", json_string("event"));
							json_object_set_new(event, "room", json_integer(subscriber->room->room_id));
							json_object_set_new(event, "temporal_layer", json_integer(subscriber->temporal_layer));
							gateway->push_event(msg->handle, &janus_videoroom_plugin, NULL, event, NULL);
							json_decref(event);
						}
						subscriber->target_temporal_layer = temporal_layer;
					}
				}
				event = json_object();
				json_object_set_new(event, "videoroom", json_string("event"));
				json_object_set_new(event, "room", json_integer(subscriber->room->room_id));
				json_object_set_new(event, "configured", json_string("ok"));
			} else if(!strcasecmp(request_text, "pause")) {
				/* Stop receiving the publisher streams for a while */
				subscriber->paused = TRUE;
				event = json_object();
				json_object_set_new(event, "videoroom", json_string("event"));
				json_object_set_new(event, "room", json_integer(subscriber->room->room_id));
				json_object_set_new(event, "paused", json_string("ok"));
			} else if(!strcasecmp(request_text, "switch")) {
				/* This subscriber wants to switch to a different publisher */
				JANUS_VALIDATE_JSON_OBJECT(root, subscriber_parameters,
					error_code, error_cause, TRUE,
					JANUS_VIDEOROOM_ERROR_MISSING_ELEMENT, JANUS_VIDEOROOM_ERROR_INVALID_ELEMENT);
				if(error_code != 0)
					goto error;
				json_t *feed = json_object_get(root, "feed");
				guint64 feed_id = json_integer_value(feed);
				json_t *audio = json_object_get(root, "audio");
				json_t *video = json_object_get(root, "video");
				json_t *data = json_object_get(root, "data");
				if(!subscriber->room) {
					JANUS_LOG(LOG_ERR, "Room Destroyed \n");
					error_code = JANUS_VIDEOROOM_ERROR_NO_SUCH_ROOM;
					g_snprintf(error_cause, 512, "No such room ");
					goto error;
				}
				if(g_atomic_int_get(&subscriber->room->destroyed)) {
					JANUS_LOG(LOG_ERR, "Room Destroyed (%"SCNu64")\n", subscriber->room->room_id);
					error_code = JANUS_VIDEOROOM_ERROR_NO_SUCH_ROOM;
					g_snprintf(error_cause, 512, "No such room (%"SCNu64")", subscriber->room->room_id);
					goto error;
				}
				janus_mutex_lock(&subscriber->room->mutex);
				janus_videoroom_publisher *publisher = g_hash_table_lookup(subscriber->room->participants, &feed_id);
				if(publisher == NULL || g_atomic_int_get(&publisher->destroyed) || publisher->sdp == NULL) {
					JANUS_LOG(LOG_ERR, "No such feed (%"SCNu64")\n", feed_id);
					error_code = JANUS_VIDEOROOM_ERROR_NO_SUCH_FEED;
					g_snprintf(error_cause, 512, "No such feed (%"SCNu64")", feed_id);
					janus_mutex_unlock(&subscriber->room->mutex);
					goto error;
				}
				janus_refcount_increase(&publisher->ref);
				janus_refcount_increase(&publisher->session->ref);
				janus_mutex_unlock(&subscriber->room->mutex);
				gboolean paused = subscriber->paused;
				subscriber->paused = TRUE;
				/* Unsubscribe from the previous publisher */
				janus_videoroom_publisher *prev_feed = subscriber->feed;
				if(prev_feed) {
					/* ... but make sure the codecs are compliant first */
					if(publisher->acodec != prev_feed->acodec || publisher->vcodec != prev_feed->vcodec) {
						janus_refcount_decrease(&publisher->session->ref);
						janus_refcount_decrease(&publisher->ref);
						subscriber->paused = paused;
						JANUS_LOG(LOG_ERR, "The two publishers are not using the same codecs, can't switch\n");
						error_code = JANUS_VIDEOROOM_ERROR_INVALID_SDP;
						g_snprintf(error_cause, 512, "The two publishers are not using the same codecs, can't switch");
						goto error;
					}
					/* Go on */
					janus_mutex_lock(&prev_feed->subscribers_mutex);
					prev_feed->subscribers = g_slist_remove(prev_feed->subscribers, subscriber);
					janus_mutex_unlock(&prev_feed->subscribers_mutex);
					janus_refcount_decrease(&prev_feed->session->ref);
					g_clear_pointer(&subscriber->feed, janus_videoroom_publisher_dereference);
				}
				/* Subscribe to the new one */
				subscriber->audio = audio ? json_is_true(audio) : TRUE;	/* True by default */
				if(!publisher->audio)
					subscriber->audio = FALSE;	/* ... unless the publisher isn't sending any audio */
				subscriber->video = video ? json_is_true(video) : TRUE;	/* True by default */
				if(!publisher->video)
					subscriber->video = FALSE;	/* ... unless the publisher isn't sending any video */
				subscriber->data = data ? json_is_true(data) : TRUE;	/* True by default */
				if(!publisher->data)
					subscriber->data = FALSE;	/* ... unless the publisher isn't sending any data */
				if(subscriber->room && subscriber->room->do_svc) {
					/* This subscriber belongs to a room where VP9 SVC has been enabled,
					 * let's assume we're interested in all layers for the time being */
					subscriber->spatial_layer = -1;
					subscriber->target_spatial_layer = 1;		/* FIXME Chrome sends 0 and 1 */
					subscriber->temporal_layer = -1;
					subscriber->target_temporal_layer = 2;	/* FIXME Chrome sends 0, 1 and 2 */
				}
				janus_mutex_lock(&publisher->subscribers_mutex);
				publisher->subscribers = g_slist_append(publisher->subscribers, subscriber);
				janus_mutex_unlock(&publisher->subscribers_mutex);
				subscriber->feed = publisher;
				/* Send a FIR to the new publisher */
				char buf[20];
				janus_rtcp_fir((char *)&buf, 20, &publisher->fir_seq);
				JANUS_LOG(LOG_VERB, "Switching existing subscriber to new publisher, sending FIR to %"SCNu64" (%s)\n", publisher->user_id, publisher->display ? publisher->display : "??");
				gateway->relay_rtcp(publisher->session->handle, 1, buf, 20);
				/* Send a PLI too, just in case... */
				janus_rtcp_pli((char *)&buf, 12);
				JANUS_LOG(LOG_VERB, "Switching existing subscriber to new publisher, sending PLI to %"SCNu64" (%s)\n", publisher->user_id, publisher->display ? publisher->display : "??");
				gateway->relay_rtcp(publisher->session->handle, 1, buf, 12);
				/* Done */
				subscriber->paused = paused;
				event = json_object();
				json_object_set_new(event, "videoroom", json_string("event"));
				json_object_set_new(event, "switched", json_string("ok"));
				json_object_set_new(event, "room", json_integer(subscriber->room->room_id));
				json_object_set_new(event, "id", json_integer(feed_id));
				if(publisher->display)
					json_object_set_new(event, "display", json_string(publisher->display));
				/* Also notify event handlers */
				if(notify_events && gateway->events_is_enabled()) {
					json_t *info = json_object();
					json_object_set_new(info, "event", json_string("switched"));
					json_object_set_new(info, "room", json_integer(publisher->room->room_id));
					json_object_set_new(info, "feed", json_integer(publisher->user_id));
					gateway->notify_event(&janus_videoroom_plugin, session->handle, info);
				}
			} else if(!strcasecmp(request_text, "leave")) {
				guint64 room_id = subscriber && subscriber->room ? subscriber->room->room_id : 0;
				/* Tell the core to tear down the PeerConnection, hangup_media will do the rest */
				janus_videoroom_hangup_media(session->handle);
				gateway->close_pc(session->handle);
				/* Send an event back */
				event = json_object();
				json_object_set_new(event, "videoroom", json_string("event"));
				json_object_set_new(event, "room", json_integer(room_id));
				json_object_set_new(event, "left", json_string("ok"));
				session->started = FALSE;
			} else {
				JANUS_LOG(LOG_ERR, "Unknown request '%s'\n", request_text);
				error_code = JANUS_VIDEOROOM_ERROR_INVALID_REQUEST;
				g_snprintf(error_cause, 512, "Unknown request '%s'", request_text);
				goto error;
			}
		}

		/* Prepare JSON event */
		JANUS_LOG(LOG_VERB, "Preparing JSON event as a reply\n");
		/* Any SDP to handle? */
		const char *msg_sdp_type = json_string_value(json_object_get(msg->jsep, "type"));
		const char *msg_sdp = json_string_value(json_object_get(msg->jsep, "sdp"));
		json_t *msg_simulcast = json_object_get(msg->jsep, "simulcast");
		if(!msg_sdp) {
			int ret = gateway->push_event(msg->handle, &janus_videoroom_plugin, msg->transaction, event, NULL);
			JANUS_LOG(LOG_VERB, "  >> %d (%s)\n", ret, janus_get_api_error(ret));
			json_decref(event);
		} else {
			JANUS_LOG(LOG_VERB, "This is involving a negotiation (%s) as well:\n%s\n", msg_sdp_type, msg_sdp);
			const char *type = NULL;
			if(!strcasecmp(msg_sdp_type, "offer")) {
				/* We need to answer */
				type = "answer";
			} else if(!strcasecmp(msg_sdp_type, "answer")) {
				/* We got an answer (from a subscriber?), no need to negotiate */
				g_atomic_int_set(&session->hangingup, 0);
				int ret = gateway->push_event(msg->handle, &janus_videoroom_plugin, msg->transaction, event, NULL);
				JANUS_LOG(LOG_VERB, "  >> %d (%s)\n", ret, janus_get_api_error(ret));
				json_decref(event);
				janus_videoroom_message_free(msg);
				continue;
			} else {
				/* TODO We don't support anything else right now... */
				JANUS_LOG(LOG_ERR, "Unknown SDP type '%s'\n", msg_sdp_type);
				error_code = JANUS_VIDEOROOM_ERROR_INVALID_SDP_TYPE;
				g_snprintf(error_cause, 512, "Unknown SDP type '%s'", msg_sdp_type);
				goto error;
			}
			if(session->participant_type != janus_videoroom_p_type_publisher) {
				/* We shouldn't be here, we always offer ourselves */
				JANUS_LOG(LOG_ERR, "Only publishers send offers\n");
				error_code = JANUS_VIDEOROOM_ERROR_INVALID_SDP_TYPE;
				g_snprintf(error_cause, 512, "Only publishers send offers");
				goto error;
			} else {
				/* This is a new publisher: is there room? */
				participant = janus_videoroom_session_get_publisher(session);
				janus_videoroom *videoroom = participant->room;
				int count = 0;
				GHashTableIter iter;
				gpointer value;
				if(!videoroom) {
					error_code = JANUS_VIDEOROOM_ERROR_NO_SUCH_ROOM;
					goto error;
				}
				if(g_atomic_int_get(&videoroom->destroyed)) {
					error_code = JANUS_VIDEOROOM_ERROR_NO_SUCH_ROOM;
					goto error;
				}
				janus_mutex_lock(&videoroom->mutex);
				g_hash_table_iter_init(&iter, videoroom->participants);
				while (!g_atomic_int_get(&videoroom->destroyed) && g_hash_table_iter_next(&iter, NULL, &value)) {
					janus_videoroom_publisher *p = value;
					if(p != participant && p->sdp)
						count++;
				}
				janus_mutex_unlock(&videoroom->mutex);
				if(count == videoroom->max_publishers) {
					participant->audio_active = FALSE;
					participant->video_active = FALSE;
					participant->data_active = FALSE;
					JANUS_LOG(LOG_ERR, "Maximum number of publishers (%d) already reached\n", videoroom->max_publishers);
					error_code = JANUS_VIDEOROOM_ERROR_PUBLISHERS_FULL;
					g_snprintf(error_cause, 512, "Maximum number of publishers (%d) already reached", videoroom->max_publishers);
					goto error;
				}
				/* Now prepare the SDP to give back */
				if(strstr(msg_sdp, "Mozilla")) {
					participant->firefox = TRUE;
				}
				/* Start by parsing the offer */
				char error_str[512];
				janus_sdp *offer = janus_sdp_parse(msg_sdp, error_str, sizeof(error_str));
				if(offer == NULL) {
					json_decref(event);
					JANUS_LOG(LOG_ERR, "Error parsing offer: %s\n", error_str);
					error_code = JANUS_VIDEOROOM_ERROR_INVALID_SDP;
					g_snprintf(error_cause, 512, "Error parsing offer: %s", error_str);
					goto error;
				}
				gboolean audio_level_extmap = FALSE, video_orient_extmap = FALSE, playout_delay_extmap = FALSE;
				janus_sdp_mdirection audio_level_mdir = JANUS_SDP_SENDRECV,
					video_orient_mdir = JANUS_SDP_SENDRECV,
					playout_delay_mdir = JANUS_SDP_SENDRECV;
				GList *temp = offer->m_lines;
				while(temp) {
					/* Which media are available? */
					janus_sdp_mline *m = (janus_sdp_mline *)temp->data;
					if(m->type == JANUS_SDP_AUDIO && m->port > 0 &&
							m->direction != JANUS_SDP_RECVONLY && m->direction != JANUS_SDP_INACTIVE) {
						participant->audio = TRUE;
					} else if(m->type == JANUS_SDP_VIDEO && m->port > 0 &&
							m->direction != JANUS_SDP_RECVONLY && m->direction != JANUS_SDP_INACTIVE) {
						participant->video = TRUE;
					} else if(m->type == JANUS_SDP_APPLICATION && m->port > 0) {
						participant->data = TRUE;
					}
					if(m->type == JANUS_SDP_AUDIO || m->type == JANUS_SDP_VIDEO) {
						/* Are the extmaps we care about there? */
						GList *ma = m->attributes;
						while(ma) {
							janus_sdp_attribute *a = (janus_sdp_attribute *)ma->data;
							if(a->value) {
								if(videoroom->audiolevel_ext && m->type == JANUS_SDP_AUDIO && strstr(a->value, JANUS_RTP_EXTMAP_AUDIO_LEVEL)) {
									participant->audio_level_extmap_id = atoi(a->value);
									audio_level_extmap = TRUE;
									audio_level_mdir = a->direction;
								} else if(videoroom->videoorient_ext && m->type == JANUS_SDP_VIDEO && strstr(a->value, JANUS_RTP_EXTMAP_VIDEO_ORIENTATION)) {
									participant->video_orient_extmap_id = atoi(a->value);
									video_orient_extmap = TRUE;
									video_orient_mdir = a->direction;
								} else if(videoroom->playoutdelay_ext && m->type == JANUS_SDP_VIDEO && strstr(a->value, JANUS_RTP_EXTMAP_PLAYOUT_DELAY)) {
									participant->playout_delay_extmap_id = atoi(a->value);
									playout_delay_extmap = TRUE;
									playout_delay_mdir = a->direction;
								}
							}
							ma = ma->next;
						}
					}
					temp = temp->next;
				}
				/* Prepare an answer now: force the room codecs and recvonly on the Janus side */
				JANUS_LOG(LOG_VERB, "The publisher %s going to send an audio stream\n", participant->audio ? "is" : "is NOT");
				JANUS_LOG(LOG_VERB, "The publisher %s going to send a video stream\n", participant->video ? "is" : "is NOT");
				JANUS_LOG(LOG_VERB, "The publisher %s going to open a data channel\n", participant->data ? "is" : "is NOT");
				/* Check the codecs we can use, or the ones we should */
				if(participant->acodec == JANUS_VIDEOROOM_NOAUDIO) {
					int i=0;
					for(i=0; i<3; i++) {
						if(participant->room->acodec[i] == JANUS_VIDEOROOM_NOAUDIO)
							continue;
						if(janus_sdp_get_codec_pt(offer, janus_videoroom_audiocodec_name(participant->room->acodec[i])) != -1) {
							participant->acodec = participant->room->acodec[i];
							break;
						}
					}
				}
				JANUS_LOG(LOG_VERB, "The publisher is going to use the %s audio codec\n", janus_videoroom_audiocodec_name(participant->acodec));
				participant->audio_pt = janus_videoroom_audiocodec_pt(participant->acodec);
				if(participant->vcodec == JANUS_VIDEOROOM_NOVIDEO) {
					int i=0;
					for(i=0; i<3; i++) {
						if(participant->room->vcodec[i] == JANUS_VIDEOROOM_NOVIDEO)
							continue;
						if(janus_sdp_get_codec_pt(offer, janus_videoroom_videocodec_name(participant->room->vcodec[i])) != -1) {
							participant->vcodec = participant->room->vcodec[i];
							break;
						}
					}
				}
				JANUS_LOG(LOG_VERB, "The publisher is going to use the %s video codec\n", janus_videoroom_videocodec_name(participant->vcodec));
				participant->video_pt = janus_videoroom_videocodec_pt(participant->vcodec);
				janus_sdp *answer = janus_sdp_generate_answer(offer,
					JANUS_SDP_OA_AUDIO_CODEC, janus_videoroom_audiocodec_name(participant->acodec),
					JANUS_SDP_OA_AUDIO_DIRECTION, JANUS_SDP_RECVONLY,
					JANUS_SDP_OA_VIDEO_CODEC, janus_videoroom_videocodec_name(participant->vcodec),
					JANUS_SDP_OA_VIDEO_DIRECTION, JANUS_SDP_RECVONLY,
					JANUS_SDP_OA_DONE);
				janus_sdp_destroy(offer);
				/* Replace the session name */
				g_free(answer->s_name);
				char s_name[100];
				g_snprintf(s_name, sizeof(s_name), "VideoRoom %"SCNu64, videoroom->room_id);
				answer->s_name = g_strdup(s_name);
				/* Which media are REALLY available? (some may have been rejected) */
				participant->audio = FALSE;
				participant->video = FALSE;
				participant->data = FALSE;
				temp = answer->m_lines;
				while(temp) {
					janus_sdp_mline *m = (janus_sdp_mline *)temp->data;
					if(m->type == JANUS_SDP_AUDIO && m->port > 0 && m->direction != JANUS_SDP_INACTIVE) {
						participant->audio = TRUE;
					} else if(m->type == JANUS_SDP_VIDEO && m->port > 0 && m->direction != JANUS_SDP_INACTIVE) {
						participant->video = TRUE;
					} else if(m->type == JANUS_SDP_APPLICATION && m->port > 0) {
						participant->data = TRUE;
					}
					temp = temp->next;
				}
				JANUS_LOG(LOG_VERB, "Per the answer, the publisher %s going to send an audio stream\n", participant->audio ? "is" : "is NOT");
				JANUS_LOG(LOG_VERB, "Per the answer, the publisher %s going to send a video stream\n", participant->video ? "is" : "is NOT");
				JANUS_LOG(LOG_VERB, "Per the answer, the publisher %s going to open a data channel\n", participant->data ? "is" : "is NOT");
				/* Update the event with info on the codecs that we'll be handling */
				if(event) {
					if(participant->audio)
						json_object_set_new(event, "audio_codec", json_string(janus_videoroom_audiocodec_name(participant->acodec)));
					if(participant->video)
						json_object_set_new(event, "video_codec", json_string(janus_videoroom_videocodec_name(participant->vcodec)));
				}
				/* Also add a bandwidth SDP attribute if we're capping the bitrate in the room */
				if(participant->firefox) {	/* Don't add any b=AS attribute for Chrome */
					janus_sdp_mline *m = janus_sdp_mline_find(answer, JANUS_SDP_VIDEO);
					if(m != NULL && videoroom->bitrate > 0) {
						m->b_name = g_strdup("AS");
						m->b_value = (int)(videoroom->bitrate/1000);
					}
				}
				/* Add the extmap attributes, if needed */
				if(audio_level_extmap) {
					/* First of all, let's check if the extmap attribute had a direction */
					const char *direction = NULL;
					switch(audio_level_mdir) {
						case JANUS_SDP_SENDONLY:
							direction = "/recvonly";
							break;
						case JANUS_SDP_RECVONLY:
						case JANUS_SDP_INACTIVE:
							direction = "/inactive";
							break;
						default:
							direction = "";
							break;
					}
					janus_sdp_attribute *a = janus_sdp_attribute_create("extmap",
						"%d%s %s\r\n", participant->audio_level_extmap_id, direction, JANUS_RTP_EXTMAP_AUDIO_LEVEL);
					janus_sdp_attribute_add_to_mline(janus_sdp_mline_find(answer, JANUS_SDP_AUDIO), a);
				}
				if(video_orient_extmap) {
					/* First of all, let's check if the extmap attribute had a direction */
					const char *direction = NULL;
					switch(video_orient_mdir) {
						case JANUS_SDP_SENDONLY:
							direction = "/recvonly";
							break;
						case JANUS_SDP_RECVONLY:
						case JANUS_SDP_INACTIVE:
							direction = "/inactive";
							break;
						default:
							direction = "";
							break;
					}
					janus_sdp_attribute *a = janus_sdp_attribute_create("extmap",
						"%d%s %s\r\n", participant->video_orient_extmap_id, direction, JANUS_RTP_EXTMAP_VIDEO_ORIENTATION);
					janus_sdp_attribute_add_to_mline(janus_sdp_mline_find(answer, JANUS_SDP_VIDEO), a);
				}
				if(playout_delay_extmap) {
					/* First of all, let's check if the extmap attribute had a direction */
					const char *direction = NULL;
					switch(playout_delay_mdir) {
						case JANUS_SDP_SENDONLY:
							direction = "/recvonly";
							break;
						case JANUS_SDP_RECVONLY:
						case JANUS_SDP_INACTIVE:
							direction = "/inactive";
							break;
						default:
							direction = "";
							break;
					}
					janus_sdp_attribute *a = janus_sdp_attribute_create("extmap",
						"%d%s %s\r\n", participant->playout_delay_extmap_id, direction, JANUS_RTP_EXTMAP_PLAYOUT_DELAY);
					janus_sdp_attribute_add_to_mline(janus_sdp_mline_find(answer, JANUS_SDP_VIDEO), a);
				}
				/* Generate an SDP string we can send back to the publisher */
				char *answer_sdp = janus_sdp_write(answer);
				/* Now turn the SDP into what we'll send subscribers, using the static payload types for making switching easier */
				offer = janus_sdp_generate_offer(s_name, answer->c_addr,
					JANUS_SDP_OA_AUDIO, participant->audio,
					JANUS_SDP_OA_AUDIO_CODEC, janus_videoroom_audiocodec_name(participant->acodec),
					JANUS_SDP_OA_AUDIO_PT, janus_videoroom_audiocodec_pt(participant->acodec),
					JANUS_SDP_OA_AUDIO_DIRECTION, JANUS_SDP_SENDONLY,
					JANUS_SDP_OA_VIDEO, participant->video,
					JANUS_SDP_OA_VIDEO_CODEC, janus_videoroom_videocodec_name(participant->vcodec),
					JANUS_SDP_OA_VIDEO_PT, janus_videoroom_videocodec_pt(participant->vcodec),
					JANUS_SDP_OA_VIDEO_DIRECTION, JANUS_SDP_SENDONLY,
					JANUS_SDP_OA_DATA, participant->data,
					JANUS_SDP_OA_DONE);
				/* Add the extmap attributes, if needed */
				if(audio_level_extmap) {
					janus_sdp_attribute *a = janus_sdp_attribute_create("extmap",
						"%d %s\r\n", participant->audio_level_extmap_id, JANUS_RTP_EXTMAP_AUDIO_LEVEL);
					janus_sdp_attribute_add_to_mline(janus_sdp_mline_find(offer, JANUS_SDP_AUDIO), a);
				}
				if(video_orient_extmap) {
					janus_sdp_attribute *a = janus_sdp_attribute_create("extmap",
						"%d %s\r\n", participant->video_orient_extmap_id, JANUS_RTP_EXTMAP_VIDEO_ORIENTATION);
					janus_sdp_attribute_add_to_mline(janus_sdp_mline_find(offer, JANUS_SDP_VIDEO), a);
				}
				if(playout_delay_extmap) {
					janus_sdp_attribute *a = janus_sdp_attribute_create("extmap",
						"%d %s\r\n", participant->playout_delay_extmap_id, JANUS_RTP_EXTMAP_PLAYOUT_DELAY);
					janus_sdp_attribute_add_to_mline(janus_sdp_mline_find(offer, JANUS_SDP_VIDEO), a);
				}
				/* Generate an SDP string we can offer subscribers later on */
				char *offer_sdp = janus_sdp_write(offer);
				janus_sdp_destroy(offer);
				janus_sdp_destroy(answer);
				/* Is this room recorded? */
				janus_mutex_lock(&participant->rec_mutex);
				if(videoroom->record || participant->recording_active) {
					janus_videoroom_recorder_create(participant, participant->audio, participant->video, participant->data);
				}
				/* Is simulcasting involved */
				if(msg_simulcast && participant->vcodec == JANUS_VIDEOROOM_VP8) {
					JANUS_LOG(LOG_VERB, "Publisher is going to do simulcasting\n");
					participant->ssrc[0] = json_integer_value(json_object_get(msg_simulcast, "ssrc-0"));
					participant->ssrc[1] = json_integer_value(json_object_get(msg_simulcast, "ssrc-1"));
					participant->ssrc[2] = json_integer_value(json_object_get(msg_simulcast, "ssrc-2"));
				} else {
					/* No simulcasting involved */
					participant->ssrc[0] = 0;
					participant->ssrc[1] = 0;
					participant->ssrc[2] = 0;
				}
				janus_mutex_unlock(&participant->rec_mutex);
				/* Send the answer back to the publisher */
				JANUS_LOG(LOG_VERB, "Handling publisher: turned this into an '%s':\n%s\n", type, answer_sdp);
				json_t *jsep = json_pack("{ssss}", "type", type, "sdp", answer_sdp);
				g_free(answer_sdp);
				/* How long will the gateway take to push the event? */
				g_atomic_int_set(&session->hangingup, 0);
				gint64 start = janus_get_monotonic_time();
				int res = gateway->push_event(msg->handle, &janus_videoroom_plugin, msg->transaction, event, jsep);
				JANUS_LOG(LOG_VERB, "  >> Pushing event: %d (took %"SCNu64" us)\n", res, janus_get_monotonic_time()-start);
				/* Done */
				if(res != JANUS_OK) {
					/* TODO Failed to negotiate? We should remove this publisher */
					g_free(offer_sdp);
				} else {
					/* Store the participant's SDP for interested subscribers */
					participant->sdp = offer_sdp;
					/* We'll wait for the setup_media event before actually telling subscribers */
				}
				json_decref(event);
				json_decref(jsep);
			}
		}
		if(participant != NULL)
			janus_refcount_decrease(&participant->ref);
		janus_videoroom_message_free(msg);

		continue;
		
error:
		{
			janus_refcount_decrease(&videoroom->ref);
			janus_refcount_decrease(&participant->ref);
			/* Prepare JSON error event */
			json_t *event = json_object();
			json_object_set_new(event, "videoroom", json_string("event"));
			json_object_set_new(event, "error_code", json_integer(error_code));
			json_object_set_new(event, "error", json_string(error_cause));
			int ret = gateway->push_event(msg->handle, &janus_videoroom_plugin, msg->transaction, event, NULL);
			JANUS_LOG(LOG_VERB, "  >> Pushing event: %d (%s)\n", ret, janus_get_api_error(ret));
			json_decref(event);
			janus_videoroom_message_free(msg);
		}
	}
	JANUS_LOG(LOG_VERB, "Leaving VideoRoom handler thread\n");
	return NULL;
}

/* Helper to quickly relay RTP packets from publishers to subscribers */
static void janus_videoroom_relay_rtp_packet(gpointer data, gpointer user_data) {
	janus_videoroom_rtp_relay_packet *packet = (janus_videoroom_rtp_relay_packet *)user_data;
	if(!packet || !packet->data || packet->length < 1) {
		JANUS_LOG(LOG_ERR, "Invalid packet...\n");
		return;
	}
	janus_videoroom_subscriber *subscriber = (janus_videoroom_subscriber *)data;
	if(!subscriber || !subscriber->session) {
		// JANUS_LOG(LOG_ERR, "Invalid session...\n");
		return;
	}
	if(subscriber->paused || subscriber->kicked) {
		// JANUS_LOG(LOG_ERR, "This subscriber paused the stream...\n");
		return;
	}
	janus_videoroom_session *session = subscriber->session;
	if(!session || !session->handle) {
		// JANUS_LOG(LOG_ERR, "Invalid session...\n");
		return;
	}
	if(!session->started) {
		// JANUS_LOG(LOG_ERR, "Streaming not started yet for this session...\n");
		return;
	}
	
	/* Make sure there hasn't been a publisher switch by checking the SSRC */
	if(packet->is_video) {
		/* Check if this subscriber is subscribed to this medium */
		if(!subscriber->video) {
			/* Nope, don't relay */
			return;
		}
		/* Check if there's any SVC info to take into account */
		if(packet->svc) {
			/* There is: check if this is a layer that can be dropped for this viewer
			 * Note: Following core inspired by the excellent job done by Sergio Garcia Murillo here:
			 * https://github.com/medooze/media-server/blob/master/src/vp9/VP9LayerSelector.cpp */
			gboolean override_mark_bit = FALSE, has_marker_bit = packet->data->markerbit;
			int temporal_layer = subscriber->temporal_layer;
			if(subscriber->target_temporal_layer > subscriber->temporal_layer) {
				/* We need to upscale */
				JANUS_LOG(LOG_HUGE, "We need to upscale temporally:\n");
				if(packet->ubit && packet->bbit && packet->temporal_layer <= subscriber->target_temporal_layer) {
					JANUS_LOG(LOG_HUGE, "  -- Upscaling temporal layer: %u --> %u\n",
						packet->temporal_layer, subscriber->target_temporal_layer);
					subscriber->temporal_layer = packet->temporal_layer;
					temporal_layer = subscriber->temporal_layer;
					/* Notify the viewer */
					json_t *event = json_object();
					json_object_set_new(event, "videoroom", json_string("event"));
					json_object_set_new(event, "room", json_integer(subscriber->room->room_id));
					json_object_set_new(event, "temporal_layer", json_integer(subscriber->temporal_layer));
					gateway->push_event(subscriber->session->handle, &janus_videoroom_plugin, NULL, event, NULL);
					json_decref(event);
				}
			} else if(subscriber->target_temporal_layer < subscriber->temporal_layer) {
				/* We need to downscale */
				JANUS_LOG(LOG_HUGE, "We need to downscale temporally:\n");
				if(packet->ebit) {
					JANUS_LOG(LOG_HUGE, "  -- Downscaling temporal layer: %u --> %u\n",
						subscriber->temporal_layer, subscriber->target_temporal_layer);
					subscriber->temporal_layer = subscriber->target_temporal_layer;
					/* Notify the viewer */
					json_t *event = json_object();
					json_object_set_new(event, "videoroom", json_string("event"));
					json_object_set_new(event, "room", json_integer(subscriber->room->room_id));
					json_object_set_new(event, "temporal_layer", json_integer(subscriber->temporal_layer));
					gateway->push_event(subscriber->session->handle, &janus_videoroom_plugin, NULL, event, NULL);
					json_decref(event);
				}
			}
			if(temporal_layer < packet->temporal_layer) {
				/* Drop the packet: update the context to make sure sequence number is increased normally later */
				JANUS_LOG(LOG_HUGE, "Dropping packet (temporal layer %d < %d)\n", temporal_layer, packet->temporal_layer);
				subscriber->context.v_base_seq++;
				return;
			}
			int spatial_layer = subscriber->spatial_layer;
			if(subscriber->target_spatial_layer > subscriber->spatial_layer) {
				JANUS_LOG(LOG_HUGE, "We need to upscale spatially:\n");
				/* We need to upscale */
				if(packet->pbit == 0 && packet->bbit && packet->spatial_layer == subscriber->spatial_layer+1) {
					JANUS_LOG(LOG_HUGE, "  -- Upscaling spatial layer: %u --> %u\n",
						packet->spatial_layer, subscriber->target_spatial_layer);
					subscriber->spatial_layer = packet->spatial_layer;
					spatial_layer = subscriber->spatial_layer;
					/* Notify the viewer */
					json_t *event = json_object();
					json_object_set_new(event, "videoroom", json_string("event"));
					json_object_set_new(event, "room", json_integer(subscriber->room->room_id));
					json_object_set_new(event, "spatial_layer", json_integer(subscriber->spatial_layer));
					gateway->push_event(subscriber->session->handle, &janus_videoroom_plugin, NULL, event, NULL);
					json_decref(event);
				}
			} else if(subscriber->target_spatial_layer < subscriber->spatial_layer) {
				/* We need to downscale */
				JANUS_LOG(LOG_HUGE, "We need to downscale spatially:\n");
				if(packet->ebit) {
					JANUS_LOG(LOG_HUGE, "  -- Downscaling spatial layer: %u --> %u\n",
						subscriber->spatial_layer, subscriber->target_spatial_layer);
					subscriber->spatial_layer = subscriber->target_spatial_layer;
					/* Notify the viewer */
					json_t *event = json_object();
					json_object_set_new(event, "videoroom", json_string("event"));
					json_object_set_new(event, "room", json_integer(subscriber->room->room_id));
					json_object_set_new(event, "spatial_layer", json_integer(subscriber->spatial_layer));
					gateway->push_event(subscriber->session->handle, &janus_videoroom_plugin, NULL, event, NULL);
					json_decref(event);
				}
			}
			if(spatial_layer < packet->spatial_layer) {
				/* Drop the packet: update the context to make sure sequence number is increased normally later */
				JANUS_LOG(LOG_HUGE, "Dropping packet (spatial layer %d < %d)\n", spatial_layer, packet->spatial_layer);
				subscriber->context.v_base_seq++;
				return;
			} else if(packet->ebit && spatial_layer == packet->spatial_layer) {
				/* If we stop at layer 0, we need a marker bit now, as the one from layer 1 will not be received */
				override_mark_bit = TRUE;
			}
			/* If we got here, we can send the frame: this doesn't necessarily mean it's
			 * one of the layers the user wants, as there may be dependencies involved */
			JANUS_LOG(LOG_HUGE, "Sending packet (spatial=%d, temporal=%d)\n",
				packet->spatial_layer, packet->temporal_layer);
			/* Fix sequence number and timestamp (publisher switching may be involved) */
			janus_rtp_header_update(packet->data, &subscriber->context, TRUE, 4500);
			if(override_mark_bit && !has_marker_bit) {
				packet->data->markerbit = 1;
			}
			if(gateway != NULL)
				gateway->relay_rtp(session->handle, packet->is_video, (char *)packet->data, packet->length);
			if(override_mark_bit && !has_marker_bit) {
				packet->data->markerbit = 0;
			}
			/* Restore the timestamp and sequence number to what the publisher set them to */
			packet->data->timestamp = htonl(packet->timestamp);
			packet->data->seq_number = htons(packet->seq_number);
		} else if(packet->ssrc[0] != 0) {
			/* Handle simulcast: don't relay if it's not the SSRC we wanted to handle */
			uint32_t ssrc = ntohl(packet->data->ssrc);
			int plen = 0;
			char *payload = janus_rtp_payload((char *)packet->data, packet->length, &plen);
			if(payload == NULL)
				return;
			gboolean switched = FALSE;
			if(subscriber->substream != subscriber->substream_target) {
				/* There has been a change: let's wait for a keyframe on the target */
				int step = (subscriber->substream < 1 && subscriber->substream_target == 2);
				if(ssrc == packet->ssrc[subscriber->substream_target] || (step && ssrc == packet->ssrc[step])) {
					//~ if(janus_vp8_is_keyframe(payload, plen)) {
						uint32_t ssrc_old = 0;
						if(subscriber->substream != -1)
							ssrc_old = packet->ssrc[subscriber->substream];
						JANUS_LOG(LOG_VERB, "Received keyframe on SSRC %"SCNu32", switching (was %"SCNu32")\n", ssrc, ssrc_old);
						subscriber->substream = (ssrc == packet->ssrc[subscriber->substream_target] ? subscriber->substream_target : step);;
						switched = TRUE;
						/* Notify the viewer */
						json_t *event = json_object();
						json_object_set_new(event, "videoroom", json_string("event"));
						json_object_set_new(event, "room", json_integer(subscriber->room->room_id));
						json_object_set_new(event, "substream", json_integer(subscriber->substream));
						gateway->push_event(subscriber->session->handle, &janus_videoroom_plugin, NULL, event, NULL);
						json_decref(event);
					//~ } else {
						//~ JANUS_LOG(LOG_WARN, "Not a keyframe on SSRC %"SCNu32" yet, waiting before switching\n", ssrc);
					//~ }
				}
			}
			/* If we haven't received our desired substream yet, let's drop temporarily */
			if(subscriber->last_relayed == 0) {
				/* Let's start slow */
				subscriber->last_relayed = janus_get_monotonic_time();
			} else {
				/* Check if 250ms went by with no packet relayed */
				gint64 now = janus_get_monotonic_time();
				if(now-subscriber->last_relayed >= 250000) {
					subscriber->last_relayed = now;
					int substream = subscriber->substream-1;
					if(substream < 0)
						substream = 0;
					if(subscriber->substream != substream) {
						JANUS_LOG(LOG_WARN, "No packet received on substream %d for a while, falling back to %d\n",
							subscriber->substream, substream);
						subscriber->substream = substream;
						/* Send a PLI */
						JANUS_LOG(LOG_VERB, "Just (re-)enabled video, sending a PLI to recover it\n");
						char rtcpbuf[12];
						memset(rtcpbuf, 0, 12);
						janus_rtcp_pli((char *)&rtcpbuf, 12);
						if(subscriber->feed && subscriber->feed->session && subscriber->feed->session->handle)
							gateway->relay_rtcp(subscriber->feed->session->handle, 1, rtcpbuf, 12);
						/* Notify the viewer */
						json_t *event = json_object();
						json_object_set_new(event, "videoroom", json_string("event"));
						json_object_set_new(event, "room", json_integer(subscriber->room->room_id));
						json_object_set_new(event, "substream", json_integer(subscriber->substream));
						gateway->push_event(subscriber->session->handle, &janus_videoroom_plugin, NULL, event, NULL);
						json_decref(event);
					}
				}
			}
			if(ssrc != packet->ssrc[subscriber->substream]) {
				JANUS_LOG(LOG_HUGE, "Dropping packet (it's from SSRC %"SCNu32", but we're only relaying SSRC %"SCNu32" now\n",
					ssrc, packet->ssrc[subscriber->substream]);
				return;
			}
			subscriber->last_relayed = janus_get_monotonic_time();
			/* Check if there's any temporal scalability to take into account */
			uint16_t picid = 0;
			uint8_t tlzi = 0;
			uint8_t tid = 0;
			uint8_t ybit = 0;
			uint8_t keyidx = 0;
			if(janus_vp8_parse_descriptor(payload, plen, &picid, &tlzi, &tid, &ybit, &keyidx) == 0) {
				//~ JANUS_LOG(LOG_WARN, "%"SCNu16", %u, %u, %u, %u\n", picid, tlzi, tid, ybit, keyidx);
				if(subscriber->templayer != subscriber->templayer_target) {
					/* FIXME We should be smarter in deciding when to switch */
					subscriber->templayer = subscriber->templayer_target;
					/* Notify the user */
					json_t *event = json_object();
					json_object_set_new(event, "videoroom", json_string("event"));
					json_object_set_new(event, "room", json_integer(subscriber->room->room_id));
					json_object_set_new(event, "temporal", json_integer(subscriber->templayer));
					gateway->push_event(subscriber->session->handle, &janus_videoroom_plugin, NULL, event, NULL);
					json_decref(event);
				}
				if(tid > subscriber->templayer) {
					JANUS_LOG(LOG_HUGE, "Dropping packet (it's temporal layer %d, but we're capping at %d)\n",
						tid, subscriber->templayer);
					/* We increase the base sequence number, or there will be gaps when delivering later */
					subscriber->context.v_base_seq++;
					return;
				}
			}
			/* If we got here, update the RTP header and send the packet */
			janus_rtp_header_update(packet->data, &subscriber->context, TRUE, 4500);
			char vp8pd[6];
			memcpy(vp8pd, payload, sizeof(vp8pd));
			janus_vp8_simulcast_descriptor_update(payload, plen, &subscriber->simulcast_context, switched);
			/* Send the packet */
			if(gateway != NULL)
				gateway->relay_rtp(session->handle, packet->is_video, (char *)packet->data, packet->length);
			/* Restore the timestamp and sequence number to what the publisher set them to */
			packet->data->timestamp = htonl(packet->timestamp);
			packet->data->seq_number = htons(packet->seq_number);
			/* Restore the original payload descriptor as well, as it will be needed by the next viewer */
			memcpy(payload, vp8pd, sizeof(vp8pd));
		} else {
			/* Fix sequence number and timestamp (publisher switching may be involved) */
			janus_rtp_header_update(packet->data, &subscriber->context, TRUE, 4500);
			/* Send the packet */
			if(gateway != NULL)
				gateway->relay_rtp(session->handle, packet->is_video, (char *)packet->data, packet->length);
			/* Restore the timestamp and sequence number to what the publisher set them to */
			packet->data->timestamp = htonl(packet->timestamp);
			packet->data->seq_number = htons(packet->seq_number);
		}
	} else {
		/* Check if this subscriber is subscribed to this medium */
		if(!subscriber->audio) {
			/* Nope, don't relay */
			return;
		}
		/* Fix sequence number and timestamp (publisher switching may be involved) */
		janus_rtp_header_update(packet->data, &subscriber->context, FALSE, 960);
		/* Send the packet */
		if(gateway != NULL)
			gateway->relay_rtp(session->handle, packet->is_video, (char *)packet->data, packet->length);
		/* Restore the timestamp and sequence number to what the publisher set them to */
		packet->data->timestamp = htonl(packet->timestamp);
		packet->data->seq_number = htons(packet->seq_number);
	}

	return;
}

static void janus_videoroom_relay_data_packet(gpointer data, gpointer user_data) {
	char *text = (char *)user_data;
	janus_videoroom_subscriber *subscriber = (janus_videoroom_subscriber *)data;
	if(!subscriber || !subscriber->session || !subscriber->data || subscriber->paused) {
		return;
	}
	janus_videoroom_session *session = subscriber->session;
	if(!session || !session->handle) {
		return;
	}
	if(!session->started) {
		return;
	}
	if(gateway != NULL && text != NULL) {
		JANUS_LOG(LOG_VERB, "Forwarding DataChannel message (%zu bytes) to viewer: %s\n", strlen(text), text);
		gateway->relay_data(session->handle, text, strlen(text));
	}
	return;
}<|MERGE_RESOLUTION|>--- conflicted
+++ resolved
@@ -1209,7 +1209,6 @@
 	return;
 }
 
-<<<<<<< HEAD
 static janus_videoroom_publisher *janus_videoroom_session_get_publisher(janus_videoroom_session *session) {
 	janus_mutex_lock(&session->mutex);
 	janus_videoroom_publisher *publisher = (janus_videoroom_publisher *)session->participant;
@@ -1230,22 +1229,13 @@
 
 static void janus_videoroom_notify_participants(janus_videoroom_publisher *participant, json_t *msg) {
 	/* participant->room->mutex has to be locked. */
+	if(participant->room == NULL)
+		return;
 	GHashTableIter iter;
 	gpointer value;
 	g_hash_table_iter_init(&iter, participant->room->participants);
 	while (participant->room && !g_atomic_int_get(&participant->room->destroyed) && g_hash_table_iter_next(&iter, NULL, &value)) {
 		janus_videoroom_publisher *p = value;
-=======
-static void janus_videoroom_notify_participants(janus_videoroom_participant *participant, json_t *msg) {
-	/* participant->room->participants_mutex has to be locked. */
-	if(participant->room == NULL)
-		return;
-	GHashTableIter iter;
-	gpointer value;
-	g_hash_table_iter_init(&iter, participant->room->participants);
-	while(!participant->room->destroyed && g_hash_table_iter_next(&iter, NULL, &value)) {
-		janus_videoroom_participant *p = value;
->>>>>>> 3dc70b70
 		if(p && p->session && p != participant) {
 			JANUS_LOG(LOG_VERB, "Notifying participant %"SCNu64" (%s)\n", p->user_id, p->display ? p->display : "??");
 			int ret = gateway->push_event(p->session->handle, &janus_videoroom_plugin, NULL, msg, NULL);
