--- conflicted
+++ resolved
@@ -507,26 +507,16 @@
 	janus_recorder *vrc;	/* The Janus recorder instance for this publisher's video, if enabled */
 	janus_recorder *drc;	/* The Janus recorder instance for this publisher's data, if enabled */
 	janus_mutex rec_mutex;	/* Mutex to protect the recorders from race conditions */
-<<<<<<< HEAD
-	GSList *subscribers;
+	GSList *subscribers;	/* Subscriptions to this publisher (who's watching this publisher)  */
+	GSList *subscriptions;	/* Subscriptions this publisher has created (who this publisher is watching) */
 	janus_mutex subscribers_mutex;
 	GHashTable *rtp_forwarders;
 	janus_mutex rtp_forwarders_mutex;
 	int udp_sock; /* The udp socket on which to forward rtp packets */
+	gboolean kicked;	/* Whether this participant has been kicked */
 	volatile gint destroyed;
 	janus_refcount ref;
 } janus_videoroom_publisher;
-=======
-	GSList *listeners;		/* Subscriptions to this publisher (who's watching this publisher)  */
-	GSList *subscriptions;	/* Subscriptions this publisher has created (who this publisher is watching) */
-	janus_mutex listeners_mutex;
-	GHashTable *rtp_forwarders;
-	janus_mutex rtp_forwarders_mutex;
-	int udp_sock; /* The udp socket on which to forward rtp packets */
-	gboolean kicked;	/* Whether this participant has been kicked */
-} janus_videoroom_participant;
-static void janus_videoroom_participant_free(janus_videoroom_participant *p);
->>>>>>> 1c7b5fd4
 static void janus_videoroom_rtp_forwarder_free_helper(gpointer data);
 static guint32 janus_videoroom_rtp_forwarder_add_helper(janus_videoroom_publisher *p,
 	const gchar* host, int port, int pt, uint32_t ssrc, gboolean is_video, gboolean is_data);
@@ -539,15 +529,10 @@
 	janus_rtp_switching_context context;	/* Needed in case there are publisher switches on this subscriber */
 	gboolean audio, video, data;		/* Whether audio, video and/or data must be sent to this publisher */
 	gboolean paused;
-<<<<<<< HEAD
+	gboolean kicked;	/* Whether this subscription belongs to a participant that has been kicked */
 	volatile gint destroyed;
 	janus_refcount ref;
 } janus_videoroom_subscriber;
-=======
-	gboolean kicked;	/* Whether this subscription belongs to a participant that has been kicked */
-} janus_videoroom_listener;
-static void janus_videoroom_listener_free(janus_videoroom_listener *l);
->>>>>>> 1c7b5fd4
 
 typedef struct janus_videoroom_rtp_relay_packet {
 	rtp_header *data;
@@ -1075,8 +1060,7 @@
 	}
 }
 
-<<<<<<< HEAD
-static void janus_videoroom_leave_or_unpublish(janus_videoroom_publisher *participant, gboolean is_leaving) {
+static void janus_videoroom_leave_or_unpublish(janus_videoroom_publisher *participant, gboolean is_leaving, gboolean kicked) {
 	/* we need to check if the room still exists, may have been destroyed already */
 	if(!participant->room || g_atomic_int_get(&participant->room->destroyed))
 		return;
@@ -1084,7 +1068,8 @@
 	json_t *event = json_object();
 	json_object_set_new(event, "videoroom", json_string("event"));
 	json_object_set_new(event, "room", json_integer(participant->room->room_id));
-	json_object_set_new(event, is_leaving ? "leaving" : "unpublished", json_integer(participant->user_id));
+	json_object_set_new(event, is_leaving ? (kicked ? "kicked" : "leaving") : "unpublished",
+		json_integer(participant->user_id));
 	janus_videoroom_notify_participants(participant, event);
 	if(is_leaving) {
 		g_hash_table_remove(participant->room->participants, &participant->user_id);
@@ -1092,25 +1077,6 @@
 	}
 	json_decref(event);
 	janus_mutex_unlock(&participant->room->mutex);
-=======
-static void janus_videoroom_leave_or_unpublish(janus_videoroom_participant *participant, gboolean is_leaving, gboolean kicked) {
-	/* we need to check if the room still exists, may have been destroyed already */
-	if(participant->room && !participant->room->destroyed) {
-		json_t *event = json_object();
-		json_object_set_new(event, "videoroom", json_string("event"));
-		json_object_set_new(event, "room", json_integer(participant->room->room_id));
-		json_object_set_new(event, is_leaving ? (kicked ? "kicked" : "leaving") : "unpublished",
-			json_integer(participant->user_id));
-		janus_mutex_lock(&participant->room->participants_mutex);
-		janus_videoroom_notify_participants(participant, event);
-		if(is_leaving) {
-			g_hash_table_remove(participant->room->participants, &participant->user_id);
-			g_hash_table_remove(participant->room->private_ids, GUINT_TO_POINTER(participant->pvt_id));
-		}
-		janus_mutex_unlock(&participant->room->participants_mutex);
-		json_decref(event);
-	}
->>>>>>> 1c7b5fd4
 }
 
 void janus_videoroom_destroy_session(janus_plugin_session *handle, int *error) {
@@ -1137,7 +1103,6 @@
 		handle->plugin_handle = NULL;
 		if(session->participant_type == janus_videoroom_p_type_publisher) {
 			/* Get rid of publisher */
-<<<<<<< HEAD
 			janus_mutex_lock(&session->mutex);
 			janus_videoroom_publisher *p = (janus_videoroom_publisher *)session->participant;
 			if(p)
@@ -1145,28 +1110,13 @@
 			session->participant = NULL;
 			janus_mutex_unlock(&session->mutex);
 			if(p && p->room) {
-				janus_videoroom_leave_or_unpublish(p, TRUE);
+				janus_videoroom_leave_or_unpublish(p, TRUE, FALSE);
 				/* Don't clear p->room.  Another thread calls janus_videoroom_leave_or_unpublish,
 					 too, and there is no mutex to protect this change. */
 				janus_refcount_decrease(&p->room->ref);
 			}
 			janus_videoroom_publisher_destroy(p);
 			g_clear_pointer(&p, janus_videoroom_publisher_dereference);
-=======
-			janus_videoroom_participant *participant = (janus_videoroom_participant *)session->participant;
-			participant->audio = FALSE;
-			participant->video = FALSE;
-			participant->data = FALSE;
-			participant->audio_active = FALSE;
-			participant->video_active = FALSE;
-			participant->data_active = FALSE;
-			participant->recording_active = FALSE;
-			if(participant->recording_base)
-				g_free(participant->recording_base);
-			participant->recording_base = NULL;
-			session->participant_type = janus_videoroom_p_type_none;
-			janus_videoroom_leave_or_unpublish(participant, TRUE, FALSE);
->>>>>>> 1c7b5fd4
 		} else if(session->participant_type == janus_videoroom_p_type_subscriber) {
 			janus_videoroom_subscriber *s = (janus_videoroom_subscriber *)session->participant;
 			session->participant = NULL;
@@ -1966,19 +1916,19 @@
 		}
 		guint64 room_id = json_integer_value(room);
 		janus_mutex_lock(&rooms_mutex);
-		janus_videoroom *videoroom = g_hash_table_lookup(rooms, &room_id);
-		if(videoroom == NULL) {
+		janus_videoroom *videoroom = NULL;
+		error_code = janus_videoroom_access_room(root, TRUE, FALSE, &videoroom, error_cause, sizeof(error_cause));
+		if(error_code != 0) {
 			janus_mutex_unlock(&rooms_mutex);
-			JANUS_LOG(LOG_ERR, "No such room (%"SCNu64")\n", room_id);
-			error_code = JANUS_VIDEOROOM_ERROR_NO_SUCH_ROOM;
-			g_snprintf(error_cause, 512, "No such room (%"SCNu64")", room_id);
 			goto plugin_response;
 		}
+		janus_refcount_increase(&videoroom->ref);
+		janus_mutex_unlock(&rooms_mutex);
 		/* A secret may be required for this action */
 		JANUS_CHECK_SECRET(videoroom->room_secret, root, "secret", error_code, error_cause,
 			JANUS_VIDEOROOM_ERROR_MISSING_ELEMENT, JANUS_VIDEOROOM_ERROR_INVALID_ELEMENT, JANUS_VIDEOROOM_ERROR_UNAUTHORIZED);
 		if(error_code != 0) {
-			janus_mutex_unlock(&rooms_mutex);
+			janus_refcount_decrease(&videoroom->ref);
 			goto plugin_response;
 		}
 		if(!strcasecmp(action_text, "enable")) {
@@ -2006,7 +1956,7 @@
 					JANUS_LOG(LOG_ERR, "Invalid element in the allowed array (not a string)\n");
 					error_code = JANUS_VIDEOROOM_ERROR_INVALID_ELEMENT;
 					g_snprintf(error_cause, 512, "Invalid element in the allowed array (not a string)");
-					janus_mutex_unlock(&rooms_mutex);
+					janus_refcount_decrease(&videoroom->ref);
 					goto plugin_response;
 				}
 				size_t i = 0;
@@ -2039,7 +1989,7 @@
 			json_object_set_new(response, "allowed", list);
 		}
 		/* Done */
-		janus_mutex_unlock(&rooms_mutex);
+		janus_refcount_decrease(&videoroom->ref);
 		JANUS_LOG(LOG_VERB, "VideoRoom room allowed list updated\n");
 		goto plugin_response;
 	} else if(!strcasecmp(request_text, "kick")) {
@@ -2053,41 +2003,28 @@
 		json_t *id = json_object_get(root, "id");
 		guint64 room_id = json_integer_value(room);
 		janus_mutex_lock(&rooms_mutex);
-		janus_videoroom *videoroom = g_hash_table_lookup(rooms, &room_id);
-		if(videoroom == NULL) {
+		janus_videoroom *videoroom = NULL;
+		error_code = janus_videoroom_access_room(root, TRUE, FALSE, &videoroom, error_cause, sizeof(error_cause));
+		if(error_code != 0) {
 			janus_mutex_unlock(&rooms_mutex);
-			JANUS_LOG(LOG_ERR, "No such room (%"SCNu64")\n", room_id);
-			error_code = JANUS_VIDEOROOM_ERROR_NO_SUCH_ROOM;
-			g_snprintf(error_cause, 512, "No such room (%"SCNu64")", room_id);
 			goto plugin_response;
 		}
-<<<<<<< HEAD
+		janus_refcount_increase(&videoroom->ref);
 		janus_mutex_lock(&videoroom->mutex);
-=======
-		janus_mutex_lock(&videoroom->participants_mutex);
 		janus_mutex_unlock(&rooms_mutex);
->>>>>>> 1c7b5fd4
 		/* A secret may be required for this action */
 		JANUS_CHECK_SECRET(videoroom->room_secret, root, "secret", error_code, error_cause,
 			JANUS_VIDEOROOM_ERROR_MISSING_ELEMENT, JANUS_VIDEOROOM_ERROR_INVALID_ELEMENT, JANUS_VIDEOROOM_ERROR_UNAUTHORIZED);
 		if(error_code != 0) {
-<<<<<<< HEAD
 			janus_mutex_unlock(&videoroom->mutex);
-			janus_mutex_unlock(&rooms_mutex);
-=======
-			janus_mutex_unlock(&videoroom->participants_mutex);
->>>>>>> 1c7b5fd4
+			janus_refcount_decrease(&videoroom->ref);
 			goto plugin_response;
 		}
 		guint64 user_id = json_integer_value(id);
 		janus_videoroom_publisher *participant = g_hash_table_lookup(videoroom->participants, &user_id);
 		if(participant == NULL) {
-<<<<<<< HEAD
 			janus_mutex_unlock(&videoroom->mutex);
-			janus_mutex_unlock(&rooms_mutex);
-=======
-			janus_mutex_unlock(&videoroom->participants_mutex);
->>>>>>> 1c7b5fd4
+			janus_refcount_decrease(&videoroom->ref);
 			JANUS_LOG(LOG_ERR, "No such user %"SCNu64" in room %"SCNu64"\n", user_id, room_id);
 			error_code = JANUS_VIDEOROOM_ERROR_NO_SUCH_FEED;
 			g_snprintf(error_cause, 512, "No such user %"SCNu64" in room %"SCNu64, user_id, room_id);
@@ -2095,7 +2032,8 @@
 		}
 		if(participant->kicked) {
 			/* Already kicked */
-			janus_mutex_unlock(&videoroom->participants_mutex);
+			janus_mutex_unlock(&videoroom->mutex);
+			janus_refcount_decrease(&videoroom->ref);
 			response = json_object();
 			json_object_set_new(response, "videoroom", json_string("success"));
 			/* Done */
@@ -2115,25 +2053,25 @@
 		int ret = gateway->push_event(participant->session->handle, &janus_videoroom_plugin, NULL, kicked, NULL);
 		JANUS_LOG(LOG_VERB, "  >> %d (%s)\n", ret, janus_get_api_error(ret));
 		json_decref(kicked);
-		janus_mutex_unlock(&videoroom->participants_mutex);
+		janus_mutex_unlock(&videoroom->mutex);
 		/* If this room requires valid private_id values, we can kick subscriptions too */
 		if(videoroom->require_pvtid && participant->subscriptions != NULL) {
 			/* Iterate on the subscriptions we know this user has */
-			janus_mutex_lock(&participant->listeners_mutex);
+			janus_mutex_lock(&participant->subscribers_mutex);
 			GSList *s = participant->subscriptions;
 			while(s) {
-				janus_videoroom_listener *listener = (janus_videoroom_listener *)s->data;
-				if(listener) {
-					listener->kicked = TRUE;
-					listener->audio = FALSE;
-					listener->video = FALSE;
-					listener->data = FALSE;
+				janus_videoroom_subscriber *subscriber = (janus_videoroom_subscriber *)s->data;
+				if(subscriber) {
+					subscriber->kicked = TRUE;
+					subscriber->audio = FALSE;
+					subscriber->video = FALSE;
+					subscriber->data = FALSE;
 					/* FIXME We should also close the PeerConnection, but we risk race conditions if we do it here,
-					 * so for now we mark the listener as kicked and prevent it from getting any media after this */
+					 * so for now we mark the subscriber as kicked and prevent it from getting any media after this */
 				}
 				s = s->next;
 			}
-			janus_mutex_unlock(&participant->listeners_mutex);
+			janus_mutex_unlock(&participant->subscribers_mutex);
 		}
 		/* This publisher is leaving, tell everybody */
 		janus_videoroom_leave_or_unpublish(participant, TRUE, TRUE);
@@ -2145,11 +2083,8 @@
 		response = json_object();
 		json_object_set_new(response, "videoroom", json_string("success"));
 		/* Done */
-<<<<<<< HEAD
 		janus_mutex_unlock(&videoroom->mutex);
-		janus_mutex_unlock(&rooms_mutex);
-=======
->>>>>>> 1c7b5fd4
+		janus_refcount_decrease(&videoroom->ref);
 		goto plugin_response;
 	} else if(!strcasecmp(request_text, "listparticipants")) {
 		/* List all participants in a room, specifying whether they're publishers or just attendees */	
@@ -2425,10 +2360,7 @@
 	if(participant == NULL || g_atomic_int_get(&participant->destroyed)) {
 		g_clear_pointer(&participant, janus_videoroom_publisher_dereference_nodebug);
 		return;
-<<<<<<< HEAD
-	}
-=======
-	janus_videoroom_participant *participant = (janus_videoroom_participant *)session->participant;
+	}
 	janus_videoroom *videoroom = participant->room;
 
 	if(participant->kicked)
@@ -2442,19 +2374,19 @@
 			if(participant->audio_active_packets > 0 && participant->audio_active_packets == videoroom->audio_active_packets) {
 				if((float)participant->audio_dBov_sum/(float)participant->audio_active_packets < videoroom->audio_level_average) {
 					/* Notify all participants */
-					janus_mutex_lock(&participant->room->participants_mutex);
+					janus_mutex_lock(&videoroom->mutex);
 					json_t *event = json_object();
 					json_object_set_new(event, "videoroom", json_string("talking"));
-					json_object_set_new(event, "room", json_integer(participant->room->room_id));
+					json_object_set_new(event, "room", json_integer(videoroom->room_id));
 					json_object_set_new(event, "id", json_integer(participant->user_id));
 					janus_videoroom_notify_participants(participant, event);
 					json_decref(event);
-					janus_mutex_unlock(&participant->room->participants_mutex);
+					janus_mutex_unlock(&videoroom->mutex);
 					/* Also notify event handlers */
 					if(notify_events && gateway->events_is_enabled()) {
 						json_t *info = json_object();
 						json_object_set_new(info, "videoroom", json_string("talking"));
-						json_object_set_new(info, "room", json_integer(participant->room->room_id));
+						json_object_set_new(info, "room", json_integer(videoroom->room_id));
 						json_object_set_new(info, "id", json_integer(participant->user_id));
 						gateway->notify_event(&janus_videoroom_plugin, session->handle, info);
 					}
@@ -2465,7 +2397,6 @@
 		}
 	}
 
->>>>>>> 1c7b5fd4
 	if((!video && participant->audio_active) || (video && participant->video_active)) {
 		/* Update payload type and SSRC */
 		janus_mutex_lock(&participant->rtp_forwarders_mutex);
@@ -2618,13 +2549,8 @@
 	if(participant == NULL || g_atomic_int_get(&participant->destroyed)) {
 		g_clear_pointer(&participant, janus_videoroom_publisher_dereference_nodebug);
 		return;
-<<<<<<< HEAD
-	}
-	if(!participant->data_active)
-=======
-	janus_videoroom_participant *participant = (janus_videoroom_participant *)session->participant;
+	}
 	if(!participant->data_active || participant->kicked)
->>>>>>> 1c7b5fd4
 		return;
 	/* Any forwarder involved? */
 	janus_mutex_lock(&participant->rtp_forwarders_mutex);
@@ -2838,13 +2764,8 @@
 				g_clear_pointer(&s, janus_videoroom_subscriber_dereference);
 			}
 		}
-<<<<<<< HEAD
 		janus_mutex_unlock(&participant->subscribers_mutex);
-		janus_videoroom_leave_or_unpublish(participant, FALSE);
-=======
-		janus_mutex_unlock(&participant->listeners_mutex);
 		janus_videoroom_leave_or_unpublish(participant, FALSE, FALSE);
->>>>>>> 1c7b5fd4
 		/* Also notify event handlers */
 		if(participant->room && gateway->events_is_enabled()) {
 			json_t *info = json_object();
@@ -2861,23 +2782,15 @@
 			subscriber->paused = TRUE;
 			janus_videoroom_publisher *publisher = subscriber->feed;
 			if(publisher != NULL) {
-<<<<<<< HEAD
 				janus_mutex_lock(&publisher->subscribers_mutex);
 				publisher->subscribers = g_slist_remove(publisher->subscribers, subscriber);
-=======
-				janus_mutex_lock(&publisher->listeners_mutex);
-				publisher->listeners = g_slist_remove(publisher->listeners, listener);
-				janus_mutex_unlock(&publisher->listeners_mutex);
-				listener->feed = NULL;
-				if(listener->pvt_id > 0) {
-					janus_videoroom_participant *owner = g_hash_table_lookup(publisher->room->private_ids, GUINT_TO_POINTER(listener->pvt_id));
+				if(subscriber->pvt_id > 0) {
+					janus_videoroom_publisher *owner = g_hash_table_lookup(publisher->room->private_ids, GUINT_TO_POINTER(subscriber->pvt_id));
 					if(owner != NULL) {
-						janus_mutex_lock(&owner->listeners_mutex);
-						owner->subscriptions = g_slist_remove(owner->subscriptions, listener);
-						janus_mutex_unlock(&owner->listeners_mutex);
+						/* Note: we should refcount these subscription-publisher mappings as well */
+						owner->subscriptions = g_slist_remove(owner->subscriptions, subscriber);
 					}
 				}
->>>>>>> 1c7b5fd4
 				/* Also notify event handlers */
 				if(notify_events && gateway->events_is_enabled()) {
 					json_t *info = json_object();
@@ -3056,16 +2969,10 @@
 				publisher->drc = NULL;
 				janus_mutex_init(&publisher->rec_mutex);
 				publisher->firefox = FALSE;
-<<<<<<< HEAD
 				publisher->bitrate = publisher->room->bitrate;
 				publisher->subscribers = NULL;
+				publisher->subscriptions = NULL;
 				janus_mutex_init(&publisher->subscribers_mutex);
-=======
-				publisher->bitrate = videoroom->bitrate;
-				publisher->listeners = NULL;
-				publisher->subscriptions = NULL;
-				janus_mutex_init(&publisher->listeners_mutex);
->>>>>>> 1c7b5fd4
 				publisher->audio_pt = OPUS_PT;
 				switch(publisher->room->acodec) {
 					case JANUS_VIDEOROOM_OPUS:
@@ -3213,28 +3120,31 @@
 				json_t *audio = json_object_get(root, "audio");
 				json_t *video = json_object_get(root, "video");
 				json_t *data = json_object_get(root, "data");
-<<<<<<< HEAD
 				janus_mutex_lock(&videoroom->mutex);
+				janus_videoroom_publisher *owner = NULL;
 				janus_videoroom_publisher *publisher = g_hash_table_lookup(videoroom->participants, &feed_id);
 				if(publisher == NULL || g_atomic_int_get(&publisher->destroyed) || publisher->sdp == NULL) {
-=======
-				janus_mutex_lock(&videoroom->participants_mutex);
-				janus_videoroom_participant *owner = NULL;
-				janus_videoroom_participant *publisher = g_hash_table_lookup(videoroom->participants, &feed_id);
-				janus_mutex_unlock(&videoroom->participants_mutex);
-				if(publisher == NULL || publisher->sdp == NULL) {
->>>>>>> 1c7b5fd4
 					JANUS_LOG(LOG_ERR, "No such feed (%"SCNu64")\n", feed_id);
 					error_code = JANUS_VIDEOROOM_ERROR_NO_SUCH_FEED;
 					g_snprintf(error_cause, 512, "No such feed (%"SCNu64")", feed_id);
 					janus_mutex_unlock(&videoroom->mutex);
 					goto error;
 				} else {
-<<<<<<< HEAD
 					/* Increase the refcount before unlocking so that nobody can remove and free the publisher in the meantime. */
 					janus_refcount_increase(&publisher->ref);
 					janus_refcount_increase(&publisher->session->ref);
 					janus_mutex_unlock(&videoroom->mutex);
+					/* First of all, let's check if this room requires valid private_id values */
+					if(videoroom->require_pvtid) {
+						/* It does, let's make sure this subscription complies */
+						owner = g_hash_table_lookup(videoroom->private_ids, GUINT_TO_POINTER(pvt_id));
+						if(pvt_id == 0 || owner == NULL) {
+							JANUS_LOG(LOG_ERR, "Unauthorized (this room requires a valid private_id)\n");
+							error_code = JANUS_VIDEOROOM_ERROR_UNAUTHORIZED;
+							g_snprintf(error_cause, 512, "Unauthorized (this room requires a valid private_id)");
+							goto error;
+						}
+					}
 					janus_videoroom_subscriber *subscriber = g_malloc0(sizeof(janus_videoroom_subscriber));
 					if(subscriber == NULL) {
 						JANUS_LOG(LOG_FATAL, "Memory error!\n");
@@ -3250,27 +3160,6 @@
 					/* Initialize the subscriber context */
 					janus_rtp_switching_context_reset(&subscriber->context);
 					subscriber->audio = audio ? json_is_true(audio) : TRUE;	/* True by default */
-=======
-					/* First of all, let's check if this room requires valid private_id values */
-					if(videoroom->require_pvtid) {
-						/* It does, let's make sure this subscription complies */
-						owner = g_hash_table_lookup(videoroom->private_ids, GUINT_TO_POINTER(pvt_id));
-						if(pvt_id == 0 || owner == NULL) {
-							JANUS_LOG(LOG_ERR, "Unauthorized (this room requires a valid private_id)\n");
-							error_code = JANUS_VIDEOROOM_ERROR_UNAUTHORIZED;
-							g_snprintf(error_cause, 512, "Unauthorized (this room requires a valid private_id)");
-							goto error;
-						}
-					}
-					janus_videoroom_listener *listener = g_malloc0(sizeof(janus_videoroom_listener));
-					listener->session = session;
-					listener->room = videoroom;
-					listener->feed = publisher;
-					listener->pvt_id = pvt_id;
-					/* Initialize the listener context */
-					janus_rtp_switching_context_reset(&listener->context);
-					listener->audio = audio ? json_is_true(audio) : TRUE;	/* True by default */
->>>>>>> 1c7b5fd4
 					if(!publisher->audio)
 						subscriber->audio = FALSE;	/* ... unless the publisher isn't sending any audio */
 					subscriber->video = video ? json_is_true(video) : TRUE;	/* True by default */
@@ -3278,7 +3167,6 @@
 						subscriber->video = FALSE;	/* ... unless the publisher isn't sending any video */
 					subscriber->data = data ? json_is_true(data) : TRUE;	/* True by default */
 					if(!publisher->data)
-<<<<<<< HEAD
 						subscriber->data = FALSE;	/* ... unless the publisher isn't sending any data */
 					subscriber->paused = TRUE;	/* We need an explicit start from the subscriber */
 					g_atomic_int_set(&subscriber->destroyed, 0);
@@ -3288,19 +3176,12 @@
 					janus_mutex_lock(&publisher->subscribers_mutex);
 					publisher->subscribers = g_slist_append(publisher->subscribers, subscriber);
 					janus_mutex_unlock(&publisher->subscribers_mutex);
-=======
-						listener->data = FALSE;	/* ... unless the publisher isn't sending any data */
-					listener->paused = TRUE;	/* We need an explicit start from the listener */
-					session->participant = listener;
-					janus_mutex_lock(&publisher->listeners_mutex);
-					publisher->listeners = g_slist_append(publisher->listeners, listener);
-					janus_mutex_unlock(&publisher->listeners_mutex);
 					if(owner != NULL) {
-						janus_mutex_lock(&owner->listeners_mutex);
-						owner->subscriptions = g_slist_append(owner->subscriptions, listener);
-						janus_mutex_unlock(&owner->listeners_mutex);
+						/* Note: we should refcount these subscription-publisher mappings as well */
+						janus_mutex_lock(&owner->subscribers_mutex);
+						owner->subscriptions = g_slist_append(owner->subscriptions, subscriber);
+						janus_mutex_unlock(&owner->subscribers_mutex);
 					}
->>>>>>> 1c7b5fd4
 					event = json_object();
 					json_object_set_new(event, "videoroom", json_string("attached"));
 					json_object_set_new(event, "room", json_integer(subscriber->room->room_id));
@@ -3586,7 +3467,7 @@
 					JANUS_VIDEOROOM_ERROR_MISSING_ELEMENT, JANUS_VIDEOROOM_ERROR_INVALID_ELEMENT);
 				if(error_code != 0)
 					goto error;
-				if(listener->kicked) {
+				if(subscriber->kicked) {
 					JANUS_LOG(LOG_ERR, "Unauthorized, you have been kicked\n");
 					error_code = JANUS_VIDEOROOM_ERROR_UNAUTHORIZED;
 					g_snprintf(error_cause, 512, "Unauthorized, you have been kicked");
@@ -3704,30 +3585,11 @@
 					gateway->notify_event(&janus_videoroom_plugin, session->handle, info);
 				}
 			} else if(!strcasecmp(request_text, "leave")) {
-<<<<<<< HEAD
 				guint64 room_id = subscriber && subscriber->room ? subscriber->room->room_id : 0;
 				/* Tell the core to tear down the PeerConnection, hangup_media will do the rest */
 				janus_videoroom_hangup_media(session->handle);
 				gateway->close_pc(session->handle);
 				/* Send an event back */
-=======
-				janus_videoroom_participant *publisher = listener->feed;
-				if(publisher != NULL) {
-					janus_mutex_lock(&publisher->listeners_mutex);
-					publisher->listeners = g_slist_remove(publisher->listeners, listener);
-					janus_mutex_unlock(&publisher->listeners_mutex);
-					listener->feed = NULL;
-				}
-				if(listener->pvt_id > 0) {
-					janus_videoroom_participant *owner = g_hash_table_lookup(listener->room->private_ids, GUINT_TO_POINTER(listener->pvt_id));
-					if(owner != NULL) {
-						janus_mutex_lock(&owner->listeners_mutex);
-						owner->subscriptions = g_slist_remove(owner->subscriptions, listener);
-						janus_mutex_unlock(&owner->listeners_mutex);
-					}
-				}
-				session->participant_type = janus_videoroom_p_type_none;
->>>>>>> 1c7b5fd4
 				event = json_object();
 				json_object_set_new(event, "videoroom", json_string("event"));
 				json_object_set_new(event, "room", json_integer(room_id));
@@ -4062,13 +3924,8 @@
 		// JANUS_LOG(LOG_ERR, "Invalid session...\n");
 		return;
 	}
-<<<<<<< HEAD
-	if(subscriber->paused) {
+	if(subscriber->paused || subscriber->kicked) {
 		// JANUS_LOG(LOG_ERR, "This subscriber paused the stream...\n");
-=======
-	if(listener->paused || listener->kicked) {
-		// JANUS_LOG(LOG_ERR, "This listener paused the stream...\n");
->>>>>>> 1c7b5fd4
 		return;
 	}
 	janus_videoroom_session *session = subscriber->session;
@@ -4131,73 +3988,4 @@
 		gateway->relay_data(session->handle, text, strlen(text));
 	}
 	return;
-<<<<<<< HEAD
-=======
-}
-
-/* Helper to free janus_videoroom structs. */
-static void janus_videoroom_free(janus_videoroom *room) {
-	if(room) {
-		janus_mutex_lock(&room->participants_mutex);
-		g_free(room->room_name);
-		g_free(room->room_secret);
-		g_free(room->room_pin);
-		g_free(room->rec_dir);
-		g_hash_table_unref(room->participants);
-		g_hash_table_unref(room->private_ids);
-		g_hash_table_destroy(room->allowed);
-		janus_mutex_unlock(&room->participants_mutex);
-		janus_mutex_destroy(&room->participants_mutex);
-		g_free(room);
-		room = NULL;
-	}
-}
-
-static void janus_videoroom_listener_free(janus_videoroom_listener *l) {
-	JANUS_LOG(LOG_VERB, "Freeing listener\n");
-	g_free(l);
-}
-
-static void janus_videoroom_participant_free(janus_videoroom_participant *p) {
-	JANUS_LOG(LOG_VERB, "Freeing publisher\n");
-	g_free(p->display);
-	g_free(p->sdp);
-
-	if(p->arc) {
-		janus_recorder_free(p->arc);
-		p->arc = NULL;
-	}
-	if(p->vrc) {
-		janus_recorder_free(p->vrc);
-		p->vrc = NULL;
-	}
-	if(p->drc) {
-		janus_recorder_free(p->drc);
-		p->drc = NULL;
-	}
-
-	janus_mutex_lock(&p->listeners_mutex);
-	while(p->listeners) {
-		janus_videoroom_listener *l = (janus_videoroom_listener *)p->listeners->data;
-		if(l) {
-			p->listeners = g_slist_remove(p->listeners, l);
-			l->feed = NULL;
-		}
-	}
-	g_slist_free(p->subscriptions);
-	janus_mutex_unlock(&p->listeners_mutex);
-	janus_mutex_lock(&p->rtp_forwarders_mutex);
-	if(p->udp_sock > 0) {
-		close(p->udp_sock);
-		p->udp_sock = 0;
-	}
-	g_hash_table_destroy(p->rtp_forwarders);
-	p->rtp_forwarders = NULL;
-	janus_mutex_unlock(&p->rtp_forwarders_mutex);
-	g_slist_free(p->listeners);
-
-	janus_mutex_destroy(&p->listeners_mutex);
-	janus_mutex_destroy(&p->rtp_forwarders_mutex);
-	g_free(p);
->>>>>>> 1c7b5fd4
 }