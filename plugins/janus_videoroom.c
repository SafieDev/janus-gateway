--- conflicted
+++ resolved
@@ -309,13 +309,12 @@
 	{"audio", JANUS_JSON_BOOL, 0},
 	{"video", JANUS_JSON_BOOL, 0},
 	{"data", JANUS_JSON_BOOL, 0},
-<<<<<<< HEAD
+	/* For VP8 simulcast */
+	{"substream", JSON_INTEGER, JANUS_JSON_PARAM_POSITIVE},
+	{"temporal", JSON_INTEGER, JANUS_JSON_PARAM_POSITIVE},
+	/* For VP9 SVC */
 	{"spatial_layer", JSON_INTEGER, JANUS_JSON_PARAM_POSITIVE},
 	{"temporal_layer", JSON_INTEGER, JANUS_JSON_PARAM_POSITIVE}
-=======
-	{"substream", JSON_INTEGER, JANUS_JSON_PARAM_POSITIVE},
-	{"temporal", JSON_INTEGER, JANUS_JSON_PARAM_POSITIVE}
->>>>>>> 211c2c21
 };
 static struct janus_json_parameter listener_parameters[] = {
 	{"feed", JSON_INTEGER, JANUS_JSON_PARAM_REQUIRED | JANUS_JSON_PARAM_POSITIVE},
@@ -577,16 +576,17 @@
 	janus_videoroom_participant *feed;	/* Participant this listener is subscribed to */
 	guint32 pvt_id;		/* Private ID of the participant that is subscribing (if available/provided) */
 	janus_rtp_switching_context context;	/* Needed in case there are publisher switches on this listener */
-	int substream;			/* Which simulcast substream we should forward, in case the publisher is simulcasting */
+	int substream;			/* Which VP8 simulcast substream we should forward, in case the publisher is simulcasting */
 	int substream_target;	/* As above, but to handle transitions (e.g., wait for keyframe) */
-	int templayer;			/* Which simulcast temporal layer we should forward, in case the publisher is simulcasting */
+	int templayer;			/* Which VP8 simulcast temporal layer we should forward, in case the publisher is simulcasting */
 	int templayer_target;	/* As above, but to handle transitions (e.g., wait for keyframe) */
 	gint64 last_relayed;	/* When we relayed the last packet (used to detect when substreams become unavailable) */
 	janus_vp8_simulcast_context simulcast_context;
 	gboolean audio, video, data;		/* Whether audio, video and/or data must be sent to this publisher */
 	gboolean paused;
 	gboolean kicked;	/* Whether this subscription belongs to a participant that has been kicked */
-	/* The following are only relevant if we're doing VP9 SVC*/
+	/* The following are only relevant if we're doing VP9 SVC, and are not to be confused with VP8
+	 * simulcast, which has similar info (substream/templayer) but in a completely different context */
 	int spatial_layer, target_spatial_layer;
 	int temporal_layer, target_temporal_layer;
 } janus_videoroom_listener;
@@ -2533,7 +2533,6 @@
 		packet.data = rtp;
 		packet.length = len;
 		packet.is_video = video;
-<<<<<<< HEAD
 		packet.svc = FALSE;
 		if(video && videoroom->do_svc) {
 			/* We're doing SVC: let's parse this packet to see which layers are there */
@@ -2556,11 +2555,9 @@
 				}
 			}
 		}
-=======
 		packet.ssrc[0] = (sc != -1 ? participant->ssrc[0] : 0);
 		packet.ssrc[1] = (sc != -1 ? participant->ssrc[1] : 0);
 		packet.ssrc[2] = (sc != -1 ? participant->ssrc[2] : 0);
->>>>>>> 211c2c21
 		/* Backup the actual timestamp and sequence number set by the publisher, in case switching is involved */
 		packet.timestamp = ntohl(packet.data->timestamp);
 		packet.seq_number = ntohs(packet.data->seq_number);
@@ -3563,25 +3560,22 @@
 				json_t *audio = json_object_get(root, "audio");
 				json_t *video = json_object_get(root, "video");
 				json_t *data = json_object_get(root, "data");
-<<<<<<< HEAD
 				json_t *spatial = json_object_get(root, "spatial_layer");
 				json_t *temporal = json_object_get(root, "temporal_layer");
-=======
-				json_t *substream = json_object_get(root, "substream");
-				if(json_integer_value(substream) > 2) {
+				json_t *sc_substream = json_object_get(root, "substream");
+				if(json_integer_value(sc_substream) > 2) {
 					JANUS_LOG(LOG_ERR, "Invalid element (substream should be 0, 1 or 2)\n");
 					error_code = JANUS_VIDEOROOM_ERROR_INVALID_ELEMENT;
 					g_snprintf(error_cause, 512, "Invalid value (substream should be 0, 1 or 2)");
 					goto error;
 				}
-				json_t *temporal = json_object_get(root, "temporal");
-				if(json_integer_value(temporal) > 2) {
+				json_t *sc_temporal = json_object_get(root, "temporal");
+				if(json_integer_value(sc_temporal) > 2) {
 					JANUS_LOG(LOG_ERR, "Invalid element (temporal should be 0, 1 or 2)\n");
 					error_code = JANUS_VIDEOROOM_ERROR_INVALID_ELEMENT;
 					g_snprintf(error_cause, 512, "Invalid value (temporal should be 0, 1 or 2)");
 					goto error;
 				}
->>>>>>> 211c2c21
 				/* Update the audio/video/data flags, if set */
 				janus_videoroom_participant *publisher = listener->feed;
 				if(publisher) {
@@ -3591,8 +3585,9 @@
 						listener->video = json_is_true(video);
 					if(data && publisher->data)
 						listener->data = json_is_true(data);
-					if(substream) {
-						listener->substream_target = json_integer_value(substream);
+					/* Check if a simulcasting-related request is involved */
+					if(sc_substream && publisher->ssrc[0] != 0) {
+						listener->substream_target = json_integer_value(sc_substream);
 						JANUS_LOG(LOG_VERB, "Setting video SSRC to let through (simulcast): %"SCNu32" (index %d, was %d)\n",
 							publisher->ssrc[listener->substream], listener->substream_target, listener->substream);
 						if(listener->substream_target == listener->substream) {
@@ -3615,8 +3610,8 @@
 							gateway->relay_rtcp(publisher->session->handle, 1, buf, 12);
 						}
 					}
-					if(temporal) {
-						listener->templayer_target = json_integer_value(temporal);
+					if(sc_temporal && publisher->ssrc[0] != 0) {
+						listener->templayer_target = json_integer_value(sc_temporal);
 						JANUS_LOG(LOG_VERB, "Setting video temporal layer to let through (simulcast): %d (was %d)\n",
 							listener->templayer_target, listener->templayer);
 						if(listener->templayer_target == listener->templayer) {
@@ -4169,13 +4164,12 @@
 			/* Nope, don't relay */
 			return;
 		}
-<<<<<<< HEAD
 		/* Check if there's any SVC info to take into account */
-		gboolean override_mark_bit = FALSE, has_marker_bit = packet->data->markerbit;
 		if(packet->svc) {
 			/* There is: check if this is a layer that can be dropped for this viewer
 			 * Note: Following core inspired by the excellent job done by Sergio Garcia Murillo here:
 			 * https://github.com/medooze/media-server/blob/master/src/vp9/VP9LayerSelector.cpp */
+			gboolean override_mark_bit = FALSE, has_marker_bit = packet->data->markerbit;
 			int temporal_layer = listener->temporal_layer;
 			if(listener->target_temporal_layer > listener->temporal_layer) {
 				/* We need to upscale */
@@ -4261,22 +4255,20 @@
 			 * one of the layers the user wants, as there may be dependencies involved */
 			JANUS_LOG(LOG_HUGE, "Sending packet (spatial=%d, temporal=%d)\n",
 				packet->spatial_layer, packet->temporal_layer);
-		}
-		/* Fix sequence number and timestamp (publisher switching may be involved) */
-		janus_rtp_header_update(packet->data, &listener->context, TRUE, 4500);
-		if(override_mark_bit && !has_marker_bit) {
-			packet->data->markerbit = 1;
-		}
-		if(gateway != NULL)
-			gateway->relay_rtp(session->handle, packet->is_video, (char *)packet->data, packet->length);
-		if(override_mark_bit && !has_marker_bit) {
-			packet->data->markerbit = 0;
-		}
-		/* Restore the timestamp and sequence number to what the publisher set them to */
-		packet->data->timestamp = htonl(packet->timestamp);
-		packet->data->seq_number = htons(packet->seq_number);
-=======
-		if(packet->ssrc[0] != 0) {
+			/* Fix sequence number and timestamp (publisher switching may be involved) */
+			janus_rtp_header_update(packet->data, &listener->context, TRUE, 4500);
+			if(override_mark_bit && !has_marker_bit) {
+				packet->data->markerbit = 1;
+			}
+			if(gateway != NULL)
+				gateway->relay_rtp(session->handle, packet->is_video, (char *)packet->data, packet->length);
+			if(override_mark_bit && !has_marker_bit) {
+				packet->data->markerbit = 0;
+			}
+			/* Restore the timestamp and sequence number to what the publisher set them to */
+			packet->data->timestamp = htonl(packet->timestamp);
+			packet->data->seq_number = htons(packet->seq_number);
+		} else if(packet->ssrc[0] != 0) {
 			/* Handle simulcast: don't relay if it's not the SSRC we wanted to handle */
 			uint32_t ssrc = ntohl(packet->data->ssrc);
 			int plen = 0;
@@ -4396,7 +4388,6 @@
 			packet->data->timestamp = htonl(packet->timestamp);
 			packet->data->seq_number = htons(packet->seq_number);
 		}
->>>>>>> 211c2c21
 	} else {
 		/* Check if this listener is subscribed to this medium */
 		if(!listener->audio) {
