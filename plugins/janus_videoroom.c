--- conflicted
+++ resolved
@@ -3327,15 +3327,9 @@
 		}
 		if(subscriber->context.v_seq_reset) {
 			/* video_active false-->true? Fix sequence numbers */
-<<<<<<< HEAD
 			subscriber->context.v_seq_reset = FALSE;
-			subscriber->context.v_base_seq_prev = subscriber->context.a_last_seq;
+			subscriber->context.v_base_seq_prev = subscriber->context.v_last_seq;
 			subscriber->context.v_base_seq = packet->seq_number;
-=======
-			listener->context.v_seq_reset = FALSE;
-			listener->context.v_base_seq_prev = listener->context.v_last_seq;
-			listener->context.v_base_seq = packet->seq_number;
->>>>>>> fa78e35d
 		}
 		/* Compute a coherent timestamp and sequence number */
 		subscriber->context.v_last_ts = (packet->timestamp-subscriber->context.v_base_ts)
