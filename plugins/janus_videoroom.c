--- conflicted
+++ resolved
@@ -2742,35 +2742,9 @@
 			}
 			char video_codecs[100];
 			char audio_codecs[100];
-<<<<<<< HEAD
-			memset(audio_codecs, 0, sizeof(audio_codecs));
-			g_snprintf(audio_codecs, sizeof(audio_codecs), "%s", janus_videoroom_audiocodec_name(videoroom->acodec[0]));
-			if(videoroom->acodec[1] != JANUS_VIDEOROOM_NOAUDIO) {
-				g_strlcat(audio_codecs, ",", sizeof(audio_codecs));
-				g_strlcat(audio_codecs, janus_videoroom_audiocodec_name(videoroom->acodec[1]), sizeof(audio_codecs));
-			}
-			if(videoroom->acodec[2] != JANUS_VIDEOROOM_NOAUDIO) {
-				g_strlcat(audio_codecs, ",", sizeof(audio_codecs));
-				g_strlcat(audio_codecs, janus_videoroom_audiocodec_name(videoroom->acodec[2]), sizeof(audio_codecs));
-			}
+			janus_videoroom_codecstr(videoroom, audio_codecs, video_codecs, sizeof(audio_codecs), ",");
 			janus_config_add(config, c, janus_config_item_create("audiocodec", audio_codecs));
-			char video_codecs[100];
-			memset(video_codecs, 0, sizeof(video_codecs));
-			g_snprintf(video_codecs, sizeof(video_codecs), "%s", janus_videoroom_videocodec_name(videoroom->vcodec[0]));
-			if(videoroom->vcodec[1] != JANUS_VIDEOROOM_NOVIDEO) {
-				g_strlcat(video_codecs, ",", sizeof(video_codecs));
-				g_strlcat(video_codecs, janus_videoroom_videocodec_name(videoroom->vcodec[1]), sizeof(video_codecs));
-			}
-			if(videoroom->vcodec[2] != JANUS_VIDEOROOM_NOVIDEO) {
-				g_strlcat(video_codecs, ",", sizeof(video_codecs));
-				g_strlcat(video_codecs, janus_videoroom_videocodec_name(videoroom->vcodec[2]), sizeof(video_codecs));
-			}
 			janus_config_add(config, c, janus_config_item_create("videocodec", video_codecs));
-=======
-			janus_videoroom_codecstr(videoroom, audio_codecs, video_codecs, sizeof(audio_codecs), ",");
-			janus_config_add_item(config, cat, "audiocodec", audio_codecs);
-			janus_config_add_item(config, cat, "videocodec", video_codecs);
->>>>>>> 19c1e5fa
 			if(videoroom->do_svc)
 				janus_config_add(config, c, janus_config_item_create("video_svc", "yes"));
 			if(videoroom->room_secret)
@@ -2921,36 +2895,10 @@
 				janus_config_add(config, c, janus_config_item_create("fir_freq", value));
 			}
 			char audio_codecs[100];
-<<<<<<< HEAD
-			memset(audio_codecs, 0, sizeof(audio_codecs));
-			g_snprintf(audio_codecs, sizeof(audio_codecs), "%s", janus_videoroom_audiocodec_name(videoroom->acodec[0]));
-			if(videoroom->acodec[1] != JANUS_VIDEOROOM_NOAUDIO) {
-				g_strlcat(audio_codecs, ",", sizeof(audio_codecs));
-				g_strlcat(audio_codecs, janus_videoroom_audiocodec_name(videoroom->acodec[1]), sizeof(audio_codecs));
-			}
-			if(videoroom->acodec[2] != JANUS_VIDEOROOM_NOAUDIO) {
-				g_strlcat(audio_codecs, ",", sizeof(audio_codecs));
-				g_strlcat(audio_codecs, janus_videoroom_audiocodec_name(videoroom->acodec[2]), sizeof(audio_codecs));
-			}
-			janus_config_add(config, c, janus_config_item_create("audiocodec", audio_codecs));
-			char video_codecs[100];
-			memset(video_codecs, 0, sizeof(video_codecs));
-			g_snprintf(video_codecs, sizeof(video_codecs), "%s", janus_videoroom_videocodec_name(videoroom->vcodec[0]));
-			if(videoroom->vcodec[1] != JANUS_VIDEOROOM_NOVIDEO) {
-				g_strlcat(video_codecs, ",", sizeof(video_codecs));
-				g_strlcat(video_codecs, janus_videoroom_videocodec_name(videoroom->vcodec[1]), sizeof(video_codecs));
-			}
-			if(videoroom->vcodec[2] != JANUS_VIDEOROOM_NOVIDEO) {
-				g_strlcat(video_codecs, ",", sizeof(video_codecs));
-				g_strlcat(video_codecs, janus_videoroom_videocodec_name(videoroom->vcodec[2]), sizeof(video_codecs));
-			}
-			janus_config_add(config, c, janus_config_item_create("videocodec", video_codecs));
-=======
 			char video_codecs[100];
 			janus_videoroom_codecstr(videoroom, audio_codecs, video_codecs, sizeof(audio_codecs), ",");
-			janus_config_add_item(config, cat, "audiocodec", audio_codecs);
-			janus_config_add_item(config, cat, "videocodec", video_codecs);
->>>>>>> 19c1e5fa
+			janus_config_add(config, c, janus_config_item_create("audiocodec", audio_codecs));
+			janus_config_add(config, c, janus_config_item_create("videocodec", video_codecs));
 			if(videoroom->do_svc)
 				janus_config_add(config, c, janus_config_item_create("video_svc", "yes"));
 			if(videoroom->room_secret)
