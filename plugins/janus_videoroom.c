--- conflicted
+++ resolved
@@ -1014,7 +1014,6 @@
 	}
 }
 
-<<<<<<< HEAD
 static void janus_videoroom_leave_or_unpublish(janus_videoroom_publisher *participant, gboolean is_leaving) {
 	/* we need to check if the room still exists, may have been destroyed already */
 	if(!participant->room || g_atomic_int_get(&participant->room->destroyed))
@@ -1030,23 +1029,6 @@
 	}
 	json_decref(event);
 	janus_mutex_unlock(&participant->room->mutex);
-=======
-static void janus_videoroom_leave_or_unpublish(janus_videoroom_participant *participant, gboolean is_leaving) {
-	/* we need to check if the room still exists, may have been destroyed already */
-	if(participant->room && !participant->room->destroyed) {
-		json_t *event = json_object();
-		json_object_set_new(event, "videoroom", json_string("event"));
-		json_object_set_new(event, "room", json_integer(participant->room->room_id));
-		json_object_set_new(event, is_leaving ? "leaving" : "unpublished", json_integer(participant->user_id));
-		janus_mutex_lock(&participant->room->participants_mutex);
-		janus_videoroom_notify_participants(participant, event);
-		if(is_leaving) {
-			g_hash_table_remove(participant->room->participants, &participant->user_id);
-		}
-		janus_mutex_unlock(&participant->room->participants_mutex);
-		json_decref(event);
-	}
->>>>>>> c128bdf8
 }
 
 void janus_videoroom_destroy_session(janus_plugin_session *handle, int *error) {
@@ -2123,7 +2105,6 @@
 	if(g_atomic_int_get(&session->destroyed))
 		return;
 	if(session->participant_type == janus_videoroom_p_type_subscriber) {
-<<<<<<< HEAD
 		/* A subscriber sent some RTCP, check what it is and if we need to forward it to the publisher */
 		janus_videoroom_subscriber *s = (janus_videoroom_subscriber *)session->participant;
 		if(s == NULL || g_atomic_int_get(&s->destroyed))
@@ -2132,18 +2113,8 @@
 			return;	/* The only feedback we handle is video related anyway... */
 		if(janus_rtcp_has_fir(buf, len)) {
 			/* We got a FIR, forward it to the publisher */
-			if(s && s->feed) {
+			if(s->feed) {
 				janus_videoroom_publisher *p = s->feed;
-=======
-		/* A listener sent some RTCP, check what it is and if we need to forward it to the publisher */
-		janus_videoroom_listener *l = (janus_videoroom_listener *)session->participant;
-		if(!l || !l->video)
-			return;	/* The only feedback we handle is video related anyway... */
-		if(janus_rtcp_has_fir(buf, len)) {
-			/* We got a FIR, forward it to the publisher */
-			if(l->feed) {
-				janus_videoroom_participant *p = l->feed;
->>>>>>> c128bdf8
 				if(p && p->session) {
 					char rtcpbuf[20];
 					memset(rtcpbuf, 0, 20);
@@ -2155,13 +2126,8 @@
 		}
 		if(janus_rtcp_has_pli(buf, len)) {
 			/* We got a PLI, forward it to the publisher */
-<<<<<<< HEAD
-			if(s && s->feed) {
+			if(s->feed) {
 				janus_videoroom_publisher *p = s->feed;
-=======
-			if(l->feed) {
-				janus_videoroom_participant *p = l->feed;
->>>>>>> c128bdf8
 				if(p && p->session) {
 					char rtcpbuf[12];
 					memset(rtcpbuf, 0, 12);
