/*! \file   janus_recordplay.c
 * \author Lorenzo Miniero <lorenzo@meetecho.com>
 * \copyright GNU General Public License v3
 * \brief  Janus Record&Play plugin
 * \details  This is a simple application that implements two different
 * features: it allows you to record a message you send with WebRTC in
 * the format defined in recorded.c (MJR recording) and subsequently
 * replay this recording (or other previously recorded) through WebRTC
 * as well.
 * 
 * This application aims at showing how easy recording frames sent by
 * a peer is, and how this recording can be re-used directly, without
 * necessarily involving a post-processing process (e.g., through the
 * tool we provide in janus-pp-rec.c).
 * 
 * The configuration process is quite easy: just choose where the
 * recordings should be saved. The same folder will also be used to list
 * the available recordings that can be replayed.
 * 
 * \note The application creates a special file in INI format with
 * \c .nfo extension for each recording that is saved. This is necessary
 * to map a specific audio .mjr file to a different video .mjr one, as
 * they always get saved in different files. If you want to replay
 * recordings you took in a different application (e.g., the streaming
 * or videoroom plugins) just copy the related files in the folder you
 * configured this plugin to use and create a .nfo file in the same
 * folder to create a mapping, e.g.:
 * 
 * 		[12345678]
 * 		name = My videoroom recording
 * 		date = 2014-10-14 17:11:26
 * 		audio = mcu-audio.mjr
 * 		video = mcu-video.mjr
 * 
 * \section recplayapi Record&Play API
 * 
 * The Record&Play API supports several requests, some of which are
 * synchronous and some asynchronous. There are some situations, though,
 * (invalid JSON, invalid request) which will always result in a
 * synchronous error response even for asynchronous requests. 
 * 
 * \c list and \c update are synchronous requests, which means you'll
 * get a response directly within the context of the transaction. \c list
 * lists all the available recordings, while \c update forces the plugin
 * to scan the folder of recordings again in case some were added manually
 * and not indexed in the meanwhile.
 * 
 * The \c record , \c play , \c start and \c stop requests instead are
 * all asynchronous, which means you'll get a notification about their
 * success or failure in an event. \c record asks the plugin to start
 * recording a session; \c play asks the plugin to prepare the playout
 * of one of the previously recorded sessions; \c start starts the
 * actual playout, and \c stop stops whatever the session was for, i.e.,
 * recording or replaying.
 * 
 * The \c list request has to be formatted as follows:
 *
\verbatim
{
	"request" : "list"
}
\endverbatim
 *
 * A successful request will result in an array of recordings:
 * 
\verbatim
{
	"recordplay" : "list",
	"list": [	// Array of recording objects
		{			// Recording #1
			"id": <numeric ID>,
			"name": "<Name of the recording>",
			"date": "<Date of the recording>",
			"audio": "<Audio rec file, if any; optional>",
			"video": "<Video rec file, if any; optional>"
		},
		<other recordings>
	]
}
\endverbatim
 * 
 * An error instead (and the same applies to all other requests, so this
 * won't be repeated) would provide both an error code and a more verbose
 * description of the cause of the issue:
 * 
\verbatim
{
	"recordplay" : "event",
	"error_code" : <numeric ID, check Macros below>,
	"error" : "<error description as a string>"
}
\endverbatim
 * 
 * The \c update request instead has to be formatted as follows:
 *
\verbatim
{
	"request" : "update"
}
\endverbatim
 *
 * which will always result in an immediate ack ( \c ok ):
 * 
\verbatim
{
	"recordplay" : "ok",
}
\endverbatim
 *
 * Coming to the asynchronous requests, \c record has to be attached to
 * a JSEP offer (failure to do so will result in an error) and has to be
 * formatted as follows:
 *
\verbatim
{
	"request" : "record",
	"name" : "<Pretty name for the recording>"
}
\endverbatim
 *
 * A successful management of this request will result in a \c recording
 * event which will include the unique ID of the recording and a JSEP
 * answer to complete the setup of the associated PeerConnection to record:
 * 
\verbatim
{
	"recordplay" : "event",
	"result": {
		"status" : "recording",
		"id" : <unique numeric ID>
	}
}
\endverbatim
 *
 * A \c stop request can interrupt the recording process and tear the
 * associated PeerConnection down:
 * 
\verbatim
{
	"request" : "stop",
}
\endverbatim
 * 
 * This will result in a \c stopped status:
 * 
\verbatim
{
	"recordplay" : "event",
	"result": {
		"status" : "stopped",
		"id" : <unique numeric ID of the interrupted recording>
	}
}
\endverbatim
 * 
 * For what concerns the playout, instead, the process is slightly
 * different: you first choose a recording to replay, using \c play ,
 * and then start its playout using a \c start request. Just as before,
 * a \c stop request will interrupt the playout and tear the PeerConnection
 * down. It's very important to point out that no JSEP offer must be
 * sent for replaying a recording: in this case, it will always be the
 * plugin to generate a JSON offer (in response to a \c play request),
 * which means you'll then have to provide a JSEP answer within the
 * context of the following \c start request which will close the circle.
 * 
 * A \c play request has to be formatted as follows:
 * 
\verbatim
{
	"request" : "play",
	"id" : <unique numeric ID of the recording to replay>
}
\endverbatim
 * 
 * This will result in a \c preparing status notification which will be
 * attached to the JSEP offer originated by the plugin in order to
 * match the media available in the recording:
 * 
\verbatim
{
	"recordplay" : "event",
	"result": {
		"status" : "preparing",
		"id" : <unique numeric ID of the recording>
	}
}
\endverbatim
 * 
 * A \c start request, which as anticipated must be attached to the JSEP
 * answer to the previous offer sent by the plugin, has to be formatted
 * as follows:
 * 
\verbatim
{
	"request" : "start",
}
\endverbatim
 * 
 * This will result in a \c playing status notification:
 * 
\verbatim
{
	"recordplay" : "event",
	"result": {
		"status" : "playing"
	}
}
\endverbatim
 * 
 * Just as before, a \c stop request can interrupt the playout process at
 * any time, and tear the associated PeerConnection down:
 * 
\verbatim
{
	"request" : "stop",
}
\endverbatim
 * 
 * This will result in a \c stopped status:
 * 
\verbatim
{
	"recordplay" : "event",
	"result": {
		"status" : "stopped"
	}
}
\endverbatim
 * 
 * If the plugin detects a loss of the associated PeerConnection, whether
 * as a result of a \c stop request or because the 10 seconds passed, a
 * \c done result notification is triggered to inform the application
 * the recording/playout session is over:
 * 
\verbatim
{
	"recordplay" : "event",
	"result": "done"
}
\endverbatim
 *
 * \ingroup plugins
 * \ref plugins
 */

#include "plugin.h"

#include <dirent.h>
#include <arpa/inet.h>
#include <sys/stat.h>
#include <sys/time.h>
#include <jansson.h>

#include "../debug.h"
#include "../apierror.h"
#include "../config.h"
#include "../mutex.h"
#include "../record.h"
#include "../sdp-utils.h"
#include "../rtp.h"
#include "../rtcp.h"
#include "../utils.h"


/* Plugin information */
#define JANUS_RECORDPLAY_VERSION			4
#define JANUS_RECORDPLAY_VERSION_STRING		"0.0.4"
#define JANUS_RECORDPLAY_DESCRIPTION		"This is a trivial Record&Play plugin for Janus, to record WebRTC sessions and replay them."
#define JANUS_RECORDPLAY_NAME				"JANUS Record&Play plugin"
#define JANUS_RECORDPLAY_AUTHOR				"Meetecho s.r.l."
#define JANUS_RECORDPLAY_PACKAGE			"janus.plugin.recordplay"

/* Plugin methods */
janus_plugin *create(void);
int janus_recordplay_init(janus_callbacks *callback, const char *onfig_path);
void janus_recordplay_destroy(void);
int janus_recordplay_get_api_compatibility(void);
int janus_recordplay_get_version(void);
const char *janus_recordplay_get_version_string(void);
const char *janus_recordplay_get_description(void);
const char *janus_recordplay_get_name(void);
const char *janus_recordplay_get_author(void);
const char *janus_recordplay_get_package(void);
void janus_recordplay_create_session(janus_plugin_session *handle, int *error);
struct janus_plugin_result *janus_recordplay_handle_message(janus_plugin_session *handle, char *transaction, json_t *message, json_t *jsep);
void janus_recordplay_setup_media(janus_plugin_session *handle);
void janus_recordplay_incoming_rtp(janus_plugin_session *handle, int video, char *buf, int len);
void janus_recordplay_incoming_rtcp(janus_plugin_session *handle, int video, char *buf, int len);
void janus_recordplay_incoming_data(janus_plugin_session *handle, char *buf, int len);
void janus_recordplay_slow_link(janus_plugin_session *handle, int uplink, int video);
void janus_recordplay_hangup_media(janus_plugin_session *handle);
void janus_recordplay_destroy_session(janus_plugin_session *handle, int *error);
json_t *janus_recordplay_query_session(janus_plugin_session *handle);

/* Plugin setup */
static janus_plugin janus_recordplay_plugin =
	JANUS_PLUGIN_INIT (
		.init = janus_recordplay_init,
		.destroy = janus_recordplay_destroy,

		.get_api_compatibility = janus_recordplay_get_api_compatibility,
		.get_version = janus_recordplay_get_version,
		.get_version_string = janus_recordplay_get_version_string,
		.get_description = janus_recordplay_get_description,
		.get_name = janus_recordplay_get_name,
		.get_author = janus_recordplay_get_author,
		.get_package = janus_recordplay_get_package,
		
		.create_session = janus_recordplay_create_session,
		.handle_message = janus_recordplay_handle_message,
		.setup_media = janus_recordplay_setup_media,
		.incoming_rtp = janus_recordplay_incoming_rtp,
		.incoming_rtcp = janus_recordplay_incoming_rtcp,
		.incoming_data = janus_recordplay_incoming_data,
		.slow_link = janus_recordplay_slow_link,
		.hangup_media = janus_recordplay_hangup_media,
		.destroy_session = janus_recordplay_destroy_session,
		.query_session = janus_recordplay_query_session,
	);

/* Plugin creator */
janus_plugin *create(void) {
	JANUS_LOG(LOG_VERB, "%s created!\n", JANUS_RECORDPLAY_NAME);
	return &janus_recordplay_plugin;
}

/* Parameter validation */
static struct janus_json_parameter request_parameters[] = {
	{"request", JSON_STRING, JANUS_JSON_PARAM_REQUIRED}
};
static struct janus_json_parameter configure_parameters[] = {
	{"video-bitrate-max", JSON_INTEGER, JANUS_JSON_PARAM_POSITIVE},
	{"video-keyframe-interval", JSON_INTEGER, JANUS_JSON_PARAM_POSITIVE}
};
static struct janus_json_parameter record_parameters[] = {
	{"name", JSON_STRING, JANUS_JSON_PARAM_REQUIRED | JANUS_JSON_PARAM_NONEMPTY},
	{"filename", JSON_STRING, 0}
};
static struct janus_json_parameter play_parameters[] = {
	{"id", JSON_INTEGER, JANUS_JSON_PARAM_REQUIRED | JANUS_JSON_PARAM_POSITIVE}
};

/* Useful stuff */
static volatile gint initialized = 0, stopping = 0;
static gboolean notify_events = TRUE;
static janus_callbacks *gateway = NULL;
static GThread *handler_thread;
static void *janus_recordplay_handler(void *data);

typedef struct janus_recordplay_message {
	janus_plugin_session *handle;
	char *transaction;
	json_t *message;
	json_t *jsep;
} janus_recordplay_message;
static GAsyncQueue *messages = NULL;
static janus_recordplay_message exit_message;

typedef struct janus_recordplay_rtp_header_extension {
	uint16_t type;
	uint16_t length;
} janus_recordplay_rtp_header_extension;

typedef struct janus_recordplay_frame_packet {
	uint16_t seq;	/* RTP Sequence number */
	uint64_t ts;	/* RTP Timestamp */
	int len;		/* Length of the data */
	long offset;	/* Offset of the data in the file */
	struct janus_recordplay_frame_packet *next;
	struct janus_recordplay_frame_packet *prev;
} janus_recordplay_frame_packet;
janus_recordplay_frame_packet *janus_recordplay_get_frames(const char *dir, const char *filename);

typedef struct janus_recordplay_recording {
<<<<<<< HEAD
	guint64 id;					/* Recording unique ID */
	char *name;					/* Name of the recording */
	char *date;					/* Time of the recording */
	char *arc_file;				/* Audio file name */
	char *vrc_file;				/* Video file name */
	char *offer;				/* The SDP offer that will be sent to watchers */
	GList *viewers;				/* List of users watching this recording */
	volatile gint completed;	/* Whether this recording was completed or still going on */
	volatile gint destroyed;	/* Whether this recording has been marked as destroyed */
	janus_refcount ref;			/* Reference counter */
	janus_mutex mutex;			/* Mutex for this recording */
=======
	guint64 id;			/* Recording unique ID */
	char *name;			/* Name of the recording */
	char *date;			/* Time of the recording */
	char *arc_file;		/* Audio file name */
	const char *acodec;	/* Codec used for audio, if available */
	int audio_pt;		/* Payload types to use for audio when playing recordings */
	char *vrc_file;		/* Video file name */
	const char *vcodec;	/* Codec used for video, if available */
	int video_pt;		/* Payload types to use for audio when playing recordings */
	gboolean completed;	/* Whether this recording was completed or still going on */
	char *offer;		/* The SDP offer that will be sent to watchers */
	GList *viewers;		/* List of users watching this recording */
	gint64 destroyed;	/* Lazy timestamp to mark recordings as destroyed */
	janus_mutex mutex;	/* Mutex for this recording */
>>>>>>> 9bc69c13
} janus_recordplay_recording;
static GHashTable *recordings = NULL;
static janus_mutex recordings_mutex = JANUS_MUTEX_INITIALIZER;

typedef struct janus_recordplay_session {
	janus_plugin_session *handle;
	gboolean active;
	gboolean recorder;		/* Whether this session is used to record or to replay a WebRTC session */
	gboolean firefox;		/* We send Firefox users a different kind of FIR */
	janus_recordplay_recording *recording;
	janus_recorder *arc;	/* Audio recorder */
	janus_recorder *vrc;	/* Video recorder */
	janus_mutex rec_mutex;	/* Mutex to protect the recorders from race conditions */
	janus_recordplay_frame_packet *aframes;	/* Audio frames (for playout) */
	janus_recordplay_frame_packet *vframes;	/* Video frames (for playout) */
	guint video_remb_startup;
	gint64 video_remb_last;
	guint32 video_bitrate;
	guint video_keyframe_interval; /* keyframe request interval (ms) */
	guint64 video_keyframe_request_last; /* timestamp of last keyframe request sent */
	gint video_fir_seq;
	guint32 simulcast_ssrc;	/* We don't support Simulcast in this plugin, so we'll stick to the base substream */
	volatile gint hangingup;
	volatile gint destroyed;
	janus_refcount ref;
} janus_recordplay_session;
static GHashTable *sessions;
static janus_mutex sessions_mutex = JANUS_MUTEX_INITIALIZER;

static void janus_recordplay_session_destroy(janus_recordplay_session *session) {
	if(session && g_atomic_int_compare_and_exchange(&session->destroyed, 0, 1))
		janus_refcount_decrease(&session->ref);
}

static void janus_recordplay_session_free(const janus_refcount *session_ref) {
	janus_recordplay_session *session = janus_refcount_containerof(session_ref, janus_recordplay_session, ref);
	/* Remove the reference to the core plugin session */
	janus_refcount_decrease(&session->handle->ref);
	/* This session can be destroyed, free all the resources */
	g_free(session);
}


static void janus_recordplay_recording_destroy(janus_recordplay_recording *recording) {
	if(recording && g_atomic_int_compare_and_exchange(&recording->destroyed, 0, 1))
		janus_refcount_decrease(&recording->ref);
}

static void janus_recordplay_recording_free(const janus_refcount *recording_ref) {
	janus_recordplay_recording *recording = janus_refcount_containerof(recording_ref, janus_recordplay_recording, ref);
	/* This recording can be destroyed, free all the resources */
	g_free(recording->name);
	g_free(recording->date);
	g_free(recording->arc_file);
	g_free(recording->vrc_file);
	g_free(recording->offer);
	g_free(recording);
}


static char *recordings_path = NULL;
void janus_recordplay_update_recordings_list(void);
static void *janus_recordplay_playout_thread(void *data);

/* Helper to send RTCP feedback back to recorders, if needed */
void janus_recordplay_send_rtcp_feedback(janus_plugin_session *handle, int video, char *buf, int len);

/* To make things easier, we use static payload types for viewers (unless it's for G.711 or G.722) */
#define AUDIO_PT		111
#define VIDEO_PT		100

/* Preferred codecs when negotiating audio and video to record */
static const char *preferred_audio_codecs[] = {
	"opus", "pcmu", "pcma", "g722", "isac16", "isac32"
};
static uint audio_codecs = sizeof(preferred_audio_codecs)/sizeof(*preferred_audio_codecs);
static const char *preferred_video_codecs[] = {
	"vp8", "vp9", "h264"
};
static uint video_codecs = sizeof(preferred_video_codecs)/sizeof(*preferred_video_codecs);

/* Helper method to check which codec was used in a specific recording */
static const char *janus_recordplay_parse_codec(const char *dir, const char *filename) {
	if(dir == NULL || filename == NULL)
		return NULL;
	char source[1024];
	if(strstr(filename, ".mjr"))
		g_snprintf(source, 1024, "%s/%s", dir, filename);
	else
		g_snprintf(source, 1024, "%s/%s.mjr", dir, filename);
	FILE *file = fopen(source, "rb");
	if(file == NULL) {
		JANUS_LOG(LOG_ERR, "Could not open file %s\n", source);
		return NULL;
	}
	fseek(file, 0L, SEEK_END);
	long fsize = ftell(file);
	fseek(file, 0L, SEEK_SET);

	/* Pre-parse */
	JANUS_LOG(LOG_VERB, "Pre-parsing file %s to generate ordered index...\n", source);
	gboolean parsed_header = FALSE;
	int bytes = 0;
	long offset = 0;
	uint16_t len = 0;
	char prebuffer[1500];
	memset(prebuffer, 0, 1500);
	/* Let's look for timestamp resets first */
	while(offset < fsize) {
		/* Read frame header */
		fseek(file, offset, SEEK_SET);
		bytes = fread(prebuffer, sizeof(char), 8, file);
		if(bytes != 8 || prebuffer[0] != 'M') {
			JANUS_LOG(LOG_ERR, "Invalid header...\n");
			fclose(file);
			return NULL;
		}
		if(prebuffer[1] == 'E') {
			/* Either the old .mjr format header ('MEETECHO' header followed by 'audio' or 'video'), or a frame */
			offset += 8;
			bytes = fread(&len, sizeof(uint16_t), 1, file);
			len = ntohs(len);
			offset += 2;
			if(len == 5 && !parsed_header) {
				/* This is the main header */
				parsed_header = TRUE;
				bytes = fread(prebuffer, sizeof(char), 5, file);
				if(prebuffer[0] == 'v') {
					JANUS_LOG(LOG_VERB, "This is an old video recording, assuming VP8\n");
					fclose(file);
					return preferred_video_codecs[0];
				} else if(prebuffer[0] == 'a') {
					JANUS_LOG(LOG_VERB, "This is an old audio recording, assuming Opus\n");
					fclose(file);
					return preferred_audio_codecs[0];
				}
			}
			JANUS_LOG(LOG_WARN, "Unsupported recording media type...\n");
			fclose(file);
			return NULL;
		} else if(prebuffer[1] == 'J') {
			/* New .mjr format */
			offset += 8;
			bytes = fread(&len, sizeof(uint16_t), 1, file);
			len = ntohs(len);
			offset += 2;
			if(len > 0 && !parsed_header) {
				/* This is the info header */
				bytes = fread(prebuffer, sizeof(char), len, file);
				if(bytes < 0) {
					JANUS_LOG(LOG_ERR, "Error reading from file... %s\n", strerror(errno));
					fclose(file);
					return NULL;
				}
				parsed_header = TRUE;
				prebuffer[len] = '\0';
				json_error_t error;
				json_t *info = json_loads(prebuffer, 0, &error);
				if(!info) {
					JANUS_LOG(LOG_ERR, "JSON error: on line %d: %s\n", error.line, error.text);
					JANUS_LOG(LOG_WARN, "Error parsing info header...\n");
					fclose(file);
					return NULL;
				}
				/* Is it audio or video? */
				json_t *type = json_object_get(info, "t");
				if(!type || !json_is_string(type)) {
					JANUS_LOG(LOG_WARN, "Missing/invalid recording type in info header...\n");
					json_decref(info);
					fclose(file);
					return NULL;
				}
				const char *t = json_string_value(type);
				gboolean video = FALSE;
				if(!strcasecmp(t, "v")) {
					video = TRUE;
				} else if(!strcasecmp(t, "a")) {
					video = FALSE;
				} else {
					JANUS_LOG(LOG_WARN, "Unsupported recording type '%s' in info header...\n", t);
					json_decref(info);
					fclose(file);
					return NULL;
				}
				/* What codec was used? */
				json_t *codec = json_object_get(info, "c");
				if(!codec || !json_is_string(codec)) {
					JANUS_LOG(LOG_WARN, "Missing recording codec in info header...\n");
					json_decref(info);
					fclose(file);
					return NULL;
				}
				const char *c = json_string_value(codec);
				uint i=0;
				for(i=0; i<(video ? video_codecs : audio_codecs); i++) {
					if(!strcasecmp(c, (video ? preferred_video_codecs[i] : preferred_audio_codecs[i]))) {
						/* Found! */
						json_decref(info);
						fclose(file);
						return video ? preferred_video_codecs[i] : preferred_audio_codecs[i];
					}
				}
				json_decref(info);
			}
			JANUS_LOG(LOG_WARN, "No codec found...\n");
			fclose(file);
			return NULL;
		} else {
			JANUS_LOG(LOG_ERR, "Invalid header...\n");
			fclose(file);
			return NULL;
		}
	}
	fclose(file);
	return NULL;
}

/* Helper method to prepare an SDP offer when a recording is available */
static int janus_recordplay_generate_offer(janus_recordplay_recording *rec) {
	if(rec == NULL)
		return -1;
	/* Prepare an SDP offer we'll send to playout viewers */
	gboolean offer_audio = (rec->arc_file != NULL && rec->acodec != NULL),
		offer_video = (rec->vrc_file != NULL && rec->vcodec != NULL);
	char s_name[100];
	g_snprintf(s_name, sizeof(s_name), "Recording %"SCNu64, rec->id);
	janus_sdp *offer = janus_sdp_generate_offer(
		s_name, "1.1.1.1",
		JANUS_SDP_OA_AUDIO, offer_audio,
		JANUS_SDP_OA_AUDIO_CODEC, rec->acodec,
		JANUS_SDP_OA_AUDIO_PT, rec->audio_pt,
		JANUS_SDP_OA_AUDIO_DIRECTION, JANUS_SDP_SENDONLY,
		JANUS_SDP_OA_VIDEO, offer_video,
		JANUS_SDP_OA_VIDEO_CODEC, rec->vcodec,
		JANUS_SDP_OA_VIDEO_PT, rec->video_pt,
		JANUS_SDP_OA_VIDEO_DIRECTION, JANUS_SDP_SENDONLY,
		JANUS_SDP_OA_DATA, FALSE,
		JANUS_SDP_OA_DONE);
	g_free(rec->offer);
	rec->offer = janus_sdp_write(offer);
	janus_sdp_free(offer);
	return 0;
}

static void janus_recordplay_message_free(janus_recordplay_message *msg) {
	if(!msg || msg == &exit_message)
		return;

	if(msg->handle && msg->handle->plugin_handle) {
		janus_recordplay_session *session = (janus_recordplay_session *)msg->handle->plugin_handle;
		janus_refcount_decrease(&session->ref);
	}
	msg->handle = NULL;

	g_free(msg->transaction);
	msg->transaction = NULL;
	if(msg->message)
		json_decref(msg->message);
	msg->message = NULL;
	if(msg->jsep)
		json_decref(msg->jsep);
	msg->jsep = NULL;

	g_free(msg);
}


/* Error codes */
#define JANUS_RECORDPLAY_ERROR_NO_MESSAGE			411
#define JANUS_RECORDPLAY_ERROR_INVALID_JSON			412
#define JANUS_RECORDPLAY_ERROR_INVALID_REQUEST		413
#define JANUS_RECORDPLAY_ERROR_INVALID_ELEMENT		414
#define JANUS_RECORDPLAY_ERROR_MISSING_ELEMENT		415
#define JANUS_RECORDPLAY_ERROR_NOT_FOUND			416
#define JANUS_RECORDPLAY_ERROR_INVALID_RECORDING	417
#define JANUS_RECORDPLAY_ERROR_INVALID_STATE		418
#define JANUS_RECORDPLAY_ERROR_INVALID_SDP			419
#define JANUS_RECORDPLAY_ERROR_UNKNOWN_ERROR		499


/* Plugin implementation */
int janus_recordplay_init(janus_callbacks *callback, const char *config_path) {
	if(g_atomic_int_get(&stopping)) {
		/* Still stopping from before */
		return -1;
	}
	if(callback == NULL || config_path == NULL) {
		/* Invalid arguments */
		return -1;
	}

	/* Read configuration */
	char filename[255];
	g_snprintf(filename, 255, "%s/%s.cfg", config_path, JANUS_RECORDPLAY_PACKAGE);
	JANUS_LOG(LOG_VERB, "Configuration file: %s\n", filename);
	janus_config *config = janus_config_parse(filename);
	if(config != NULL)
		janus_config_print(config);
	/* Parse configuration */
	if(config != NULL) {
		janus_config_item *path = janus_config_get_item_drilldown(config, "general", "path");
		if(path && path->value)
			recordings_path = g_strdup(path->value);
		janus_config_item *events = janus_config_get_item_drilldown(config, "general", "events");
		if(events != NULL && events->value != NULL)
			notify_events = janus_is_true(events->value);
		if(!notify_events && callback->events_is_enabled()) {
			JANUS_LOG(LOG_WARN, "Notification of events to handlers disabled for %s\n", JANUS_RECORDPLAY_NAME);
		}
		/* Done */
		janus_config_destroy(config);
		config = NULL;
	}
	if(recordings_path == NULL) {
		JANUS_LOG(LOG_FATAL, "No recordings path specified, giving up...\n");
		return -1;
	}
	/* Create the folder, if needed */
	struct stat st = {0};
	if(stat(recordings_path, &st) == -1) {
		int res = janus_mkdir(recordings_path, 0755);
		JANUS_LOG(LOG_VERB, "Creating folder: %d\n", res);
		if(res != 0) {
			JANUS_LOG(LOG_ERR, "%s", strerror(errno));
			return -1;	/* No point going on... */
		}
	}
	recordings = g_hash_table_new_full(g_int64_hash, g_int64_equal, (GDestroyNotify)g_free, (GDestroyNotify)janus_recordplay_recording_destroy);
	janus_recordplay_update_recordings_list();
	
	sessions = g_hash_table_new_full(NULL, NULL, NULL, (GDestroyNotify)janus_recordplay_session_destroy);
	messages = g_async_queue_new_full((GDestroyNotify) janus_recordplay_message_free);
	/* This is the callback we'll need to invoke to contact the gateway */
	gateway = callback;

	g_atomic_int_set(&initialized, 1);

	/* Launch the thread that will handle incoming messages */
	GError *error = NULL;
	handler_thread = g_thread_try_new("recordplay handler", janus_recordplay_handler, NULL, &error);
	if(error != NULL) {
		g_atomic_int_set(&initialized, 0);
		JANUS_LOG(LOG_ERR, "Got error %d (%s) trying to launch the Record&Play handler thread...\n", error->code, error->message ? error->message : "??");
		return -1;
	}
	JANUS_LOG(LOG_INFO, "%s initialized!\n", JANUS_RECORDPLAY_NAME);
	return 0;
}

void janus_recordplay_destroy(void) {
	if(!g_atomic_int_get(&initialized))
		return;
	g_atomic_int_set(&stopping, 1);

	g_async_queue_push(messages, &exit_message);
	if(handler_thread != NULL) {
		g_thread_join(handler_thread);
		handler_thread = NULL;
	}
	/* FIXME We should destroy the sessions cleanly */
	janus_mutex_lock(&sessions_mutex);
	g_hash_table_destroy(sessions);
	g_hash_table_destroy(recordings);
	janus_mutex_unlock(&sessions_mutex);
	g_async_queue_unref(messages);
	messages = NULL;
	sessions = NULL;
	g_atomic_int_set(&initialized, 0);
	g_atomic_int_set(&stopping, 0);
	JANUS_LOG(LOG_INFO, "%s destroyed!\n", JANUS_RECORDPLAY_NAME);
}

int janus_recordplay_get_api_compatibility(void) {
	/* Important! This is what your plugin MUST always return: don't lie here or bad things will happen */
	return JANUS_PLUGIN_API_VERSION;
}

int janus_recordplay_get_version(void) {
	return JANUS_RECORDPLAY_VERSION;
}

const char *janus_recordplay_get_version_string(void) {
	return JANUS_RECORDPLAY_VERSION_STRING;
}

const char *janus_recordplay_get_description(void) {
	return JANUS_RECORDPLAY_DESCRIPTION;
}

const char *janus_recordplay_get_name(void) {
	return JANUS_RECORDPLAY_NAME;
}

const char *janus_recordplay_get_author(void) {
	return JANUS_RECORDPLAY_AUTHOR;
}

const char *janus_recordplay_get_package(void) {
	return JANUS_RECORDPLAY_PACKAGE;
}

void janus_recordplay_create_session(janus_plugin_session *handle, int *error) {
	if(g_atomic_int_get(&stopping) || !g_atomic_int_get(&initialized)) {
		*error = -1;
		return;
	}	
	janus_recordplay_session *session = (janus_recordplay_session *)g_malloc0(sizeof(janus_recordplay_session));
	if(session == NULL) {
		JANUS_LOG(LOG_FATAL, "Memory error!\n");
		*error = -2;
		return;
	}
	session->handle = handle;
	session->active = FALSE;
	session->recorder = FALSE;
	session->firefox = FALSE;
	session->arc = NULL;
	session->vrc = NULL;
	janus_mutex_init(&session->rec_mutex);
	g_atomic_int_set(&session->hangingup, 0);
	g_atomic_int_set(&session->destroyed, 0);
	session->video_remb_startup = 4;
	session->video_remb_last = janus_get_monotonic_time();
	session->video_bitrate = 1024 * 1024; 		/* This is 1mbps by default */
	session->video_keyframe_request_last = 0;
	session->video_keyframe_interval = 15000; 	/* 15 seconds by default */
	session->video_fir_seq = 0;
	janus_refcount_init(&session->ref, janus_recordplay_session_free);
	handle->plugin_handle = session;

	janus_mutex_lock(&sessions_mutex);
	g_hash_table_insert(sessions, handle, session);
	janus_mutex_unlock(&sessions_mutex);

	return;
}

void janus_recordplay_destroy_session(janus_plugin_session *handle, int *error) {
	if(g_atomic_int_get(&stopping) || !g_atomic_int_get(&initialized)) {
		*error = -1;
		return;
	}	
	janus_recordplay_session *session = (janus_recordplay_session *)handle->plugin_handle;
	if(!session) {
		JANUS_LOG(LOG_ERR, "No Record&Play session associated with this handle...\n");
		*error = -2;
		return;
	}
	JANUS_LOG(LOG_VERB, "Removing Record&Play session...\n");
	janus_recordplay_hangup_media(handle);
	janus_mutex_lock(&sessions_mutex);
	g_hash_table_remove(sessions, handle);
	janus_mutex_unlock(&sessions_mutex);
	return;
}

json_t *janus_recordplay_query_session(janus_plugin_session *handle) {
	if(g_atomic_int_get(&stopping) || !g_atomic_int_get(&initialized)) {
		return NULL;
	}	
	janus_recordplay_session *session = (janus_recordplay_session *)handle->plugin_handle;
	if(!session) {
		JANUS_LOG(LOG_ERR, "No session associated with this handle...\n");
		return NULL;
	}
	janus_refcount_increase(&session->ref);
	/* In the echo test, every session is the same: we just provide some configure info */
	json_t *info = json_object();
	json_object_set_new(info, "type", json_string(session->recorder ? "recorder" : (session->recording ? "player" : "none")));
	if(session->recording) {
		janus_refcount_increase(&session->recording->ref);
		json_object_set_new(info, "recording_id", json_integer(session->recording->id));
		json_object_set_new(info, "recording_name", json_string(session->recording->name));
		janus_refcount_decrease(&session->recording->ref);
	}
	json_object_set_new(info, "hangingup", json_integer(g_atomic_int_get(&session->hangingup)));
	json_object_set_new(info, "destroyed", json_integer(g_atomic_int_get(&session->destroyed)));
	janus_refcount_decrease(&session->ref);
	return info;
}

struct janus_plugin_result *janus_recordplay_handle_message(janus_plugin_session *handle, char *transaction, json_t *message, json_t *jsep) {
	if(g_atomic_int_get(&stopping) || !g_atomic_int_get(&initialized))
		return janus_plugin_result_new(JANUS_PLUGIN_ERROR, g_atomic_int_get(&stopping) ? "Shutting down" : "Plugin not initialized", NULL);
	janus_recordplay_session *session = (janus_recordplay_session *)handle->plugin_handle;
	if(!session)
		return janus_plugin_result_new(JANUS_PLUGIN_ERROR, "No session associated with this handle", NULL);

	/* Increase the reference counter for this session: we'll decrease it after we handle the message */
	janus_refcount_increase(&session->ref);

	/* Pre-parse the message */
	int error_code = 0;
	char error_cause[512];
	json_t *root = message;
	json_t *response = NULL;
	
	if(message == NULL) {
		JANUS_LOG(LOG_ERR, "No message??\n");
		error_code = JANUS_RECORDPLAY_ERROR_NO_MESSAGE;
		g_snprintf(error_cause, 512, "%s", "No message??");
		goto plugin_response;
	}

	if(g_atomic_int_get(&session->destroyed)) {
		JANUS_LOG(LOG_ERR, "Session has already been destroyed...\n");
		error_code = JANUS_RECORDPLAY_ERROR_UNKNOWN_ERROR;
		g_snprintf(error_cause, 512, "%s", "Session has already been destroyed...");
		goto plugin_response;
	}

	if(!json_is_object(root)) {
		JANUS_LOG(LOG_ERR, "JSON error: not an object\n");
		error_code = JANUS_RECORDPLAY_ERROR_INVALID_JSON;
		g_snprintf(error_cause, 512, "JSON error: not an object");
		goto plugin_response;
	}
	/* Get the request first */
	JANUS_VALIDATE_JSON_OBJECT(root, request_parameters,
		error_code, error_cause, TRUE,
		JANUS_RECORDPLAY_ERROR_MISSING_ELEMENT, JANUS_RECORDPLAY_ERROR_INVALID_ELEMENT);
	if(error_code != 0)
		goto plugin_response;
	json_t *request = json_object_get(root, "request");
	/* Some requests ('create' and 'destroy') can be handled synchronously */
	const char *request_text = json_string_value(request);
	if(!strcasecmp(request_text, "update")) {
		/* Update list of available recordings, scanning the folder again */
		janus_recordplay_update_recordings_list();
		/* Send info back */
		response = json_object();
		json_object_set_new(response, "recordplay", json_string("ok"));
		goto plugin_response;
	} else if(!strcasecmp(request_text, "list")) {
		json_t *list = json_array();
		JANUS_LOG(LOG_VERB, "Request for the list of recordings\n");
		/* Return a list of all available recordings */
		janus_mutex_lock(&recordings_mutex);
		GHashTableIter iter;
		gpointer value;
		g_hash_table_iter_init(&iter, recordings);
		while (g_hash_table_iter_next(&iter, NULL, &value)) {
			janus_recordplay_recording *rec = value;
			if(!g_atomic_int_get(&rec->completed))	/* Ongoing recording, skip */
				continue;
			janus_refcount_increase(&rec->ref);
			json_t *ml = json_object();
			json_object_set_new(ml, "id", json_integer(rec->id));
			json_object_set_new(ml, "name", json_string(rec->name));
			json_object_set_new(ml, "date", json_string(rec->date));
			json_object_set_new(ml, "audio", rec->arc_file ? json_true() : json_false());
			if(rec->acodec)
				json_object_set_new(ml, "audio_codec", json_string(rec->acodec));
			json_object_set_new(ml, "video", rec->vrc_file ? json_true() : json_false());
<<<<<<< HEAD
			janus_refcount_decrease(&rec->ref);
=======
			if(rec->vcodec)
				json_object_set_new(ml, "video_codec", json_string(rec->vcodec));
>>>>>>> 9bc69c13
			json_array_append_new(list, ml);
		}
		janus_mutex_unlock(&recordings_mutex);
		/* Send info back */
		response = json_object();
		json_object_set_new(response, "recordplay", json_string("list"));
		json_object_set_new(response, "list", list);
		goto plugin_response;
	} else if(!strcasecmp(request_text, "configure")) {
		JANUS_VALIDATE_JSON_OBJECT(root, configure_parameters,
			error_code, error_cause, TRUE,
			JANUS_RECORDPLAY_ERROR_MISSING_ELEMENT, JANUS_RECORDPLAY_ERROR_INVALID_ELEMENT);
		if(error_code != 0)
			goto plugin_response;
		json_t *video_bitrate_max = json_object_get(root, "video-bitrate-max");
		if(video_bitrate_max) {
			session->video_bitrate = json_integer_value(video_bitrate_max);
			JANUS_LOG(LOG_VERB, "Video bitrate has been set to %"SCNu32"\n", session->video_bitrate);
		}
		json_t *video_keyframe_interval= json_object_get(root, "video-keyframe-interval");
		if(video_keyframe_interval) {
			session->video_keyframe_interval = json_integer_value(video_keyframe_interval);
			JANUS_LOG(LOG_VERB, "Video keyframe interval has been set to %u\n", session->video_keyframe_interval);
		}
		response = json_object();
		json_object_set_new(response, "recordplay", json_string("configure"));
		json_object_set_new(response, "status", json_string("ok"));
		/* Return a success, and also let the client be aware of what changed, to allow crosschecks */
		json_t *settings = json_object();
		json_object_set_new(settings, "video-keyframe-interval", json_integer(session->video_keyframe_interval)); 
		json_object_set_new(settings, "video-bitrate-max", json_integer(session->video_bitrate)); 
		json_object_set_new(response, "settings", settings); 
		goto plugin_response;
	} else if(!strcasecmp(request_text, "record") || !strcasecmp(request_text, "play")
			|| !strcasecmp(request_text, "start") || !strcasecmp(request_text, "stop")) {
		/* These messages are handled asynchronously */
		janus_recordplay_message *msg = g_malloc0(sizeof(janus_recordplay_message));
		if(msg == NULL) {
			JANUS_LOG(LOG_FATAL, "Memory error!\n");
			return janus_plugin_result_new(JANUS_PLUGIN_ERROR, "Memory error", NULL);
		}
		msg->handle = handle;
		msg->transaction = transaction;
		msg->message = root;
		msg->jsep = jsep;

		g_async_queue_push(messages, msg);

		return janus_plugin_result_new(JANUS_PLUGIN_OK_WAIT, NULL, NULL);
	} else {
		JANUS_LOG(LOG_VERB, "Unknown request '%s'\n", request_text);
		error_code = JANUS_RECORDPLAY_ERROR_INVALID_REQUEST;
		g_snprintf(error_cause, 512, "Unknown request '%s'", request_text);
	}

plugin_response:
		{
			if(error_code == 0 && !response) {
				error_code = JANUS_RECORDPLAY_ERROR_UNKNOWN_ERROR;
				g_snprintf(error_cause, 512, "Invalid response");
			}
			if(error_code != 0) {
				/* Prepare JSON error event */
				json_t *event = json_object();
				json_object_set_new(event, "recordplay", json_string("event"));
				json_object_set_new(event, "error_code", json_integer(error_code));
				json_object_set_new(event, "error", json_string(error_cause));
				response = event;
			}
			if(root != NULL)
				json_decref(root);
			if(jsep != NULL)
				json_decref(jsep);
			g_free(transaction);

			janus_refcount_decrease(&session->ref);
			return janus_plugin_result_new(JANUS_PLUGIN_OK, NULL, response);
		}

}

void janus_recordplay_setup_media(janus_plugin_session *handle) {
	JANUS_LOG(LOG_INFO, "[%s-%p] WebRTC media is now available\n", JANUS_RECORDPLAY_PACKAGE, handle);
	if(g_atomic_int_get(&stopping) || !g_atomic_int_get(&initialized))
		return;
	janus_recordplay_session *session = (janus_recordplay_session *)handle->plugin_handle;	
	if(!session) {
		JANUS_LOG(LOG_ERR, "No session associated with this handle...\n");
		return;
	}
	if(g_atomic_int_get(&session->destroyed))
		return;
	g_atomic_int_set(&session->hangingup, 0);
	/* Take note of the fact that the session is now active */
	session->active = TRUE;
	if(!session->recorder) {
		GError *error = NULL;
		g_thread_try_new("recordplay playout thread", &janus_recordplay_playout_thread, session, &error);
		if(error != NULL) {
			/* FIXME Should we notify this back to the user somehow? */
			JANUS_LOG(LOG_ERR, "Got error %d (%s) trying to launch the Record&Play playout thread...\n", error->code, error->message ? error->message : "??");
			if(gateway) {
				gateway->close_pc(session->handle);
			}
		}
	}
}

void janus_recordplay_send_rtcp_feedback(janus_plugin_session *handle, int video, char *buf, int len) {
	if(video != 1)
		return;	/* We just do this for video, for now */

	janus_recordplay_session *session = (janus_recordplay_session *)handle->plugin_handle;
	char rtcpbuf[24];

	/* Send a RR+SDES+REMB every five seconds, or ASAP while we are still
	 * ramping up (first 4 RTP packets) */
	gint64 now = janus_get_monotonic_time();
	gint64 elapsed = now - session->video_remb_last;
	gboolean remb_rampup = session->video_remb_startup > 0;

	if(remb_rampup || (elapsed >= 5*G_USEC_PER_SEC)) {
		guint32 bitrate = session->video_bitrate;

		if(remb_rampup) {
			bitrate = bitrate / session->video_remb_startup;
			session->video_remb_startup--;
		}

		/* Send a new REMB back */
		char rtcpbuf[24];
		janus_rtcp_remb((char *)(&rtcpbuf), 24, bitrate);
		gateway->relay_rtcp(handle, video, rtcpbuf, 24);

		session->video_remb_last = now;
	}

	/* Request a keyframe on a regular basis (every session->video_keyframe_interval ms) */
	elapsed = now - session->video_keyframe_request_last;
	gint64 interval = (gint64)(session->video_keyframe_interval / 1000) * G_USEC_PER_SEC;

	if(elapsed >= interval) {
		/* Send both a FIR and a PLI, just to be sure */
		janus_rtcp_fir((char *)&rtcpbuf, 20, &session->video_fir_seq);
		gateway->relay_rtcp(handle, video, rtcpbuf, 20);
		janus_rtcp_pli((char *)&rtcpbuf, 12);
		gateway->relay_rtcp(handle, video, rtcpbuf, 12);
		session->video_keyframe_request_last = now;
	}
}

void janus_recordplay_incoming_rtp(janus_plugin_session *handle, int video, char *buf, int len) {
	if(handle == NULL || g_atomic_int_get(&handle->stopped) || g_atomic_int_get(&stopping) || !g_atomic_int_get(&initialized))
		return;
	if(gateway) {
		janus_recordplay_session *session = (janus_recordplay_session *)handle->plugin_handle;	
		if(!session) {
			JANUS_LOG(LOG_ERR, "No session associated with this handle...\n");
			return;
		}
		if(g_atomic_int_get(&session->destroyed))
			return;
		if(video && session->simulcast_ssrc) {
			/* The user is simulcasting: drop everything except the base layer */
			rtp_header *header = (rtp_header *)buf;
			uint32_t ssrc = ntohl(header->ssrc);
			if(ssrc != session->simulcast_ssrc) {
				JANUS_LOG(LOG_DBG, "Dropping packet (not base simulcast substream)\n");
				return;
			}
		}
		/* Are we recording? */
		if(session->recorder) {
			janus_recorder_save_frame(video ? session->vrc : session->arc, buf, len);
		}

		janus_recordplay_send_rtcp_feedback(handle, video, buf, len);
	}
}

void janus_recordplay_incoming_rtcp(janus_plugin_session *handle, int video, char *buf, int len) {
	if(handle == NULL || g_atomic_int_get(&handle->stopped) || g_atomic_int_get(&stopping) || !g_atomic_int_get(&initialized))
		return;
}

void janus_recordplay_incoming_data(janus_plugin_session *handle, char *buf, int len) {
	if(handle == NULL || g_atomic_int_get(&handle->stopped) || g_atomic_int_get(&stopping) || !g_atomic_int_get(&initialized))
		return;
	/* FIXME We don't care */
}

void janus_recordplay_slow_link(janus_plugin_session *handle, int uplink, int video) {
	if(handle == NULL || g_atomic_int_get(&handle->stopped) || g_atomic_int_get(&stopping) || !g_atomic_int_get(&initialized) || !gateway)
		return;

	janus_recordplay_session *session = (janus_recordplay_session *)handle->plugin_handle;
	if(!session || g_atomic_int_get(&session->destroyed))
		return;

	json_t *event = json_object();
	json_object_set_new(event, "recordplay", json_string("event"));
	json_t *result = json_object();
	json_object_set_new(result, "status", json_string("slow_link"));
	/* What is uplink for the server is downlink for the client, so turn the tables */
	json_object_set_new(result, "current-bitrate", json_integer(session->video_bitrate));
	json_object_set_new(result, "uplink", json_integer(uplink ? 0 : 1));
	json_object_set_new(event, "result", result);
	gateway->push_event(session->handle, &janus_recordplay_plugin, NULL, event, NULL);
	json_decref(event);
}

void janus_recordplay_hangup_media(janus_plugin_session *handle) {
	JANUS_LOG(LOG_INFO, "[%s-%p] No WebRTC media anymore\n", JANUS_RECORDPLAY_PACKAGE, handle);
	if(g_atomic_int_get(&stopping) || !g_atomic_int_get(&initialized))
		return;
	janus_recordplay_session *session = (janus_recordplay_session *)handle->plugin_handle;
	if(!session) {
		JANUS_LOG(LOG_ERR, "No session associated with this handle...\n");
		return;
	}
	session->active = FALSE;
	if(g_atomic_int_get(&session->destroyed))
		return;
	if(g_atomic_int_add(&session->hangingup, 1))
		return;
	session->simulcast_ssrc = 0;

	/* Send an event to the browser and tell it's over */
	json_t *event = json_object();
	json_object_set_new(event, "recordplay", json_string("event"));
	json_object_set_new(event, "result", json_string("done"));
	int ret = gateway->push_event(handle, &janus_recordplay_plugin, NULL, event, NULL);
	JANUS_LOG(LOG_VERB, "  >> Pushing event: %d (%s)\n", ret, janus_get_api_error(ret));
	json_decref(event);

	/* FIXME Simulate a "stop" coming from the browser */
	janus_recordplay_message *msg = g_malloc0(sizeof(janus_recordplay_message));
	if(msg == NULL) {
		JANUS_LOG(LOG_FATAL, "Memory error!\n");
		return;
	}
	janus_refcount_increase(&session->ref);
	msg->handle = handle;
	msg->message = json_pack("{ss}", "request", "stop");
	msg->transaction = NULL;
	msg->jsep = NULL;
	g_async_queue_push(messages, msg);
}

/* Thread to handle incoming messages */
static void *janus_recordplay_handler(void *data) {
	JANUS_LOG(LOG_VERB, "Joining Record&Play handler thread\n");
	janus_recordplay_message *msg = NULL;
	int error_code = 0;
	char error_cause[512];
	json_t *root = NULL;
	while(g_atomic_int_get(&initialized) && !g_atomic_int_get(&stopping)) {
		msg = g_async_queue_pop(messages);
		if(msg == NULL)
			continue;
		if(msg == &exit_message)
			break;
		if(msg->handle == NULL) {
			janus_recordplay_message_free(msg);
			continue;
		}
		janus_recordplay_session *session = (janus_recordplay_session *)msg->handle->plugin_handle;
		if(!session) {
			JANUS_LOG(LOG_ERR, "No session associated with this handle...\n");
			janus_recordplay_message_free(msg);
			continue;
		}
		if(g_atomic_int_get(&session->destroyed)) {
			janus_recordplay_message_free(msg);
			continue;
		}
		/* Handle request */
		error_code = 0;
		root = NULL;
		if(msg->message == NULL) {
			JANUS_LOG(LOG_ERR, "No message??\n");
			error_code = JANUS_RECORDPLAY_ERROR_NO_MESSAGE;
			g_snprintf(error_cause, 512, "%s", "No message??");
			goto error;
		}
		root = msg->message;
		/* Get the request first */
		JANUS_VALIDATE_JSON_OBJECT(root, request_parameters,
			error_code, error_cause, TRUE,
			JANUS_RECORDPLAY_ERROR_MISSING_ELEMENT, JANUS_RECORDPLAY_ERROR_INVALID_ELEMENT);
		if(error_code != 0)
			goto error;
		const char *msg_sdp_type = json_string_value(json_object_get(msg->jsep, "type"));
		const char *msg_sdp = json_string_value(json_object_get(msg->jsep, "sdp"));
		json_t *request = json_object_get(root, "request");
		const char *request_text = json_string_value(request);
		json_t *event = NULL;
		json_t *result = NULL;
		char *sdp = NULL;
		const char *filename_text = NULL;
		if(!strcasecmp(request_text, "record")) {
			if(!msg_sdp) {
				JANUS_LOG(LOG_ERR, "Missing SDP offer\n");
				error_code = JANUS_RECORDPLAY_ERROR_MISSING_ELEMENT;
				g_snprintf(error_cause, 512, "Missing SDP offer");
				goto error;
			}
			JANUS_VALIDATE_JSON_OBJECT(root, record_parameters,
				error_code, error_cause, TRUE,
				JANUS_RECORDPLAY_ERROR_MISSING_ELEMENT, JANUS_RECORDPLAY_ERROR_INVALID_ELEMENT);
			if(error_code != 0)
				goto error;
			char error_str[512];
			janus_sdp *offer = janus_sdp_parse(msg_sdp, error_str, sizeof(error_str));
			if(offer == NULL) {
				json_decref(event);
				JANUS_LOG(LOG_ERR, "Error parsing offer: %s\n", error_str);
				error_code = JANUS_RECORDPLAY_ERROR_INVALID_SDP;
				g_snprintf(error_cause, 512, "Error parsing offer: %s", error_str);
				goto error;
			}
			json_t *name = json_object_get(root, "name");
			const char *name_text = json_string_value(name);
			json_t *filename = json_object_get(root, "filename");
			if(filename) {
				filename_text = json_string_value(filename);
			}
			guint64 id = 0;
			while(id == 0) {
				id = janus_random_uint64();
				if(g_hash_table_lookup(recordings, &id) != NULL) {
					/* Room ID already taken, try another one */
					id = 0;
				}
			}
			JANUS_LOG(LOG_VERB, "Starting new recording with ID %"SCNu64"\n", id);
			janus_recordplay_recording *rec = (janus_recordplay_recording *)g_malloc0(sizeof(janus_recordplay_recording));
			rec->id = id;
			rec->name = g_strdup(name_text);
			rec->viewers = NULL;
			rec->offer = NULL;
			g_atomic_int_set(&rec->destroyed, 0);
			g_atomic_int_set(&rec->completed, 0);
			janus_refcount_init(&rec->ref, janus_recordplay_recording_free);
			janus_refcount_increase(&rec->ref);	/* This is for the user writing the recording */
			janus_mutex_init(&rec->mutex);
			/* Check which codec we should record for audio and/or video */
			gboolean audio = FALSE, video = FALSE;
			GList *temp = offer->m_lines;
			while(temp) {
				/* Which media are available? */
				janus_sdp_mline *m = (janus_sdp_mline *)temp->data;
				if(m->type == JANUS_SDP_AUDIO && m->port > 0 &&
						m->direction != JANUS_SDP_RECVONLY && m->direction != JANUS_SDP_INACTIVE) {
					audio = TRUE;
					if(rec->acodec == NULL) {
						uint i=0;
						for(i=0; i<audio_codecs; i++) {
							if(janus_sdp_get_codec_pt(offer, preferred_audio_codecs[i]) > 0) {
								rec->acodec = preferred_audio_codecs[i];
								break;
							}
						}
						if(rec->acodec == NULL) {
							JANUS_LOG(LOG_WARN, "No supported audio codec found..?\n");
							audio = FALSE;
						}
					}
				} else if(m->type == JANUS_SDP_VIDEO && m->port > 0 &&
						m->direction != JANUS_SDP_RECVONLY && m->direction != JANUS_SDP_INACTIVE) {
					video = TRUE;
					if(rec->vcodec == NULL) {
						uint i=0;
						for(i=0; i<video_codecs; i++) {
							if(janus_sdp_get_codec_pt(offer, preferred_video_codecs[i]) > 0) {
								rec->vcodec = preferred_video_codecs[i];
								break;
							}
						}
						if(rec->vcodec == NULL) {
							JANUS_LOG(LOG_WARN, "No supported video codec found..?\n");
							video = FALSE;
						}
					}
				}
				temp = temp->next;
			}
			rec->audio_pt = AUDIO_PT;
			if(rec->acodec) {
				/* Some audio codecs have a fixed payload type that we can't mess with */
				if(!strcasecmp(rec->acodec, "pcmu"))
					rec->audio_pt = 0;
				else if(!strcasecmp(rec->acodec, "pcma"))
					rec->audio_pt = 8;
				else if(!strcasecmp(rec->acodec, "g722"))
					rec->audio_pt = 9;
			}
			rec->video_pt = VIDEO_PT;
			/* Create a date string */
			time_t t = time(NULL);
			struct tm *tmv = localtime(&t);
			char outstr[200];
			strftime(outstr, sizeof(outstr), "%Y-%m-%d %H:%M:%S", tmv);
			rec->date = g_strdup(outstr);
			if(audio) {
				char filename[256];
				if(filename_text != NULL) {
					g_snprintf(filename, 256, "%s-audio", filename_text);
				} else {
					g_snprintf(filename, 256, "rec-%"SCNu64"-audio", id);
				}
				rec->arc_file = g_strdup(filename);
				session->arc = janus_recorder_create(recordings_path, rec->acodec, rec->arc_file);
			}
			if(video) {
				char filename[256];
				if(filename_text != NULL) {
					g_snprintf(filename, 256, "%s-video", filename_text);
				} else {
					g_snprintf(filename, 256, "rec-%"SCNu64"-video", id);
				}
				rec->vrc_file = g_strdup(filename);
				session->vrc = janus_recorder_create(recordings_path, rec->vcodec, rec->vrc_file);
			}
			session->recorder = TRUE;
			session->recording = rec;
			janus_mutex_lock(&recordings_mutex);
			g_hash_table_insert(recordings, janus_uint64_dup(rec->id), rec);
			janus_mutex_unlock(&recordings_mutex);
			/* We need to prepare an answer */
			janus_sdp *answer = janus_sdp_generate_answer(offer,
				JANUS_SDP_OA_AUDIO, audio,
				JANUS_SDP_OA_AUDIO_CODEC, rec->acodec,
				JANUS_SDP_OA_AUDIO_DIRECTION, JANUS_SDP_RECVONLY,
				JANUS_SDP_OA_VIDEO, video,
				JANUS_SDP_OA_VIDEO_CODEC, rec->vcodec,
				JANUS_SDP_OA_VIDEO_DIRECTION, JANUS_SDP_RECVONLY,
				JANUS_SDP_OA_DATA, FALSE,
				JANUS_SDP_OA_DONE);
			g_free(answer->s_name);
			char s_name[100];
			g_snprintf(s_name, sizeof(s_name), "Recording %"SCNu64, session->recording->id);
			answer->s_name = g_strdup(s_name);
			sdp = janus_sdp_write(answer);
			janus_sdp_free(offer);
			janus_sdp_free(answer);
			JANUS_LOG(LOG_VERB, "Going to answer this SDP:\n%s\n", sdp);
			/* If the user negotiated simulcasting, just stick with the base substream */
			json_t *msg_simulcast = json_object_get(msg->jsep, "simulcast");
			if(msg_simulcast) {
				JANUS_LOG(LOG_WARN, "Recording client negotiated simulcasting which we don't do here, falling back to base substream...\n");
				session->simulcast_ssrc = json_integer_value(json_object_get(msg_simulcast, "ssrc-0"));
			}
			/* Done! */
			result = json_object();
			json_object_set_new(result, "status", json_string("recording"));
			json_object_set_new(result, "id", json_integer(id));
			/* Also notify event handlers */
			if(notify_events && gateway->events_is_enabled()) {
				json_t *info = json_object();
				json_object_set_new(info, "event", json_string("recording"));
				json_object_set_new(info, "id", json_integer(id));
				json_object_set_new(info, "audio", session->arc ? json_true() : json_false());
				json_object_set_new(info, "video", session->vrc ? json_true() : json_false());
				gateway->notify_event(&janus_recordplay_plugin, session->handle, info);
			}
		} else if(!strcasecmp(request_text, "play")) {
			if(msg_sdp) {
				JANUS_LOG(LOG_ERR, "A play request can't contain an SDP\n");
				error_code = JANUS_RECORDPLAY_ERROR_INVALID_ELEMENT;
				g_snprintf(error_cause, 512, "A play request can't contain an SDP");
				goto error;
			}
			JANUS_LOG(LOG_VERB, "Replaying a recording\n");
			JANUS_VALIDATE_JSON_OBJECT(root, play_parameters,
				error_code, error_cause, TRUE,
				JANUS_RECORDPLAY_ERROR_MISSING_ELEMENT, JANUS_RECORDPLAY_ERROR_INVALID_ELEMENT);
			if(error_code != 0)
				goto error;
			json_t *id = json_object_get(root, "id");
			guint64 id_value = json_integer_value(id);
			/* Look for this recording */
			janus_mutex_lock(&recordings_mutex);
			janus_recordplay_recording *rec = g_hash_table_lookup(recordings, &id_value);
			janus_refcount_increase(&rec->ref);
			janus_mutex_unlock(&recordings_mutex);
			if(rec == NULL || rec->offer == NULL || g_atomic_int_get(&rec->destroyed)) {
				janus_refcount_decrease(&rec->ref);
				JANUS_LOG(LOG_ERR, "No such recording\n");
				error_code = JANUS_RECORDPLAY_ERROR_NOT_FOUND;
				g_snprintf(error_cause, 512, "No such recording");
				goto error;
			}
			/* Access the frames */
			const char *warning = NULL;
			if(rec->arc_file) {
				session->aframes = janus_recordplay_get_frames(recordings_path, rec->arc_file);
				if(session->aframes == NULL) {
					JANUS_LOG(LOG_WARN, "Error opening audio recording, trying to go on anyway\n");
					warning = "Broken audio file, playing video only";
				}
			}
			if(rec->vrc_file) {
				session->vframes = janus_recordplay_get_frames(recordings_path, rec->vrc_file);
				if(session->vframes == NULL) {
					JANUS_LOG(LOG_WARN, "Error opening video recording, trying to go on anyway\n");
					warning = "Broken video file, playing audio only";
				}
			}
			if(session->aframes == NULL && session->vframes == NULL) {
				error_code = JANUS_RECORDPLAY_ERROR_INVALID_RECORDING;
				g_snprintf(error_cause, 512, "Error opening recording files");
				goto error;
			}
			session->recording = rec;
			session->recorder = FALSE;
			rec->viewers = g_list_append(rec->viewers, session);
			/* Send this viewer the prepared offer  */
			sdp = g_strdup(rec->offer);
			JANUS_LOG(LOG_VERB, "Going to offer this SDP:\n%s\n", sdp);
			/* Done! */
			result = json_object();
			json_object_set_new(result, "status", json_string("preparing"));
			json_object_set_new(result, "id", json_integer(id_value));
			if(warning)
				json_object_set_new(result, "warning", json_string(warning));
			/* Also notify event handlers */
			if(notify_events && gateway->events_is_enabled()) {
				json_t *info = json_object();
				json_object_set_new(info, "event", json_string("playout"));
				json_object_set_new(info, "id", json_integer(id_value));
				json_object_set_new(info, "audio", session->aframes ? json_true() : json_false());
				json_object_set_new(info, "video", session->vframes ? json_true() : json_false());
				gateway->notify_event(&janus_recordplay_plugin, session->handle, info);
			}
		} else if(!strcasecmp(request_text, "start")) {
			if(!session->aframes && !session->vframes) {
				JANUS_LOG(LOG_ERR, "Not a playout session, can't start\n");
				error_code = JANUS_RECORDPLAY_ERROR_INVALID_STATE;
				g_snprintf(error_cause, 512, "Not a playout session, can't start");
				goto error;
			}
			/* Just a final message we make use of, e.g., to receive an ANSWER to our OFFER for a playout */
			if(!msg_sdp) {
				JANUS_LOG(LOG_ERR, "Missing SDP answer\n");
				error_code = JANUS_RECORDPLAY_ERROR_MISSING_ELEMENT;
				g_snprintf(error_cause, 512, "Missing SDP answer");
				goto error;
			}
			/* Done! */
			result = json_object();
			json_object_set_new(result, "status", json_string("playing"));
			/* Also notify event handlers */
			if(notify_events && gateway->events_is_enabled()) {
				json_t *info = json_object();
				json_object_set_new(info, "event", json_string("playing"));
				json_object_set_new(info, "id", json_integer(session->recording->id));
				gateway->notify_event(&janus_recordplay_plugin, session->handle, info);
			}
		} else if(!strcasecmp(request_text, "stop")) {
			/* Stop the recording/playout */
			session->active = FALSE;
			janus_mutex_lock(&session->rec_mutex);
			if(session->arc) {
				janus_recorder_close(session->arc);
				JANUS_LOG(LOG_INFO, "Closed audio recording %s\n", session->arc->filename ? session->arc->filename : "??");
				janus_recorder_free(session->arc);
			}
			session->arc = NULL;
			if(session->vrc) {
				janus_recorder_close(session->vrc);
				JANUS_LOG(LOG_INFO, "Closed video recording %s\n", session->vrc->filename ? session->vrc->filename : "??");
				janus_recorder_free(session->vrc);
			}
			session->vrc = NULL;
			janus_mutex_unlock(&session->rec_mutex);
			if(session->recorder) {
				if(session->recording) {
					/* Create a .nfo file for this recording */
					char nfofile[1024], nfo[1024];
					g_snprintf(nfofile, 1024, "%s/%"SCNu64".nfo", recordings_path, session->recording->id);
					FILE *file = fopen(nfofile, "wt");
					if(file == NULL) {
						JANUS_LOG(LOG_ERR, "Error creating file %s...\n", nfofile);
					} else {
						if(session->recording->arc_file && session->recording->vrc_file) {
							g_snprintf(nfo, 1024,
								"[%"SCNu64"]\r\n"
								"name = %s\r\n"
								"date = %s\r\n"
								"audio = %s.mjr\r\n"
								"video = %s.mjr\r\n",
									session->recording->id, session->recording->name, session->recording->date,
									session->recording->arc_file, session->recording->vrc_file);
						} else if(session->recording->arc_file) {
							g_snprintf(nfo, 1024,
								"[%"SCNu64"]\r\n"
								"name = %s\r\n"
								"date = %s\r\n"
								"audio = %s.mjr\r\n",
									session->recording->id, session->recording->name, session->recording->date,
									session->recording->arc_file);
						} else if(session->recording->vrc_file) {
							g_snprintf(nfo, 1024,
								"[%"SCNu64"]\r\n"
								"name = %s\r\n"
								"date = %s\r\n"
								"video = %s.mjr\r\n",
									session->recording->id, session->recording->name, session->recording->date,
									session->recording->vrc_file);
						}
						/* Write to the file now */
						fwrite(nfo, strlen(nfo), sizeof(char), file);
						fclose(file);
						g_atomic_int_set(&session->recording->completed, 1);
						/* Generate the offer */
						if(janus_recordplay_generate_offer(session->recording) < 0) {
							JANUS_LOG(LOG_WARN, "Could not generate offer for recording %"SCNu64"...\n", session->recording->id);
						}
					}
				} else {
					JANUS_LOG(LOG_WARN, "Got a stop but missing recorder/recording! .nfo file may not have been generated...\n");
				}
			}
			/* Done! */
			result = json_object();
			json_object_set_new(result, "status", json_string("stopped"));
			if(session->recording) {
				json_object_set_new(result, "id", json_integer(session->recording->id));
				/* Also notify event handlers */
				if(notify_events && gateway->events_is_enabled()) {
					json_t *info = json_object();
					json_object_set_new(info, "event", json_string("stopped"));
					if(session->recording)
						json_object_set_new(info, "id", json_integer(session->recording->id));
					gateway->notify_event(&janus_recordplay_plugin, session->handle, info);
				}
				janus_refcount_decrease(&session->recording->ref);
				session->recording = NULL;
			}
		} else {
			JANUS_LOG(LOG_ERR, "Unknown request '%s'\n", request_text);
			error_code = JANUS_RECORDPLAY_ERROR_INVALID_REQUEST;
			g_snprintf(error_cause, 512, "Unknown request '%s'", request_text);
			goto error;
		}

		/* Any SDP to handle? */
		if(msg_sdp) {
			session->firefox = strstr(msg_sdp, "Mozilla") ? TRUE : FALSE;
			JANUS_LOG(LOG_VERB, "This is involving a negotiation (%s) as well:\n%s\n", msg_sdp_type, msg_sdp);
		}

		/* Prepare JSON event */
		event = json_object();
		json_object_set_new(event, "recordplay", json_string("event"));
		if(result != NULL)
			json_object_set_new(event, "result", result);
		if(!sdp) {
			int ret = gateway->push_event(msg->handle, &janus_recordplay_plugin, msg->transaction, event, NULL);
			JANUS_LOG(LOG_VERB, "  >> Pushing event: %d (%s)\n", ret, janus_get_api_error(ret));
			json_decref(event);
		} else {
			const char *type = session->recorder ? "answer" : "offer";
			json_t *jsep = json_pack("{ssss}", "type", type, "sdp", sdp);
			/* How long will the gateway take to push the event? */
			g_atomic_int_set(&session->hangingup, 0);
			gint64 start = janus_get_monotonic_time();
			int res = gateway->push_event(msg->handle, &janus_recordplay_plugin, msg->transaction, event, jsep);
			JANUS_LOG(LOG_VERB, "  >> Pushing event: %d (took %"SCNu64" us)\n",
				res, janus_get_monotonic_time()-start);
			g_free(sdp);
			json_decref(event);
			json_decref(jsep);
		}
		janus_recordplay_message_free(msg);
		continue;
		
error:
		{
			/* Prepare JSON error event */
			json_t *event = json_object();
			json_object_set_new(event, "recordplay", json_string("event"));
			json_object_set_new(event, "error_code", json_integer(error_code));
			json_object_set_new(event, "error", json_string(error_cause));
			int ret = gateway->push_event(msg->handle, &janus_recordplay_plugin, msg->transaction, event, NULL);
			JANUS_LOG(LOG_VERB, "  >> Pushing event: %d (%s)\n", ret, janus_get_api_error(ret));
			json_decref(event);
			janus_recordplay_message_free(msg);
		}
	}
	JANUS_LOG(LOG_VERB, "LeavingRecord&Play handler thread\n");
	return NULL;
}

void janus_recordplay_update_recordings_list(void) {
	if(recordings_path == NULL)
		return;
	JANUS_LOG(LOG_VERB, "Updating recordings list in %s\n", recordings_path);
	janus_mutex_lock(&recordings_mutex);
	/* First of all, let's keep track of which recordings are currently available */
	GList *old_recordings = NULL;
	if(recordings != NULL && g_hash_table_size(recordings) > 0) {
		GHashTableIter iter;
		gpointer value;
		g_hash_table_iter_init(&iter, recordings);
		while(g_hash_table_iter_next(&iter, NULL, &value)) {
			janus_recordplay_recording *rec = value;
			if(rec) {
				janus_refcount_increase(&rec->ref);
				old_recordings = g_list_append(old_recordings, &rec->id);
			}
		}
	}
	/* Open dir */
	DIR *dir = opendir(recordings_path);
	if(!dir) {
		JANUS_LOG(LOG_ERR, "Couldn't open folder...\n");
		g_list_free(old_recordings);
		janus_mutex_unlock(&recordings_mutex);
		return;
	}
	struct dirent *recent = NULL;
	char recpath[1024];
	while((recent = readdir(dir))) {
		int len = strlen(recent->d_name);
		if(len < 4)
			continue;
		if(strcasecmp(recent->d_name+len-4, ".nfo"))
			continue;
		JANUS_LOG(LOG_VERB, "Importing recording '%s'...\n", recent->d_name);
		memset(recpath, 0, 1024);
		g_snprintf(recpath, 1024, "%s/%s", recordings_path, recent->d_name);
		janus_config *nfo = janus_config_parse(recpath);
		if(nfo == NULL) { 
			JANUS_LOG(LOG_ERR, "Invalid recording '%s'...\n", recent->d_name);
			continue;
		}
		GList *cl = janus_config_get_categories(nfo);
		if(cl == NULL || cl->data == NULL) {
			JANUS_LOG(LOG_WARN, "No recording info in '%s', skipping...\n", recent->d_name);
			janus_config_destroy(nfo);
			continue;
		}
		janus_config_category *cat = (janus_config_category *)cl->data;
		guint64 id = g_ascii_strtoull(cat->name, NULL, 0);
		if(id == 0) {
			JANUS_LOG(LOG_WARN, "Invalid ID, skipping...\n");
			janus_config_destroy(nfo);
			continue;
		}
		janus_recordplay_recording *rec = g_hash_table_lookup(recordings, &id);
		if(rec != NULL) {
			JANUS_LOG(LOG_VERB, "Skipping recording with ID %"SCNu64", it's already in the list...\n", id);
			janus_config_destroy(nfo);
			/* Mark that we updated this recording */
			old_recordings = g_list_remove(old_recordings, &rec->id);
			janus_refcount_decrease(&rec->ref);
			continue;
		}
		janus_config_item *name = janus_config_get_item(cat, "name");
		janus_config_item *date = janus_config_get_item(cat, "date");
		janus_config_item *audio = janus_config_get_item(cat, "audio");
		janus_config_item *video = janus_config_get_item(cat, "video");
		if(!name || !name->value || strlen(name->value) == 0 || !date || !date->value || strlen(date->value) == 0) {
			JANUS_LOG(LOG_WARN, "Invalid info for recording %"SCNu64", skipping...\n", id);
			janus_config_destroy(nfo);
			continue;
		}
		if((!audio || !audio->value) && (!video || !video->value)) {
			JANUS_LOG(LOG_WARN, "No audio and no video in recording %"SCNu64", skipping...\n", id);
			janus_config_destroy(nfo);
			continue;
		}
		rec = (janus_recordplay_recording *)g_malloc0(sizeof(janus_recordplay_recording));
		rec->id = id;
		rec->name = g_strdup(name->value);
		rec->date = g_strdup(date->value);
		if(audio && audio->value) {
			rec->arc_file = g_strdup(audio->value);
			char *ext = strstr(rec->arc_file, ".mjr");
			if(ext != NULL)
				*ext = '\0';
			/* Check which codec is in this recording */
			rec->acodec = janus_recordplay_parse_codec(recordings_path, rec->arc_file);
		}
		if(video && video->value) {
			rec->vrc_file = g_strdup(video->value);
			char *ext = strstr(rec->vrc_file, ".mjr");
			if(ext != NULL)
				*ext = '\0';
			/* Check which codec is in this recording */
			rec->vcodec = janus_recordplay_parse_codec(recordings_path, rec->vrc_file);
		}
		rec->audio_pt = AUDIO_PT;
		if(rec->acodec) {
			/* Some audio codecs have a fixed payload type that we can't mess with */
			if(!strcasecmp(rec->acodec, "pcmu"))
				rec->audio_pt = 0;
			else if(!strcasecmp(rec->acodec, "pcma"))
				rec->audio_pt = 8;
			else if(!strcasecmp(rec->acodec, "g722"))
				rec->audio_pt = 9;
		}
		rec->video_pt = VIDEO_PT;
		rec->viewers = NULL;
		if(janus_recordplay_generate_offer(rec) < 0) {
			JANUS_LOG(LOG_WARN, "Could not generate offer for recording %"SCNu64"...\n", rec->id);
		}
		g_atomic_int_set(&rec->destroyed, 0);
		g_atomic_int_set(&rec->completed, 1);
		janus_refcount_init(&rec->ref, janus_recordplay_recording_free);
		janus_mutex_init(&rec->mutex);
		
		janus_config_destroy(nfo);

		/* Add to the list of recordings */
		g_hash_table_insert(recordings, janus_uint64_dup(rec->id), rec);
	}
	closedir(dir);
	/* Now let's check if any of the previously existing recordings was removed */
	if(old_recordings != NULL) {
		while(old_recordings != NULL) {
			guint64 id = *((guint64 *)old_recordings->data);
			JANUS_LOG(LOG_VERB, "Recording %"SCNu64" is not available anymore, removing...\n", id);
			janus_recordplay_recording *old_rec = g_hash_table_lookup(recordings, &id);
			if(old_rec != NULL) {
				/* Remove it */
				g_hash_table_remove(recordings, &id);
				janus_refcount_decrease(&old_rec->ref);
			}
			old_recordings = old_recordings->next;
		}
		g_list_free(old_recordings);
	}
	janus_mutex_unlock(&recordings_mutex);
}

janus_recordplay_frame_packet *janus_recordplay_get_frames(const char *dir, const char *filename) {
	if(!dir || !filename)
		return NULL;
	/* Open the file */
	char source[1024];
	if(strstr(filename, ".mjr"))
		g_snprintf(source, 1024, "%s/%s", dir, filename);
	else
		g_snprintf(source, 1024, "%s/%s.mjr", dir, filename);
	FILE *file = fopen(source, "rb");
	if(file == NULL) {
		JANUS_LOG(LOG_ERR, "Could not open file %s\n", source);
		return NULL;
	}
	fseek(file, 0L, SEEK_END);
	long fsize = ftell(file);
	fseek(file, 0L, SEEK_SET);
	JANUS_LOG(LOG_VERB, "File is %zu bytes\n", fsize);

	/* Pre-parse */
	JANUS_LOG(LOG_VERB, "Pre-parsing file %s to generate ordered index...\n", source);
	gboolean parsed_header = FALSE;
	int bytes = 0;
	long offset = 0;
	uint16_t len = 0, count = 0;
	uint32_t first_ts = 0, last_ts = 0, reset = 0;	/* To handle whether there's a timestamp reset in the recording */
	char prebuffer[1500];
	memset(prebuffer, 0, 1500);
	/* Let's look for timestamp resets first */
	while(offset < fsize) {
		/* Read frame header */
		fseek(file, offset, SEEK_SET);
		bytes = fread(prebuffer, sizeof(char), 8, file);
		if(bytes != 8 || prebuffer[0] != 'M') {
			JANUS_LOG(LOG_ERR, "Invalid header...\n");
			fclose(file);
			return NULL;
		}
		if(prebuffer[1] == 'E') {
			/* Either the old .mjr format header ('MEETECHO' header followed by 'audio' or 'video'), or a frame */
			offset += 8;
			bytes = fread(&len, sizeof(uint16_t), 1, file);
			len = ntohs(len);
			offset += 2;
			if(len == 5 && !parsed_header) {
				/* This is the main header */
				parsed_header = TRUE;
				JANUS_LOG(LOG_VERB, "Old .mjr header format\n");
				bytes = fread(prebuffer, sizeof(char), 5, file);
				if(prebuffer[0] == 'v') {
					JANUS_LOG(LOG_INFO, "This is an old video recording, assuming VP8\n");
				} else if(prebuffer[0] == 'a') {
					JANUS_LOG(LOG_INFO, "This is an old audio recording, assuming Opus\n");
				} else {
					JANUS_LOG(LOG_WARN, "Unsupported recording media type...\n");
					fclose(file);
					return NULL;
				}
				offset += len;
				continue;
			} else if(len < 12) {
				/* Not RTP, skip */
				JANUS_LOG(LOG_VERB, "Skipping packet (not RTP?)\n");
				offset += len;
				continue;
			}
		} else if(prebuffer[1] == 'J') {
			/* New .mjr format, the header may contain useful info */
			offset += 8;
			bytes = fread(&len, sizeof(uint16_t), 1, file);
			len = ntohs(len);
			offset += 2;
			if(len > 0 && !parsed_header) {
				/* This is the info header */
				JANUS_LOG(LOG_VERB, "New .mjr header format\n");
				bytes = fread(prebuffer, sizeof(char), len, file);
				if(bytes < 0) {
					JANUS_LOG(LOG_ERR, "Error reading from file... %s\n", strerror(errno));
					fclose(file);
					return NULL;
				}
				parsed_header = TRUE;
				prebuffer[len] = '\0';
				json_error_t error;
				json_t *info = json_loads(prebuffer, 0, &error);
				if(!info) {
					JANUS_LOG(LOG_ERR, "JSON error: on line %d: %s\n", error.line, error.text);
					JANUS_LOG(LOG_WARN, "Error parsing info header...\n");
					fclose(file);
					return NULL;
				}
				/* Is it audio or video? */
				json_t *type = json_object_get(info, "t");
				if(!type || !json_is_string(type)) {
					JANUS_LOG(LOG_WARN, "Missing/invalid recording type in info header...\n");
					json_decref(info);
					fclose(file);
					return NULL;
				}
				const char *t = json_string_value(type);
				int video = 0;
				gint64 c_time = 0, w_time = 0;
				if(!strcasecmp(t, "v")) {
					video = 1;
				} else if(!strcasecmp(t, "a")) {
					video = 0;
				} else {
					JANUS_LOG(LOG_WARN, "Unsupported recording type '%s' in info header...\n", t);
					json_decref(info);
					fclose(file);
					return NULL;
				}
				/* What codec was used? */
				json_t *codec = json_object_get(info, "c");
				if(!codec || !json_is_string(codec)) {
					JANUS_LOG(LOG_WARN, "Missing recording codec in info header...\n");
					json_decref(info);
					fclose(file);
					return NULL;
				}
				const char *c = json_string_value(codec);
				/* When was the file created? */
				json_t *created = json_object_get(info, "s");
				if(!created || !json_is_integer(created)) {
					JANUS_LOG(LOG_WARN, "Missing recording created time in info header...\n");
					json_decref(info);
					fclose(file);
					return NULL;
				}
				c_time = json_integer_value(created);
				/* When was the first frame written? */
				json_t *written = json_object_get(info, "u");
				if(!written || !json_is_integer(written)) {
					JANUS_LOG(LOG_WARN, "Missing recording written time in info header...\n");
					json_decref(info);
					fclose(file);
					return NULL;
				}
				w_time = json_integer_value(created);
				/* Summary */
				JANUS_LOG(LOG_VERB, "This is %s recording:\n", video ? "a video" : "an audio");
				JANUS_LOG(LOG_VERB, "  -- Codec:   %s\n", c);
				JANUS_LOG(LOG_VERB, "  -- Created: %"SCNi64"\n", c_time);
				JANUS_LOG(LOG_VERB, "  -- Written: %"SCNi64"\n", w_time);
				json_decref(info);
			}
		} else {
			JANUS_LOG(LOG_ERR, "Invalid header...\n");
			fclose(file);
			return NULL;
		}
		/* Only read RTP header */
		bytes = fread(prebuffer, sizeof(char), 16, file);
		rtp_header *rtp = (rtp_header *)prebuffer;
		if(last_ts == 0) {
			first_ts = ntohl(rtp->timestamp);
			if(first_ts > 1000*1000)	/* Just used to check whether a packet is pre- or post-reset */
				first_ts -= 1000*1000;
		} else {
			if(ntohl(rtp->timestamp) < last_ts) {
				/* The new timestamp is smaller than the next one, is it a timestamp reset or simply out of order? */
				if(last_ts-ntohl(rtp->timestamp) > 2*1000*1000*1000) {
					reset = ntohl(rtp->timestamp);
					JANUS_LOG(LOG_VERB, "Timestamp reset: %"SCNu32"\n", reset);
				}
			} else if(ntohl(rtp->timestamp) < reset) {
				JANUS_LOG(LOG_VERB, "Updating timestamp reset: %"SCNu32" (was %"SCNu32")\n", ntohl(rtp->timestamp), reset);
				reset = ntohl(rtp->timestamp);
			}
		}
		last_ts = ntohl(rtp->timestamp);
		/* Skip data for now */
		offset += len;
	}
	/* Now let's parse the frames and order them */
	offset = 0;
	janus_recordplay_frame_packet *list = NULL, *last = NULL;
	while(offset < fsize) {
		/* Read frame header */
		fseek(file, offset, SEEK_SET);
		bytes = fread(prebuffer, sizeof(char), 8, file);
		prebuffer[8] = '\0';
		JANUS_LOG(LOG_HUGE, "Header: %s\n", prebuffer);
		offset += 8;
		bytes = fread(&len, sizeof(uint16_t), 1, file);
		len = ntohs(len);
		JANUS_LOG(LOG_HUGE, "  -- Length: %"SCNu16"\n", len);
		offset += 2;
		if(prebuffer[1] == 'J' || len < 12) {
			/* Not RTP, skip */
			JANUS_LOG(LOG_HUGE, "  -- Not RTP, skipping\n");
			offset += len;
			continue;
		}
		/* Only read RTP header */
		bytes = fread(prebuffer, sizeof(char), 16, file);
		if(bytes < 0) {
			JANUS_LOG(LOG_WARN, "Error reading RTP header, stopping here...\n");
			break;
		}
		rtp_header *rtp = (rtp_header *)prebuffer;
		JANUS_LOG(LOG_HUGE, "  -- RTP packet (ssrc=%"SCNu32", pt=%"SCNu16", ext=%"SCNu16", seq=%"SCNu16", ts=%"SCNu32")\n",
				ntohl(rtp->ssrc), rtp->type, rtp->extension, ntohs(rtp->seq_number), ntohl(rtp->timestamp));
		/* Generate frame packet and insert in the ordered list */
		janus_recordplay_frame_packet *p = g_malloc0(sizeof(janus_recordplay_frame_packet));
		p->seq = ntohs(rtp->seq_number);
		if(reset == 0) {
			/* Simple enough... */
			p->ts = ntohl(rtp->timestamp);
		} else {
			/* Is this packet pre- or post-reset? */
			if(ntohl(rtp->timestamp) > first_ts) {
				/* Pre-reset... */
				p->ts = ntohl(rtp->timestamp);
			} else {
				/* Post-reset... */
				uint64_t max32 = UINT32_MAX;
				max32++;
				p->ts = max32+ntohl(rtp->timestamp);
			}
		}
		p->len = len;
		p->offset = offset;
		p->next = NULL;
		p->prev = NULL;
		if(list == NULL) {
			/* First element becomes the list itself (and the last item), at least for now */
			list = p;
			last = p;
		} else {
			/* Check where we should insert this, starting from the end */
			int added = 0;
			janus_recordplay_frame_packet *tmp = last;
			while(tmp) {
				if(tmp->ts < p->ts) {
					/* The new timestamp is greater than the last one we have, append */
					added = 1;
					if(tmp->next != NULL) {
						/* We're inserting */
						tmp->next->prev = p;
						p->next = tmp->next;
					} else {
						/* Update the last packet */
						last = p;
					}
					tmp->next = p;
					p->prev = tmp;
					break;
				} else if(tmp->ts == p->ts) {
					/* Same timestamp, check the sequence number */
					if(tmp->seq < p->seq && (abs(tmp->seq - p->seq) < 10000)) {
						/* The new sequence number is greater than the last one we have, append */
						added = 1;
						if(tmp->next != NULL) {
							/* We're inserting */
							tmp->next->prev = p;
							p->next = tmp->next;
						} else {
							/* Update the last packet */
							last = p;
						}
						tmp->next = p;
						p->prev = tmp;
						break;
					} else if(tmp->seq > p->seq && (abs(tmp->seq - p->seq) > 10000)) {
						/* The new sequence number (resetted) is greater than the last one we have, append */
						added = 1;
						if(tmp->next != NULL) {
							/* We're inserting */
							tmp->next->prev = p;
							p->next = tmp->next;
						} else {
							/* Update the last packet */
							last = p;
						}
						tmp->next = p;
						p->prev = tmp;
						break;
					}
				}
				/* If either the timestamp ot the sequence number we just got is smaller, keep going back */
				tmp = tmp->prev;
			}
			if(!added) {
				/* We reached the start */
				p->next = list;
				list->prev = p;
				list = p;
			}
		}
		/* Skip data for now */
		offset += len;
		count++;
	}
	
	JANUS_LOG(LOG_VERB, "Counted %"SCNu16" RTP packets\n", count);
	janus_recordplay_frame_packet *tmp = list;
	count = 0;
	while(tmp) {
		count++;
		JANUS_LOG(LOG_HUGE, "[%10lu][%4d] seq=%"SCNu16", ts=%"SCNu64"\n", tmp->offset, tmp->len, tmp->seq, tmp->ts);
		tmp = tmp->next;
	}
	JANUS_LOG(LOG_VERB, "Counted %"SCNu16" frame packets\n", count);
	
	/* Done! */
	fclose(file);
	return list;
}

static void *janus_recordplay_playout_thread(void *data) {
	janus_recordplay_session *session = (janus_recordplay_session *)data;
	if(!session) {
		JANUS_LOG(LOG_ERR, "Invalid session, can't start playout thread...\n");
		g_thread_unref(g_thread_self());
		return NULL;
	}
	janus_refcount_increase(&session->ref);
	if(!session->recording) {
		janus_refcount_decrease(&session->ref);
		JANUS_LOG(LOG_ERR, "No recording object, can't start playout thread...\n");
		g_thread_unref(g_thread_self());
		return NULL;
	}
	janus_refcount_increase(&session->recording->ref);
	janus_recordplay_recording *rec = session->recording;
	if(session->recorder) {
		janus_refcount_decrease(&rec->ref);
		janus_refcount_decrease(&session->ref);
		JANUS_LOG(LOG_ERR, "This is a recorder, can't start playout thread...\n");
		g_thread_unref(g_thread_self());
		return NULL;
	}
	if(!session->aframes && !session->vframes) {
		janus_refcount_decrease(&rec->ref);
		janus_refcount_decrease(&session->ref);
		JANUS_LOG(LOG_ERR, "No audio and no video frames, can't start playout thread...\n");
		g_thread_unref(g_thread_self());
		return NULL;
	}
	JANUS_LOG(LOG_INFO, "Joining playout thread\n");
	/* Open the files */
	FILE *afile = NULL, *vfile = NULL;
	if(session->aframes) {
		char source[1024];
		if(strstr(rec->arc_file, ".mjr"))
			g_snprintf(source, 1024, "%s/%s", recordings_path, rec->arc_file);
		else
			g_snprintf(source, 1024, "%s/%s.mjr", recordings_path, rec->arc_file);
		afile = fopen(source, "rb");
		if(afile == NULL) {
			janus_refcount_decrease(&rec->ref);
			janus_refcount_decrease(&session->ref);
			JANUS_LOG(LOG_ERR, "Could not open audio file %s, can't start playout thread...\n", source);
			g_thread_unref(g_thread_self());
			return NULL;
		}
	}
	if(session->vframes) {
		char source[1024];
		if(strstr(rec->vrc_file, ".mjr"))
			g_snprintf(source, 1024, "%s/%s", recordings_path, rec->vrc_file);
		else
			g_snprintf(source, 1024, "%s/%s.mjr", recordings_path, rec->vrc_file);
		vfile = fopen(source, "rb");
		if(vfile == NULL) {
			janus_refcount_decrease(&rec->ref);
			janus_refcount_decrease(&session->ref);
			JANUS_LOG(LOG_ERR, "Could not open video file %s, can't start playout thread...\n", source);
			if(afile)
				fclose(afile);
			afile = NULL;
			g_thread_unref(g_thread_self());
			return NULL;
		}
	}
	
	/* Timer */
	gboolean asent = FALSE, vsent = FALSE;
	struct timeval now, abefore, vbefore;
	time_t d_s, d_us;
	gettimeofday(&now, NULL);
	gettimeofday(&abefore, NULL);
	gettimeofday(&vbefore, NULL);

	janus_recordplay_frame_packet *audio = session->aframes, *video = session->vframes;
	char *buffer = (char *)g_malloc0(1500);
	memset(buffer, 0, 1500);
	int bytes = 0;
	int64_t ts_diff = 0, passed = 0;
<<<<<<< HEAD
	
	while(!g_atomic_int_get(&session->destroyed) && session->active
			&& !g_atomic_int_get(&rec->destroyed) && (audio || video)) {
=======

	int audio_pt = session->recording->audio_pt;
	int video_pt = session->recording->video_pt;

	int akhz = 48;
	if(audio_pt == 0 || audio_pt == 8 || audio_pt == 9)
		akhz = 8;
	int vkhz = 90;

	while(!session->destroyed && session->active && !session->recording->destroyed && (audio || video)) {
>>>>>>> 9bc69c13
		if(!asent && !vsent) {
			/* We skipped the last round, so sleep a bit (5ms) */
			usleep(5000);
		}
		asent = FALSE;
		vsent = FALSE;
		if(audio) {
			if(audio == session->aframes) {
				/* First packet, send now */
				fseek(afile, audio->offset, SEEK_SET);
				bytes = fread(buffer, sizeof(char), audio->len, afile);
				if(bytes != audio->len)
					JANUS_LOG(LOG_WARN, "Didn't manage to read all the bytes we needed (%d < %d)...\n", bytes, audio->len);
				/* Update payload type */
				rtp_header *rtp = (rtp_header *)buffer;
				rtp->type = audio_pt;
				if(gateway != NULL)
					gateway->relay_rtp(session->handle, 0, (char *)buffer, bytes);
				gettimeofday(&now, NULL);
				abefore.tv_sec = now.tv_sec;
				abefore.tv_usec = now.tv_usec;
				asent = TRUE;
				audio = audio->next;
			} else {
				/* What's the timestamp skip from the previous packet? */
				ts_diff = audio->ts - audio->prev->ts;
				ts_diff = (ts_diff*1000)/akhz;
				/* Check if it's time to send */
				gettimeofday(&now, NULL);
				d_s = now.tv_sec - abefore.tv_sec;
				d_us = now.tv_usec - abefore.tv_usec;
				if(d_us < 0) {
					d_us += 1000000;
					--d_s;
				}
				passed = d_s*1000000 + d_us;
				if(passed < (ts_diff-5000)) {
					asent = FALSE;
				} else {
					/* Update the reference time */
					abefore.tv_usec += ts_diff%1000000;
					if(abefore.tv_usec > 1000000) {
						abefore.tv_sec++;
						abefore.tv_usec -= 1000000;
					}
					if(ts_diff/1000000 > 0) {
						abefore.tv_sec += ts_diff/1000000;
						abefore.tv_usec -= ts_diff/1000000;
					}
					/* Send now */
					fseek(afile, audio->offset, SEEK_SET);
					bytes = fread(buffer, sizeof(char), audio->len, afile);
					if(bytes != audio->len)
						JANUS_LOG(LOG_WARN, "Didn't manage to read all the bytes we needed (%d < %d)...\n", bytes, audio->len);
					/* Update payload type */
					rtp_header *rtp = (rtp_header *)buffer;
					rtp->type = audio_pt;
					if(gateway != NULL)
						gateway->relay_rtp(session->handle, 0, (char *)buffer, bytes);
					asent = TRUE;
					audio = audio->next;
				}
			}
		}
		if(video) {
			if(video == session->vframes) {
				/* First packets: there may be many of them with the same timestamp, send them all */
				uint64_t ts = video->ts;
				while(video && video->ts == ts) {
					fseek(vfile, video->offset, SEEK_SET);
					bytes = fread(buffer, sizeof(char), video->len, vfile);
					if(bytes != video->len)
						JANUS_LOG(LOG_WARN, "Didn't manage to read all the bytes we needed (%d < %d)...\n", bytes, video->len);
					/* Update payload type */
					rtp_header *rtp = (rtp_header *)buffer;
					rtp->type = video_pt;
					if(gateway != NULL)
						gateway->relay_rtp(session->handle, 1, (char *)buffer, bytes);
					video = video->next;
				}
				vsent = TRUE;
				gettimeofday(&now, NULL);
				vbefore.tv_sec = now.tv_sec;
				vbefore.tv_usec = now.tv_usec;
			} else {
				/* What's the timestamp skip from the previous packet? */
				ts_diff = video->ts - video->prev->ts;
				ts_diff = (ts_diff*1000)/vkhz;
				/* Check if it's time to send */
				gettimeofday(&now, NULL);
				d_s = now.tv_sec - vbefore.tv_sec;
				d_us = now.tv_usec - vbefore.tv_usec;
				if(d_us < 0) {
					d_us += 1000000;
					--d_s;
				}
				passed = d_s*1000000 + d_us;
				if(passed < (ts_diff-5000)) {
					vsent = FALSE;
				} else {
					/* Update the reference time */
					vbefore.tv_usec += ts_diff%1000000;
					if(vbefore.tv_usec > 1000000) {
						vbefore.tv_sec++;
						vbefore.tv_usec -= 1000000;
					}
					if(ts_diff/1000000 > 0) {
						vbefore.tv_sec += ts_diff/1000000;
						vbefore.tv_usec -= ts_diff/1000000;
					}
					/* There may be multiple packets with the same timestamp, send them all */
					uint64_t ts = video->ts;
					while(video && video->ts == ts) {
						/* Send now */
						fseek(vfile, video->offset, SEEK_SET);
						bytes = fread(buffer, sizeof(char), video->len, vfile);
						if(bytes != video->len)
							JANUS_LOG(LOG_WARN, "Didn't manage to read all the bytes we needed (%d < %d)...\n", bytes, video->len);
						/* Update payload type */
						rtp_header *rtp = (rtp_header *)buffer;
						rtp->type = video_pt;
						if(gateway != NULL)
							gateway->relay_rtp(session->handle, 1, (char *)buffer, bytes);
						video = video->next;
					}
					vsent = TRUE;
				}
			}
		}
	}
	
	g_free(buffer);

	/* Get rid of the indexes */
	janus_recordplay_frame_packet *tmp = NULL;
	audio = session->aframes;
	while(audio) {
		tmp = audio->next;
		g_free(audio);
		audio = tmp;
	}
	session->aframes = NULL;
	video = session->vframes;
	while(video) {
		tmp = video->next;
		g_free(video);
		video = tmp;
	}
	session->vframes = NULL;

	if(afile)
		fclose(afile);
	afile = NULL;
	if(vfile)
		fclose(vfile);
	vfile = NULL;

	/* Remove from the list of viewers */
	janus_mutex_lock(&rec->mutex);
	rec->viewers = g_list_remove(rec->viewers, session);
	janus_mutex_unlock(&rec->mutex);

	/* Tell the core to tear down the PeerConnection, hangup_media will do the rest */
	gateway->close_pc(session->handle);
	
	janus_refcount_decrease(&rec->ref);
	janus_refcount_decrease(&session->ref);

	JANUS_LOG(LOG_INFO, "Leaving playout thread\n");
	g_thread_unref(g_thread_self());
	return NULL;
}<|MERGE_RESOLUTION|>--- conflicted
+++ resolved
@@ -372,34 +372,21 @@
 janus_recordplay_frame_packet *janus_recordplay_get_frames(const char *dir, const char *filename);
 
 typedef struct janus_recordplay_recording {
-<<<<<<< HEAD
 	guint64 id;					/* Recording unique ID */
 	char *name;					/* Name of the recording */
 	char *date;					/* Time of the recording */
 	char *arc_file;				/* Audio file name */
+	const char *acodec;			/* Codec used for audio, if available */
+	int audio_pt;				/* Payload types to use for audio when playing recordings */
 	char *vrc_file;				/* Video file name */
+	const char *vcodec;			/* Codec used for video, if available */
+	int video_pt;				/* Payload types to use for audio when playing recordings */
 	char *offer;				/* The SDP offer that will be sent to watchers */
 	GList *viewers;				/* List of users watching this recording */
 	volatile gint completed;	/* Whether this recording was completed or still going on */
 	volatile gint destroyed;	/* Whether this recording has been marked as destroyed */
 	janus_refcount ref;			/* Reference counter */
 	janus_mutex mutex;			/* Mutex for this recording */
-=======
-	guint64 id;			/* Recording unique ID */
-	char *name;			/* Name of the recording */
-	char *date;			/* Time of the recording */
-	char *arc_file;		/* Audio file name */
-	const char *acodec;	/* Codec used for audio, if available */
-	int audio_pt;		/* Payload types to use for audio when playing recordings */
-	char *vrc_file;		/* Video file name */
-	const char *vcodec;	/* Codec used for video, if available */
-	int video_pt;		/* Payload types to use for audio when playing recordings */
-	gboolean completed;	/* Whether this recording was completed or still going on */
-	char *offer;		/* The SDP offer that will be sent to watchers */
-	GList *viewers;		/* List of users watching this recording */
-	gint64 destroyed;	/* Lazy timestamp to mark recordings as destroyed */
-	janus_mutex mutex;	/* Mutex for this recording */
->>>>>>> 9bc69c13
 } janus_recordplay_recording;
 static GHashTable *recordings = NULL;
 static janus_mutex recordings_mutex = JANUS_MUTEX_INITIALIZER;
@@ -954,12 +941,9 @@
 			if(rec->acodec)
 				json_object_set_new(ml, "audio_codec", json_string(rec->acodec));
 			json_object_set_new(ml, "video", rec->vrc_file ? json_true() : json_false());
-<<<<<<< HEAD
-			janus_refcount_decrease(&rec->ref);
-=======
 			if(rec->vcodec)
 				json_object_set_new(ml, "video_codec", json_string(rec->vcodec));
->>>>>>> 9bc69c13
+			janus_refcount_decrease(&rec->ref);
 			json_array_append_new(list, ml);
 		}
 		janus_mutex_unlock(&recordings_mutex);
@@ -2188,11 +2172,6 @@
 	memset(buffer, 0, 1500);
 	int bytes = 0;
 	int64_t ts_diff = 0, passed = 0;
-<<<<<<< HEAD
-	
-	while(!g_atomic_int_get(&session->destroyed) && session->active
-			&& !g_atomic_int_get(&rec->destroyed) && (audio || video)) {
-=======
 
 	int audio_pt = session->recording->audio_pt;
 	int video_pt = session->recording->video_pt;
@@ -2202,8 +2181,8 @@
 		akhz = 8;
 	int vkhz = 90;
 
-	while(!session->destroyed && session->active && !session->recording->destroyed && (audio || video)) {
->>>>>>> 9bc69c13
+	while(!g_atomic_int_get(&session->destroyed) && session->active
+			&& !g_atomic_int_get(&rec->destroyed) && (audio || video)) {
 		if(!asent && !vsent) {
 			/* We skipped the last round, so sleep a bit (5ms) */
 			usleep(5000);
