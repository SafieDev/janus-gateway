/*!
 * \mainpage Janus - General purpose WebRTC server
 *
 * \par Developer Documentation for the Janus WebRTC server
 * This is the main developer documentation for the Janus WebRTC
 * Server, generated with the help of
 * <a href="http://www.doxygen.org">Doxygen</a>. Make sure you
 * check the \ref DEPS before attempting a compilation. If you are
 * interested in how to compile, install and use Janus,
 * checkout the \ref README information. A \ref FAQ page is also available.
 *
 * \par A general purpose WebRTC server
 * The Janus WebRTC Server has been conceived as a <tt>general purpose</tt>
 * server. As such, it doesn't provide any functionality per se
 * other than implementing the means to set up a WebRTC media communication
 * with a browser, exchanging JSON messages with it, and relaying RTP/RTCP
 * and messages between browsers and the server-side application logic they're attached to. Any specific
 * feature/application needs to be implemented in server side plugins,
 * that browsers can then contact via the Janus core to take advantage of
 * the functionality they provide. Example of such plugins can be
 * implementations of applications like echo tests, conference bridges,
 * media recorders, SIP gateways and the like.
 *
 * The reason for this is simple: we wanted something that would have a
 * <tt>small footprint</tt> (hence a C implementation) and that we could only
 * equip with what was <tt>really needed</tt> (hence pluggable modules). That is,
 * something that would allow us to deploy either a full-fledged WebRTC
 * server on the cloud, or a small nettop/box to handle a specific use case.
 *
 * \par Architecture and APIs
 * The core of the server is specified in the \ref core section. The protocols
 * implemented in the Janus core are listed in the \ref protocols group
 * instead. A list of plugins provided out of the box by Meetecho are
 * documented in the \ref pluginslist page: these plugins can be changed
 * or extended to match your requirements, or just used as a simple
 * reference should you be interested in writing a new plugin from
 * scratch (and you're definitely welcome to!). A \ref pluginapi to
 * create new plugins, or understand how they're conceived, is documented
 * as well. A documentation on the available API tranports and the
 * HTTP/WebSocket JavaScript API to use Janus and the plugins it
 * makes available in your web application can be found in the \ref JS
 * and \ref rest pages. New API transports can be created referring to
 * the \ref transportapi page. If you're interested in monitoring Janus
 * resources, you can refer to the \ref admin page. Event handler
 * plugins can also be used for the purpose: refer to the \ref eventhandlerapi
 * page if you're interested in creating your own.
 *
 * Finally, some information on how to deploy Janus and your web
 * applications that want to make use of it are provided in the \ref deploy
 * page. If you're interested in starting Janus as a service/daemon rather
 * than launching it normally, check the information provided in the
 * \ref service page. Some additional \ref resources are also listed in
 * case you're interested in talking to Janus from different languages
 * and platforms.
 *
 * To conclude, the \ref debug page contains info on how you can help us
 * fixing issues you might encounter along the road.
 *
 * \section copyright Copyright and author
 *
 * Janus WebRTC Server © 2014-2018 <a href="http://www.meetecho.com/">Meetecho</a> (http://www.meetecho.com/)
 *
 * \author Lorenzo Miniero <lorenzo@meetecho.com> ( \ref CREDITS )
 *
 * \section license License
 * This program is free software, distributed under the terms of
 * the GNU General Public License Version 3. For more details and licensing
 * options, including a commercial license, see the \ref COPYING page.
 *
*/

/*! \page DEPS Dependencies
 *
 * The application and the plugins depend on the following open source
 * software and libraries, so make sure you install the related development
 * versions before attempting a compilation:
 *
 * - \b GLib: http://library.gnome.org/devel/glib/
 * - \b pkg-config: http://www.freedesktop.org/wiki/Software/pkg-config/
 * - \b gengetopt: http://www.gnu.org/software/gengetopt/ (command line)
 * - \b Jansson: http://www.digip.org/jansson/ (JSON)
<<<<<<< HEAD
 * - \b libconfig: https://hyperrealm.github.io/libconfig/ (configuration files)
 * - \b libnice: http://nice.freedesktop.org/wiki/ (ICE/STUN/TURN)
=======
 * - \b libnice: http://nice.freedesktop.org/wiki/ (ICE/STUN/TURN, at least v0.1.13 suggested, master recommended)
>>>>>>> a1876f00
 * - \b OpenSSL: http://www.openssl.org/ (DTLS, at least v1.0.1e)
 * - \b libsrtp: https://github.com/cisco/libsrtp (SRTP, at least v1.5 suggested)
 * - \b usrsctp: http://code.google.com/p/sctp-refimpl/ (\c optional, Data Channels)
 * - \b libmicrohttpd: http://www.gnu.org/software/libmicrohttpd/ (\c optional, Web server)
 * - \b libwebsockets: https://libwebsockets.org/ (\c optional, WebSockets)
 * - \b rabbitmq-c: https://github.com/alanxz/rabbitmq-c (\c optional, v1.0.4, RabbitMQ)
 * - \b paho.mqtt.c: https://eclipse.org/paho/clients/c (\c optional, v1.1.0, MQTT)
 * - \b nanomsg: https://nanomsg.org/ (\c optional, Nanomsg)
 * - \b Sofia-SIP: http://sofia-sip.sourceforge.net/ (\c optional, only needed for the SIP plugin)
 * - \b libopus: http://opus-codec.org/ (\c optional, only needed for the bridge plugin)
 * - \b libogg: http://xiph.org/ogg/ (\c optional, only needed for the voicemail plugin)
 * - \b libcurl: https://curl.haxx.se/libcurl/ (\c optional, only needed for the TURN REST API,
 * RTSP support in the Streaming plugin and the sample Event Handler plugin)
 * - \b Lua: https://www.lua.org/download.html (\c optional, only needed for the Lua plugin)
 * - \b npm: https://docs.npmjs.com/ (\c optional, used during build for generating JavaScript modules)
 *
 */

/*! \page JS JavaScript API
 * Janus exposes, assuming the HTTP transport has been compiled, a
 * pseudo-RESTful interface, and optionally also WebSocket/RabbitMQ/MQTT/Nanomsg/UnixSockets
 * interfaces as well, all of which based on JSON messages. These
 * interfaces are described in more detail in the \ref plainhttp \ref WS
 * \ref rabbit \ref apimqtt \ref apinanomsg and \ref unix documentation respectively, and all allow clients to
 * take advantage of the features provided by Janus and the functionality
 * made available by its plugins. Considering most clients will be web browsers,
 * a common choice will be to rely on either the REST or the WebSockets
 * interface for the purpose. To make things easier for web
 * developers, a JavaScript library (\c janus.js) is available that can
 * make use of both interfaces using exactly the same API. This library
 * eases the task of creating sessions with the Janus core, attaching WebRTC
 * users to plugins, send and receive requests and events to the plugins
 * themselves and so on. For real examples of how this library can be
 * used, check the demos in the \b html folder of this package. Notice
 * that the \c janus.js library makes use of the features made available
 * by the <a href="https://github.com/webrtc/adapter">webrtc-adapter</a>
 * shim, which means that your web application should always include it
 * as a dependency. For instance, all the demos link to it externally via
 * <a href="https://cdnjs.com/">cdnjs.com</a>.
 *
 * \note The current \c janus.js library allows you to provide custom implementations of
 * certain dependencies, in order to make it easier to integrate with other JavaScript
 * libraries and frameworks. Using this feature you can ensure \c janus.js does not (implicitly)
 * depend on certain global variables. Two implementations are included in \c janus.js itself:
 *
 *  -# \ref js-default-deps which relies on native browser APIs,
 *     which in turn require somewhat more modern browsers
 *  -# \ref js-old-deps which uses jQuery (http://jquery.com/) instead,
 *     and should provide equivalent behaviour to previous versions of \c janus.js
 *
 * By default \ref js-default-deps will be used, but you can override this
 * when initialising the Janus library and pass a custom dependencies object instead.
 * For details, refer to: \ref js-dependencies
 *
 * In general, when using the Janus features, you would normally do the following:
 *
 * -# include the Janus JavaScript library in your web page;
 * -# initialize the Janus JavaScript library and (optionally) passing its dependencies;
 * -# connect to the server and create a session;
 * -# create one or more handles to attach to a plugin (e.g., echo test and/or streaming);
 * -# interact with the plugin (sending/receiving messages, negotiating a PeerConnection);
 * -# eventually, close all the handles and shutdown the related PeerConnections;  
 * -# destroy the session.  
 *
 * The above steps will be presented in order, describing how you can use
 * the low level API to accomplish them. Consider that in the future we might
 * provide higher level wrappers to this API to address specific needs, e.g.,
 * a higher level API for each plugin: this would make it even easier to use
 * the server features, as a high level API for the streaming plugin, for
 * instance, may just ask you to provide the server address and the ID of
 * the \c &lt;video&gt; element to display the stream in, and would take care of all the
 * above mentioned steps on your behalf. Needless to say, you're very welcome
 * to provide wrapper APIs yourself, if you feel a sudden urge to do so! :-)
 *
 * \section janusjs Using janus.js
 *
 * As a first step, you should include the Janus library in your project.
 * Depending on your needs you can either use \c janus.js or one of the generated
 * JavaScript module variants of it. For available module syntaxes and how to build the
 * corresponding variants, see: \ref js-modules
 *
\verbatim
<script type="text/javascript" src="janus.js" ></script>
\endverbatim
 *
 * The core of the JavaScript API is the \c Janus object. This object needs
 * to be initialized the first time it is used in a page. This can be done
 * using the static \c init method of the object, which accepts the
 * following options:
 *
 * - \c debug: whether debug should be enabled on the JavaScript console, and what levels
 *   - \c true or \c "all": all debuggers enabled (Janus.trace, Janus.debug, Janus.log, Janus.warn, Janus.error)
 *   - array (e.g., <code>["trace", "warn"]</code>): only enable selected debuggers (allowed tokens: trace, debug, log, warn, error)
 *   - \c false: disable all debuggers
 * - \c callback: a user provided function that is invoked when the initialization is complete
 * - \c dependencies: a user provided implementation of Janus library dependencies
 *
 * Here's an example:
 *
 *
 \verbatim
Janus.init({
   debug: true,
   dependencies: Janus.useDefaultDependencies(), // or: Janus.useOldDependencies() to get the behaviour of previous Janus versions
   callback: function() {
	   // Done!
   });
 \endverbatim
 *
 * \note When using one of the JavaScript module variants of \c janus.js, you
 * will need to import the \c Janus symbol from the module first. See also: \ref js-modules
 * For example, using the ECMAScript module variant, the above example should be altered to:
 *
 *
 \verbatim
import * as Janus from './janus.es.js'

Janus.init({
   debug: true,
   dependencies: Janus.useDefaultDependencies(), // or: Janus.useOldDependencies() to get the behaviour of previous Janus versions
   callback: function() {
	   // Done!
   });
});
 \endverbatim
 *
 * Once the library has been initialized, you can start creating sessions.
 * Normally, each browser tab will need a single session with the server: in
 * fact, each Janus session can contain several different plugin handles
 * at the same time, meaning you can start several different WebRTC sessions
 * with the same or different plugins for the same user using the same
 * Janus session. That said, you're free to set up different Janus
 * sessions in the same page, should you prefer so.
 *
 * Creating a session is quite easy. You just need to use the \c new constructor
 * to create a new \c Janus object that will handle your interaction with the
 * server. Considering the dynamic and asynchronous nature of Janus sessions
 * (events may occur at any time), there are several properties and callbacks you
 * can configure when creating a session:
 *
 * - \c server: the address of the server as a specific address (e.g.,
 * http://yourserver:8088/janus to use the plain HTTP API or ws://yourserver:8188/
 * for WebSockets) or as an array of addresses to try sequentially to allow
 * automatic for fallback/failover during setup;
 * - \c iceServers: a list of STUN/TURN servers to use (a default STUN server
 * will be used if you skip this property);
 * - \c ipv6: whether IPv6 candidates should be gathered or not;
 * - \c withCredentials: whether the \c withCredentials property of XHR requests
 * should be enabled or not (false by default, and only valid when using HTTP
 * as a transport, ignored for WebSockets);
 * - \c max_poll_events: the number of events that should be returned when polling;
 * the default is 1 (polling returns an object), passing a higher number will
 * have the backend return an array of objects instead (again, only valid for
 HTTP usage as this is strictly related to long polling, ignored for WebSockets);
 * - \c destroyOnUnload: whether we should destroy automatically try and
 * destroy this session via Janus API when \c onbeforeunload is called (true by default);
 * - \c token , \c apisecret: optional parameters only needed in case you're \ref auth ;
 * - a set of callbacks to be notified about events, namely:
 * 		- \c success: the session was successfully created and is ready to be used;
 * 		- \c error: the session was NOT successfully created;
 * 		- \c destroyed: the session was destroyed and can't be used any more.
 *
 * These properties and callbacks are passed to the method as properties
 * of a single parameter object: that is, the \c Janus constructor takes a
 * single parameter, which although acts as a container for all the available
 * options. The \c success callback is where you tipically start your application
 * logic, e.g., attaching the peer to a plugin and start a media session.
 *
 * Here's an example:
 *
 \verbatim
var janus = new Janus(
	{
		server: 'http://yourserver:8088/janus',
		success: function() {
			// Done! attach to plugin XYZ
		},
		error: function(cause) {
			// Error, can't go on...
		},
		destroyed: function() {
			// I should get rid of this
		}
	});
 \endverbatim
 *
 * As anticipated, the server may be a specific address, e.g.:
 *
 \verbatim
var janus = new Janus(
	{
		server: 'http://yourserver:8088/janus',
				// or
		server: 'ws://yourserver:8188/',
		[..]
 \endverbatim
 *
 * or an array of addresses. Such an array can be especially useful if
 * you want the library to first check if the WebSockets server is
 * reachable and, if not, fallback to plain HTTP, or just to provide
 * a link multiple instances to try for failover. This is an example of
 * how to pass a 'try websockets and fallback to HTTP' array:
 *
 \verbatim
var janus = new Janus(
	{
		server: ['ws://yourserver:8188/','http://yourserver:8088/janus'],
		[..]
 \endverbatim
 *
 * Once created, this object represents your session with the server.
 * you can interact with a \c Janus object in several different ways.
 * In particular, the following properties and methods are defined:
 *
 * - \c getServer(): returns the address of the server;
 * - \c isConnected(): returns \c true if the Janus instance is connected
 * to the server, \c false otherwise;
 * - \c getSessionId(): returns the unique Janus session identifier;
 * - \c attach(parameters): attaches the session to a plugin, creating an handle;
 * more handles to the same or different plugins can be created at the same time;
 * - \c destroy(parameters): destroys the session with the server, and closes
 * all the handles (and related PeerConnections) the session may have with any plugin as well.
 *
 * The most important property is obviously the \c attach() method, as
 * it's what will allow you to exploit the features of a plugin to manipulate
 * the media sent and/or received by a PeerConnection in your web page.
 * This method will create a plugin handle you can use for the purpose,
 * for which you can configure properties and callbacks when calling the
 * \c attach() method itself. As for the \c Janus constructor, the \c attach()
 * method takes a single parameter that can contain any of the following
 * properties and callbacks:
 *
 * - \c plugin: the unique package name of the plugin (e.g., \c janus.plugin.echotest );
 * - \c opaqueId: an optional opaque string meaningful to your application (e.g., to map all the handles of the same user);
 * - a set of callbacks to be notified about events, namely:
 * 		- \c success: the handle was successfully created and is ready to be used;
 * 		- \c error: the handle was NOT successfully created;
 * 		- \c consentDialog: this callback is triggered just before \c getUserMedia is called
 * (parameter=<b>true</b>) and after it is completed (parameter=<b>false</b>); this means it can
 * be used to modify the UI accordingly, e.g., to prompt the user about the need to accept the device access consent requests;
 * 		- \c webrtcState: this callback is triggered with a <b>true</b> value
 * when the PeerConnection associated to a handle becomes active (so ICE, DTLS and
 * everything else succeeded) from the Janus perspective, while <b>false</b> is
 * triggered when the PeerConnection goes down instead; useful to figure out
 * when WebRTC is actually up and running between you and Janus (e.g., to notify
 * a user they're actually now active in a conference); notice that in case
 * of <b>false</b> a reason string may be present as an optional parameter;
 * 		- \c iceState: this callback is triggered when the ICE state for the
 * PeerConnection associated to the handle changes: the argument of the callback
 * is the new state as a string (e.g., "connected" or "failed");
 * 		- \c mediaState: this callback is triggered when Janus starts or stops
 * receiving your media: for instance, a \c mediaState with type=<b>audio</b> and
 * on=<b>true</b> means Janus started receiving your audio stream (or started
 * getting them again after a pause of more than a second); a \c mediaState with
 * type=<b>video</b> and on=<b>false</b> means Janus hasn't received any video
 * from you in the last second, after a start was detected before; useful to
 * figure out when Janus actually started handling your media, or to detect
 * problems on the media path (e.g., media never started, or stopped at some time);
 * 		- \c slowLink: this callback is triggered when Janus reports trouble
 * either sending or receiving media on the specified PeerConnection, typically
 * as a consequence of too many NACKs received from/sent to the user in the
 * last second: for instance, a \c slowLink with uplink=<b>true</b> means
 * you notified several missing packets from Janus, while uplink=<b>false</b>
 * means Janus is not receiving all your packets; useful to figure out when
 * there are problems on the media path (e.g., excessive loss), in order to
 * possibly react accordingly (e.g., decrease the bitrate if most of our
 * packets are getting lost);
 * 		- \c onmessage: a message/event has been received from the plugin;
 * 		- \c onlocalstream: a local \c MediaStream is available and ready to be displayed;
 * 		- \c onremotestream: a remote \c MediaStream is available and ready to be displayed;
 * 		- \c ondataopen: a Data Channel is available and ready to be used;
 * 		- \c ondata: data has been received through the Data Channel;
 * 		- \c oncleanup: the WebRTC PeerConnection with the plugin was closed;
 * 		- \c detached: the plugin handle has been detached by the plugin itself,
 * and so should not be used anymore.
 *
 * Here's an example:
 *
 \verbatim
// Attach to echo test plugin, using the previously created janus instance
janus.attach(
	{
		plugin: "janus.plugin.echotest",
		success: function(pluginHandle) {
			// Plugin attached! 'pluginHandle' is our handle
		},
		error: function(cause) {
			// Couldn't attach to the plugin
		},
		consentDialog: function(on) {
			// e.g., Darken the screen if on=true (getUserMedia incoming), restore it otherwise
		},
		onmessage: function(msg, jsep) {
			// We got a message/event (msg) from the plugin
			// If jsep is not null, this involves a WebRTC negotiation
		},
		onlocalstream: function(stream) {
			// We have a local stream (getUserMedia worked!) to display
		},
		onremotestream: function(stream) {
			// We have a remote stream (working PeerConnection!) to display
		},
		oncleanup: function() {
			// PeerConnection with the plugin closed, clean the UI
			// The plugin handle is still valid so we can create a new one
		},
		detached: function() {
			// Connection with the plugin closed, get rid of its features
			// The plugin handle is not valid anymore
		}
	});
 \endverbatim
 *
 * So the \c attach() method allows you to attach to a plugin, and specify 
 * the callbacks to invoke when anything relevant happens in this interaction.
 * To actively interact with the plugin, you can use the \c Handle object
 * that is returned by the \c success callback (pluginHandle in the example).
 *
 * This \c Handle object has several methods you can use to interact with
 * the plugin or check the state of the session handle:
 *
 * - \c getId(): returns the unique handle identifier;
 * - \c getPlugin(): returns the unique package name of the attached plugin;
 * - \c send(parameters): sends a message (with or without a jsep to
 * negotiate a PeerConnection) to the plugin;
 * - \c createOffer(callbacks): asks the library to create a WebRTC compliant OFFER;
 * - \c createAnswer(callbacks): asks the library to create a WebRTC compliant ANSWER;
 * - \c handleRemoteJsep(callbacks): asks the library to handle an incoming WebRTC compliant session description;
 * - \c dtmf(parameters): sends a DTMF tone on the PeerConnection;
 * - \c data(parameters): sends data through the Data Channel, if available;
 * - \c getBitrate(): gets a verbose description of the currently received stream bitrate;
 * - \c hangup(sendRequest): tells the library to close the PeerConnection; if the optional \c sendRequest argument is
 * set to \c true, then a \c hangup Janus API request is sent to Janus as well (disabled by default, Janus can usually
 * figure this out via DTLS alerts and the like but it may be useful to enable it sometimes);
 * - \c detach(parameters): detaches from the plugin and destroys the handle, tearing
 * down the related PeerConnection if it exists.
 *
 * While the \c Handle API may look complex, it's actually quite straightforward
 * once you get the concept. The only step that may require a little more
 * effort to understand is the PeerConnection negotiation, but again, if
 * you're familiar with the WebRTC API, the \c Handle actually makes it
 * a lot easier.
 *
 * The idea behind it's usage is the following:
 *
 * -# you use \c attach() to create a \c Handle object;
 * -# in the \c success callback, your application logic can kick in: you may
 * want to send a message to the plugin (<code>send({msg})</code>), negotiate
 * a PeerConnection with the plugin right away ( \c createOffer followed
 * by a <code>send({msg, jsep})</code>) or wait for something to happen to do anything;
 * -# the \c onmessage callback tells you when you've got messages from the plugin;
 * if the \c jsep parameter is not null, just pass it to the library, which will take
 * care of it for you; if it's an \b OFFER use \c createAnswer (followed by a
 * <code>send({msg, jsep})</code> to close the loop with the plugin), otherwise use
 * \c handleRemoteJsep ;
 * -# whether you took the initiative to set up a PeerConnection or the plugin did,
 * the \c onlocalstream and/or the \c onremotestream callbacks will provide
 * you with a stream you can display in your page;
 * -# each plugin may allow you to manipulate what should flow through the
 * PeerConnection channel: the \c send method and \c onmessage callback
 * will allow you to handle this interaction (e.g., to tell the plugin
 * to mute your stream, or to be notified about someone joining a virtual room),
 * while the \c ondata callback is triggered whenever data is received
 * on the Data Channel, if available (and the \c ondataopen callback
 * will tell you when a Data Channel is actually available). 
 *
 * The following paragraphs will delve a bit deeper in the negotiation
 * mechanism provided by the \c Handle API, in particular describing
 * the properties and callbacks that may be involved. To follow the approach
 * outlined by the W3C WebRTC API, this negotiation mechanism is heavily
 * based on asynchronous methods as well. Notice that the following paragraphs
 * address the first negotiation step, that is the one to create a new
 * PeerConnection from scratch: to know how to originate or handle a
 * renegotiation instead (e.g., to add/remove/replace a media source, or
 * force an ICE restart) check the \ref renegotiation section instead.
 *
 * - \c createOffer takes a single parameter, that can contain any of the
 * following properties and callbacks:
 *   - \c media: you can use this property to tell the library which media (audio/video/data)
 * you're interested in, and whether you're going to send and/or receive any of them; by default
 * audio and video are enabled in both directions, while the Data Channels are disabled;
 * this option is an object that can take any of the following properties:
 *     - \c audioSend: \c true/false (do or do not send audio);
 *     - \c audioRecv: \c true/false (do or do not receive audio);
 *     - \c audio: \c true/false (do or do not send \b and receive audio, takes precedence on the above);
 *     - \c audio: object with \c deviceId property (specify ID of audio device to capture, takes precedence on the above;
 * devices list can be accessed with \c Janus.listDevices(callback) );
 *     - \c videoSend: \c true/false (do or do not send video);
 *     - \c videoRecv: \c true/false (do or do not receive video);
 *     - \c video: \c true/false (do or do not send \b and receive video, takes precedence on the above);
 *     - \c video: \c "lowres"/"lowres-16:9"/"stdres"/"stdres-16:9"/"hires"/"hires-16:9"
 * (send a 320x240/320x180/640x480/640x360/1280x720 video, takes precedence on the above; default is \c "stdres" )
 * this property will affect the resulting getUserMedia that the library will issue; please
 * notice that Firefox doesn't support the \c "16:9" variants, which will fallback
 * to the ones; besides, \c "hires" and \c "hires-16:9" are currently synonymous, as
 * there's no 4:3 high resolution constraint as of now;
 *     - \c video: \c "screen" (use screensharing for video, disables audio, takes precedence on both audio and video);
 *     - \c video: object with \c deviceId , \c width and/or \c height properties (specify ID of video device to capture
 * and optionally resolution to use, takes precedence on the above; devices list can be accessed with \c Janus.listDevices(callback) );
 *     - \c data: \c true/false (do or do not use Data Channels, default is false)
 *     - \c failIfNoAudio: \c true/false (whether a getUserMedia should fail if audio send is asked, but no audio device is available, default is false)
 *     - \c failIfNoVideo: \c true/false (whether a getUserMedia should fail if video send is asked, but no video device is available, default is false)
 *     - \c screenshareFrameRate: in case you're sharing a screen/application, allows you to specify the framerate (default=3);
 *   - \c trickle: \c true/false, to tell the library whether you want
 * Trickle ICE to be used (true, the default) or not (false);
 *   - \c stream: optional, only to be passed in case you obtained a MediaStream object yourself with a \c getUserMedia
 * request, and that you want the library to use instead of having it get one by itself (makes
 * the \c media property useless, as it won't be read for accessing any device);
 *   - a set of callbacks to be notified about the result, namely:
 *     - \c success: the session description was created (attached as a parameter) and is ready to be sent to the plugin; 
 *     - \c error: the session description was NOT successfully created;
 * - \c createAnswer takes the same options as createOffer, but requires
 * an additional one as part of the single parameter argument:
 *   - \c jsep: the session description sent by the plugin (e.g., as received
 * in an \c onmessage callback) as its OFFER.
 *
 * Whether you use \c createOffer or \c createAnswer depending on the scenario,
 * you should end up with a valid \c jsep object returned in the \c success
 * callback. You can attach this \c jsep object to a message in a \c send request
 * to pass it to the plugin, and have Janus negotiate a PeerConnection
 * with your application.
 *
 * Here's an example of how to use \c createOffer, taken from the Echo Test demo page:
 *
 \verbatim
// Attach to echo test plugin
janus.attach(
	{
		plugin: "janus.plugin.echotest",
		success: function(pluginHandle) {
			// Negotiate WebRTC
			echotest = pluginHandle;
			var body = { "audio": true, "video": true };
			echotest.send({"message": body});
			echotest.createOffer(
				{
					// No media property provided: by default,
						// it's sendrecv for audio and video
					success: function(jsep) {
						// Got our SDP! Send our OFFER to the plugin
						echotest.send({"message": body, "jsep": jsep});
					},
					error: function(error) {
						// An error occurred...
					}
				});
		},
		[..]
		onmessage: function(msg, jsep) {
			// Handle msg, if needed, and check jsep
			if(jsep !== undefined && jsep !== null) {
				// We have the ANSWER from the plugin
				echotest.handleRemoteJsep({jsep: jsep});
			}
		},
		[..]
		onlocalstream: function(stream) {
			// Invoked after createOffer
			// This is our video
		},
		onremotestream: function(stream) {
			// Invoked after handleRemoteJsep has got us a PeerConnection
			// This is the remote video
		},
		[..]
  \endverbatim
 *
 * This, instead, is an example of how to use \c createAnswer, taken from the Streaming demo page:
 *
 \verbatim
// Attach to echo test plugin
janus.attach(
	{
		plugin: "janus.plugin.streaming",
		success: function(pluginHandle) {
			// Handle created
			streaming = pluginHandle;
			[..]
		},
		[..]
		onmessage: function(msg, jsep) {
			// Handle msg, if needed, and check jsep
			if(jsep !== undefined && jsep !== null) {
				// We have an OFFER from the plugin
				streaming.createAnswer(
					{
						// We attach the remote OFFER
						jsep: jsep,
						// We want recvonly audio/video
						media: { audioSend: false, videoSend: false },
						success: function(ourjsep) {
							// Got our SDP! Send our ANSWER to the plugin
							var body = { "request": "start" };
							streaming.send({"message": body, "jsep": ourjsep});
						},
						error: function(error) {
							// An error occurred...
						}
					});
			}
		},
		[..]
		onlocalstream: function(stream) {
			// This will NOT be invoked, we chose recvonly
		},
		onremotestream: function(stream) {
			// Invoked after send has got us a PeerConnection
			// This is the remote video
		},
		[..]
  \endverbatim
 *
 * Of course, these are just a couple of examples where the scenarios
 * assumed that one plugin would only receive (Echo Test) or generate
 * (Streaming) offers. A more complex example (e.g., a Video Call plugin)
 * would involve both, allowing you to either send offers to a plugin,
 * or receive some from them. Handling this is just a matter of checking
 * the \c type of the \c jsep object and reacting accordingly.
 *  
 * \section renegotiation Updating an existing PeerConnection (renegotiations)
 * While the JavaScript APIs described above will suffice for most of the
 * common scenarios, there are cases when updates on a PeerConnection may
 * be needed. This can happen whenever, for instance, you want to add a
 * new media source (e.g., add video to an audio only call), replace an
 * existing one (e.g., switch from capturing the camera to sharing your
 * screen), or trigger an ICE restart because of a network change. All
 * these actions require a renegotiation to occur, which means a new SDP
 * offer/answer round to update the existing PeerConnection.
 *
 * Since version \c 0.2.6, renegotiations are indeed supported by Janus,
 * and the \c janus.js library exposes ways to easily handle the process
 * of updating a media session. More specifically, there are additional
 * properties you can pass to \c createOffer and \c createAnswer for the
 * purpose: most of the properties introduced in the previous section will
 * still be usable, as it will be clearer in the next paragraphs.
 *
 * The new properties you can pass to \c media in \c createOffer and
 * \c createAnswer are the following:
 *
 * - \c addAudio: if set, start capturing audio if you weren't (will fail
 * if you're sending audio already);
 * - \c addVideo: if set, start capturing video if you weren't (will fail
 * if you're sending video already);
 * - \c addData: if set, negotiate a datachannel if it didn't exist (is
 * actually just a synonym for \c data:true );
 * - \c removeAudio: if set, stop capturing audio and remove the local audio track;
 * - \c removeVideo: if set, stop capturing video and remove the local video track;
 * - \c replaceAudio: if set, stop capturing the current audio (remove the
 * local audio track), and capture a new audio source;
 * - \c replaceVideo: if set, stop capturing the current video (remove the
 * local video track), and capture a new video source.
 *
 * Notice that these properties are only processed when you're trying a
 * renegotiation, and will be ignored when creating a new PeerConnection.
 *
 * These properties don't replace the existing \c media properties, but go
 * along with them. For instance, when adding a new video stream, or
 * replacing an existing one, you can still use the video related properties
 * as before, e.g., to pass a specific device ID or asking for a screenshare
 * instead of a camera. Besides, notice that you'll currently have to pass
 * info on the streams you want to keep as well, or they might be removed:
 * this means that, if for instance you want to replace the video source,
 * but want to keep the audio as it is, passing \c audio:false to the new
 * createOffer will potentially disable audio.
 *
 * It's important to point out that, as for negotiations that result in
 * the creation of a new PeerConnection in the first place, how to perform
 * a renegotiation in practice will typically vary depending on the plugin
 * that you're trying to do it for. Some plugins may allow you to offer
 * a renegotiation, others may require you to send a different request
 * instead in order to trigger a renegotiation from the plugin. As it
 * will be clearer later, this is especially true for ICE restarts. As
 * such, apart from the generic and core-related definitions introduced
 * in this section, please refer to the documentation for each individual
 * plugin for more information about how to perform renegotiations in
 * specific use cases.
 *
 * Here's a simple example of how you can use \c removeVideo to remove
 * the local video capture in a session, e.g., in the EchoTest demo:
 *
 \verbatim
// Remove local video
echotest.createOffer(
    {
        media: { removeVideo: true },
        success: function(jsep) {
            Janus.debug(jsep);
            echotest.send({message: {audio: true, video: true}, "jsep": jsep});
        },
        error: function(error) {
            bootbox.alert("WebRTC error... " + JSON.stringify(error));
        }
    });
 \endverbatim
 *
 * This other example shows how you can add a new video stream to an-audio
 * only PeerConnection instead:
 *
 \verbatim
// Add local video
echotest.createOffer(
    {
        media: { addVideo: true },
        success: function(jsep) {
            Janus.debug(jsep);
            echotest.send({message: {audio: true, video: true}, "jsep": jsep});
        },
        error: function(error) {
            bootbox.alert("WebRTC error... " + JSON.stringify(error));
        }
    });
 \endverbatim
 *
 * Finally, this example shows how you can replace the video track, by
 * also showing how you can combine this with one of the properties we
 * already met in the previous section:
 *
 \verbatim
// Replace local video
echotest.createOffer(
    {
        media: {
            video: {
                deviceId: "44f4740bee234ce6ddcfea8e59e8ed7505054f75edf27e3a12294686b37ff6a7"
            },
            replaceVideo: true
        },
        success: function(jsep) {
            Janus.debug(jsep);
            echotest.send({message: {audio: true, video: true}, "jsep": jsep});
        },
        error: function(error) {
            bootbox.alert("WebRTC error... " + JSON.stringify(error));
        }
    });
 \endverbatim
 *
 * Notice that renegotiations involving media changes (both local and remote)
 * will likely result in new calls to the \c onlocalstream and \c onremotestream
 * application callbacks: as such, be prepared to see those callbacks called
 * for the same PeerConnection more than once during the course of a media session.
 *
 * \section restarts ICE restarts
 * While ICE restarts can be achieved with a renegotiation, they're complex
 * enough to deserve a specific subsection. In fact, ICE restarts don't
 * address changes in the media, but in the underlying transport itself.
 * They're used, for instance, when there's a network change (e.g., the
 * IP address changed, or the user switched from WiFi to 4G). In order for
 * this to work, new candidates must be exchanged, and connectivity checks
 * must be restarted in order to find the new optimal path.
 *
 * With \c janus.js, you can only force an ICE restart when sending a new
 * offer. In order to do so, all you need to do is add `iceRestart:true`
 * to your `createOffer` call, and an ICE restart will be requested. The
 * following example shows how this can be done with the EchoTest:
 *
 \verbatim
echotest.createOffer({
    iceRestart: true,
    media: { data: true },
    success: function(jsep) {
        echotest.send({message: {audio: true, video: true}, jsep: jsep});
	}
});
 \endverbatim
 *
 * In this particular example, we're not asking for any change on the
 * media streams, but just an ICE restart. If successful, as soon as the
 * answer is received, the client and Janus will restart the ICE process
 * and find a new path for the media packets.
 *
 * Notice that, with Janus and its plugins, you won't always be able to
 * force an ICE restart by sending a new SDP offer yourself: some plugins,
 * like the Streaming plugin for instance, will want to always send an
 * offer themselves, which means they'll be the ones actually forcing the
 * ICE restart from a negotiation perspective. In order to still allow
 * users to actually originate the process, all the stock Janus plugins
 * that assume they'll be sending offers for some or all of their media
 * streams also expose APIs to force an ICE restart from the server side.
 * You can learn more about this on a plugin level basis
 * <a target="_blank" href="https://github.com/meetecho/janus-gateway/pull/753">here</a> and
 * <a target="_blank" href="https://github.com/meetecho/janus-gateway/pull/1099">here</a>.
 * Besides, make sure you read the documentation for each of the plugins
 * you're interested in using ICE restarts for, as the details for how
 * to perform it properly are typically provided there.
 *
 * <hr>
 *
 * This is it! For more information about the API, have a look at the
 * demo pages that are available in the \b html folder in this package.
 *
 */

/*!\page js-modules Using janus.js as JavaScript module
 *
 * To facilitate integration of \c janus.js within modular JavaScript code bases,
 * you can instruct the build system(s) to generate a modular variants of \c janus.js.
 * Generated modules may then be copied to your own JavaScript projects and seamlessly integrated with your own project's build system.
 *
 * Building the modules can be done in two ways:
 *
 * -# As part of a regular build of the Janus WebRTC Server, using \c make, by enabling the integrated support via \c configure
 * -# By running NPM commands manually. This may be useful if you are looking to build just the JavaScript modules without
 *    incurring the overhead of a full build of Janus.
 *
 * \section auto-build-js-modules Building modules using make
 * Each supported variant may be enabled by passing a corresponding \c --enable-javascript-*-module flag
 * (with or without a \c =yes directive) to \c configure before invoking \c make to build Janus.
 * Please note: if you do not pass any such flag, by default no modules will be built.
 *
 * The following table provides a summary of available module formats and their corresponding \c configure options:
 *
 * <table class="table table-striped">
 * <tr><th>Module format (syntax)</th><th>File name</th><th>configure flag to pass</th></tr>
 * <tr><td>ECMAScript</td><td>janus.es.js</td><td>\c --enable-javascript-es-module</td></tr>
 * <tr><td>Universal Module Definition (UMD)</td><td>janus.umd.js</td><td>\c --enable-javascript-umd-module</td></tr>
 * <tr><td>CommonJS</td><td>janus.cjs.js</td><td>\c --enable-javascript-common-js-module</td></tr>
 * <tr><td>Immediately Invoked Function Expression (IIFE)</td><td>janus.iife.js</td><td>\c --enable-javascript-iffe-module</td></tr>
 * </table>
 *
 * The \c --enable-all-js-modules shortcut is available, in case you want to enable and build them all.
 *
 * When built and installed, these module variants may be found in the \c $PREFIX/share/janus/javascript
 * folder, alongside the \c janus.js file itself (assuming \c $PREFIX the installation directory passed to \c configure).
 *
 * \note Building the JavaScript modules still requires NPM and may involve an \c install which means \c npm must be able
 * to download dependencies. By default \c configure will attempt to auto-detect available \c npm on your PATH, but
 * if you have installed NPM outside the PATH you can override this by passing the (full) path to your \c npm executable, e.g.:
 *
 \verbatim
 ./configure NPM=/path/to/my/custom/npm --enable-javascript-es-module=yes
 \endverbatim
 *
 * \section manual-build-modules Building modules manually with NPM
 * You can also opt to build modules by invoking \c npm manually. The \c npm subdirectory contains the necessary
 * configuration files to get you started:
 *
 \verbatim
 cd ./npm
 npm install
 npm run rollup -- --o /path/to/desired/output/file-name.js --f cjs # or es, iffe, umd, amd, ...
 \endverbatim
 *
 * Using \c npm directly is useful if you want to build the JavaScript modules only, without building Janus itself
 * or if you are looking for advanced customisation options or alternative formats which are not integrated in \c configure yet.
 * As you may have surmised from the example command, the actual build consists mostly of invoking \c rollup with the
 * correct parameters. For more information on available parameters, please refer to the \c rollup documentation:
 *
 * -# https://rollupjs.org/#command-line-flags
 * -# https://rollupjs.org/#configuration-files
 *
 */

/*!\page js-dependencies Working with custom janus.js dependencies
 *
 * Certain dependencies of \c janus.js may be passed during library initialization as
 * a property list containing the following keys:
 *
 * -# \c newWebSocket: a function which given WebSockets server and protocol arguments
 * should return a new WebSocket (or something that acts like it)
 * -# \c webRTCAdapter: an \c adapter object such as provided by the
 * <a href="https://github.com/webrtc/adapter">webrtc-adapter</a> library
 * -# \c isArray: a function which tests if a given argument is a JavaScript array
 * -# \c checkJanusExtension: a function which tests if the Janus Screensharing extension
 * for Chrome is installed/available. This can be done by testing whether or not an element
 * with an \c id attribute value of \c janus-extension-installed is present.
 * -# \c httpAPICall: a function which given an url and options argument performs an
 * HTTP API request to Janus. This function is not as straightforward to implement,
 * see the section on \ref js-http-apicall below for details.
 *
 * Depending on your needs you do not have to provide all these dependencies, e.g.
 * you do not need to implement the \c httpAPICall function if your application relies
 * exclusively on WebSockets to access the Janus API.
 *
 * Two implementations of the dependencies object are provided by \c janus.js:
 *
 * -# \c Janus.useDefaultDependencies
 * -# \c Janus.useOldDependencies
 *
 * In turn, each of these implementations accept their dependencies as arguments or fallback on
 * certain global variables. Below follows an overview:
 *
 * \section js-default-deps Janus.useDefaultDependencies
 * The \c Janus.useDefaultDependencies method relies on the following native browser APIs:
 *
 * -# \c Promise: support for \c Promises as standardised in ES 6 (https://developer.mozilla.org/en-US/docs/Web/JavaScript/Guide/Using_promises)
 * -# \c fetch: support for the \c fetch API (https://developer.mozilla.org/en-US/docs/Web/API/Fetch_API)
 * -# \c WebSocket: support for the \c WebSocket API (https://developer.mozilla.org/en-US/docs/Web/API/WebSockets_API)
 * -# \c document.querySelector: support for the \c document.querySelector API (https://developer.mozilla.org/en-US/docs/Web/API/Document/querySelector)
 *
 * Additionally the \c adapter object from the <a href="https://github.com/webrtc/adapter">webrtc-adapter</a> library is also required.
 * These dependencies may either be passed explicitly to the function as a property list with keys of the same name, or
 * if omitted the function will fallback to relying on global variables of that name instead.
 *
 * Example:
\verbatim
	var customDependencies = Janus.useDefaultDependencies({
		fetch: myCustomFetchImplementation // myCustomFetchImplementation should provide a compatible fetch() API
	});

	var relyingOnGlobalsEntirely = Janus.useDefaultDependencies();
\endverbatim
 *
 * Being able to passe dependencies like this is especially useful in the context of modern ES modules:
 *
\verbatim
import adapter from 'webrtc-adapter';
//  other imports elided

const setupDeps = () => Janus.useDefaultDependencies({
	adapter,
	// other dependencies elided
});

export const initialiseJanusLibrary = () => Janus.init({dependencies: setupDeps()});
\endverbatim
 *
 * \section js-old-deps Janus.useOldDependencies
 * The \c Janus.useOldDependencies method relies on:
 *
 * -# \c jQuery: the JQuery library (http://jquery.com/)
 * -# \c WebSocket: support for the \c WebSocket API (https://developer.mozilla.org/en-US/docs/Web/API/WebSockets_API)
 * -# \c adapter: the \c adapter object from the <a href="https://github.com/webrtc/adapter">webrtc-adapter</a> library
 *
 * This function provides a simple upgrade path for existing applications which are heavily
 * tied to jQuery (especially since previous versions of \c janus.js depended on it).
 *
 * \section js-http-apicall httpAPICall
 * The \c httpAPICall function is used to issue API calls to the Janus HTTP(S) interfaces.
 * It will be passed two arguments:
 *
 * -# \c url: a string which refers to the (server) URL of the API endpoint to contact
 * -# \c options a property list (see below)
 *
 * Any return values from the \c httpAPICall function will be ignored.
 *
 * When working with HTTP request or response bodies, the \c httpAPICall is responsible for
 * serialisation to, and deserialisation from the 'wire format' (JSON).
 * That is: the \c httpAPICall must transform objects to JSON or parse JSON as and when required.
 * Similarly, the \c httpAPICall is also responsible for setting appropriate HTTP
 * \c Content-Type (application/json) and/or \c Accept headers.
 *
 * The \c options argument may contain the following keys:
 *
 * -# \c timeout: a timeout in miliseconds which should be imposed on the request.
 *    The \c httpAPICall implementation is required to implement support for imposing timeouts
 *    on HTTP API requests.
 * -# \c body: payload to include as body of the outgoing HTTP request.
      The \c httpAPICall must encode it in the 'wire format' (JSON).
 * -# \c withCredentials: a boolean indicating whether or not HTTP credentials should be sent
 * -# \c success: a callback which should be dispatched when an API request was successful.
 * -# \c error: a callback which should be dispatched when an API request was unsuccessful, or timed out
 * -# \c async: a boolean hint which indicates whether or not asynchronous requests are desirable.
 *    This hint is a primarily a remnant for backwards compatible behaviour when working with jQuery.
 *
 * The \c success callback should be passed the deserialised API response body.
 * The \c error callback accepts two arguments: a descriptive status text string and the raw error object
 * which caused the \c error callback to be invoked.
 *
 * \note The \c httpAPICall represents the primary way to intercept HTTP(S) API calls issued from within the
 * \c janus.js library. You can use this mechanism to augment outgoing requests with additional headers
 * or to intercept responses. For example:
 *
 * -# You can support authentication schemes based on the HTTP \c Authorization header by
 * injecting it into outgoing API requests and routing them through a proxy.
 * -# You can intercept incoming responses and extract data from custom header values generated by a proxy.
 * -# You can combine both to implement a robust defence against <a href="https://www.owasp.org/index.php/Cross-Site_Request_Forgery_(CSRF)">CSRF</a>
 * -# You can reroute the control flow entirely, and e.g. use \c httpAPICall as an action creator in your
 * <a href="http://redux.js.org/">Redux</a> application.
 *
 * \section js-extension Custom Screensharing Extension for Chrome
 * To use a different extension for screensharing permissions in Chrome you can pass a \c extension object
 * to \c Janus.useDefaultDependencies and \c Janus.useOldDependencies.
 * The object should provide the following methods:
 *
 * -# \c init(): Do any setup work here. Will be called once when the dependencies are loaded.
 * -# \c isInstalled(): should return a boolean indicating whether the Extension was detected and is ready to use.
 * -# \c getScreen(callback): make a call to the extension to get a \c streamId here. The streamId can be obtained
 *    from chrome using <a href="https://developer.chrome.com/extensions/desktopCapture">chrome.desktopCapture.chooseDesktopMedia()</a>.
 *    When the request is successful pass the \c streamId back using <tt>callback(null, streamId)</tt>,
 *    otherwise pass an \c Error object like \c callback(error)
 */

/*! \page rest RESTful, WebSockets, RabbitMQ, MQTT, Nanomsg and UnixSockets API
 *
 * Since version \c 0.0.6, there are three different ways to interact with a
 * Janus instance: a \ref plainhttp (the default), a \ref WS, a \ref rabbit, \ref apimqtt, \ref apinanomsg
 * and a \ref unix (both optional, need an external library to be available). All of
 * the interfaces use the same messages (in terms of requests, responses
 * and notifications), so almost all the concepts described in the
 * \ref plainhttp section apply to the WebSocket/RabbitMQ/MQTT/Nanomsg/UnixSockets interfaces as well.
 * Besides, since version \c 0.1.0 the transport mechanism for the Janus API
 * has been made modular, which means other protocols for transporting
 * Janus API messages might become available in the future: considering the
 * Janus protocol is supposed to be mostly agnostic to the protocol it is
 * transported on, the concepts explained in the following sections should
 * apply to those as well.
 *
 * As it will be explained later in the \ref WS, \ref rabbit, \ref apimqtt, \ref apinanomsg and \ref unix sections
 * below, the only differences come when addressing specific sessions/handles
 * and in part in how you handle notifications using something different than
 * the REST interface: in fact, since with WebSockets, RabbitMQ, MQTT, Nanomsg and UnixSockets
 * (and, as anticipated, with other protocols that may be added in the future too)
 * there's no REST-based path involved, you'll need a couple of additional
 * identifiers to bridge the gap.
 * Some details are also provided in case you're interested in \ref auth.
 *
 * \section plainhttp Plain HTTP REST Interface
 * As anticipated in the \ref JS documentation, the server deploys a
 * RESTful interface that clients can exploit. The \c janus.js library
 * makes use of it in a transparent way, but if you're interested in
 * more details about it (e.g., because you want to talk to the server
 * your own way), this page described the interface and the protocol
 * the API exposes and uses.
 *
 * There are basically three types/levels of endpoints you can meet:
 *
 * -# \ref root (\c /janus by default, but configurable), which
 * you only \b POST to in order to create a Janus session;
 * -# \ref sessions (e.g., \c /janus/12345678, using the
 * identifier retrieved with a previous create), which you either send
 * a \b GET to (long poll for events and messages from plugins) or a \b POST
 * (to create plugin handles or manipulate the session);
 * -# \ref handles (e.g., \c /janus/12345678/98765432, appending
 * the handle identifier to the session one) which you only send \b POST
 * messages to (messages/negotiations for a plugin, handle manipulation),
 * as all events related to this handle would be received in the session
 * endpoint \b GET (the \c janus.js library would redirect the incoming
 * messages to the right handle internally).
 *
 * Messages and requests you can send to and receive from any of the
 * above mentioned endpoints are described in the following chapters.
 * In general, all messages share at least two fields:
 *
 * - \c janus: the request/event (e.g., "create", "attach", "message", etc.);
 * - \c transaction: a random string that the client can use to match incoming
 * messages from the server (since, as explained in the \ref plugins
 * documentation, all messages are asynchronous).
 *
 * Different messages will of course add different information to this
 * base syntax. Error message, instead, usually have these fields:
 *
 * - \c janus: this would be "error";
 * - \c transaction: this would be the transaction identifier of the request
 * that failed;
 * - \c error: a JSON object containing two fields:
 *   - \c code: a numeric error code, as defined in apierror.h;
 *   - \c reason: a verbose string describing the cause of the failure.
 *
 * An example of an error is presented here:
 *
\verbatim
{
	"janus" : "error",
	"transaction" : "a1b2c3d4"
	"error" : {
		"code" : 458
		"reason" : "Could not find session 12345678"
	}
}
\endverbatim
 *
 *
 * \section info Getting info about the Janus instance
 * The API exposes an \c info endpoint you can query to get information
 * about the Janus instance you're talking to. Specifically, it returns
 * information about the version of the Janus server, whether some of the
 * optional features (e.g., Data Channels or IPv6) are supported or not, 
 * and which transports and plugins are available.
 *
 * To get this information, just send an HTTP \b GET message to the \c info
 * endpoint (e.g., http://yourserver:8088/janus/info), which will return
 * something like this:
 *
\verbatim
{
	"janus": "server_info",
	"transaction": "i1bzIL341Kl2",
	"name": "Janus WebRTC Server",
	"version": 10,
	"version_string": "0.1.0",
	"author": "Meetecho s.r.l.",
	"data_channels": "true",	// Data channels are supported
	"ipv6": "false",			// IPv6 is not configured
	"ice-tcp": "false",			// ICE-TCP support is disabled
	"transports": {
		"janus.transport.http": {
			"name": "JANUS REST (HTTP/HTTPS) transport plugin",
			"author": "Meetecho s.r.l.",
			"description": "This transport plugin adds REST (HTTP/HTTPS) support to the Janus API via libmicrohttpd.",
			"version_string": "0.0.1",
			"version": 1
		},
		[..]	// Other transport plugins
	},
	"plugins": {
		"janus.plugin.sip": {		// The SIP plugin is available
			"version_string": "0.0.2",
			"description": "This is a simple SIP plugin for Janus, allowing WebRTC peers to register at a SIP server and call SIP user agents through Janus.",
			"author": "Meetecho s.r.l.",
			"name": "JANUS SIP plugin",
			"version": 2
		},
		"janus.plugin.videoroom": {	// The Video MCU plugin is available
			"version_string": "0.0.3",
			"description": "This is a plugin implementing a videoconferencing MCU for Janus, something like Licode.",
			"author": "Meetecho s.r.l.",
			"name": "JANUS VideoRoom plugin",
			"version": 3
		},
		[..]	// Other plugins
	}
\endverbatim
 *
 * You can use this information to selectively enable or disable features
 * in your application according to what's available in the Janus instance
 * you're trying to contact.
 *
 *
 * \section root The server root
 * The server root is \c /janus by default but, as anticipated, it is
 * configurable, either via command line or in the \c janus.cfg configuration.
 *
 * You can only contact the server root when you want to create a new
 * session with the server. To do so, you need to \b POST the a \c janus "create"
 * JSON message to the server:
 *
\verbatim
{
	"janus" : "create",
	"transaction" : "<random alphanumeric string>"
}
\endverbatim
 *
 * If the request is successful, you'll receive the unique session identifier
 * in a response formatted like this:
 *
\verbatim
{
	"janus" : "success",
	"transaction" : "<same as the request>",
	"data" : {
		"id" : <unique integer session ID>
	}
}
\endverbatim
 *
 * In case of an error, you'll receive an error message as the one introduced
 * before. This request, if issued with a POST to the server root, can only
 * fail if you miss any of the required fields in the request.
 *
 *
 * \section sessions The session endpoint
 * Once you've created a session, a new endpoint you can use is created
 * in the server. Specifically, the new endpoint is constructed by
 * concatenating the server root and the session identifier you've been
 * returned (\c e.g., \c /janus/12345678).
 *
 * This endpoint can be used in two different ways: 
 *
 * -# using a parameter-less \b GET request to the endpoint, you'll
 * issue a long-poll request to be notified about events and incoming
 * messages from this session;
 * -# using a \b POST request to send JSON messages, you'll interact
 * with the session itself.
 *
 * <hr>
 *
 * \par Long-poll requests
 * The long-poll will only trigger events related to messages you're
 * being sent from plugins, and as such will be clearer to understand
 * once you read the \ref handles section. That said, the events are formatted
 * this way:
 *
 * - \c janus: this would be "event";
 * - \c sender: this would be the unique numeric plugin handle identifier;
 * - \c transaction: this is optional: it is either related to a request
 * you sent to a plugin before, or it may be missing in case this is an
 * event the plugin sent on its own account;
 * - \c plugindata: a JSON object containing the info coming from the plugin itself:
 *   - \c plugin: the plugin's unique package name (e.g., \c janus.plugin.echotest);
 *   - \c data: an opaque JSON object that is plugin specific.
 * - \c jsep: an optional JSON object containing the JSEP SDP (offer or
 * answer) the plugin may send to negotiate a WebRTC PeerConnection with
 * the client (check the \ref handles section for more details).
 *
 * An example of such an event (in this case, sent by the janus_echotest.c
 * plugin in response to a request) is presented here:
 *
\verbatim
{
	"janus" : "event",
	"sender" : 1815153248,
	"transaction" : "sBJNyUhH6Vc6",
	"plugindata" : {
		"plugin": "janus.plugin.echotest",
		"data" : {
			"echotest" : "event",
			"result" : "ok"
		}
	},
}
\endverbatim
 *
 * The long-poll request has a 30 seconds timeout. If it has no event to
 * report, a simple \em keep-alive message will be triggered:
 *
\verbatim
{
	"janus" : "keepalive",
}
\endverbatim
 *
 * As with all long-poll based approaches, it's up to your application
 * to send a new polling request as soon as an event or a keep-alive
 * has been received.
 *
 * Notice that, by default, the long poll returns a single event: that is,
 * as soon as a message becomes available in the session queue, that event
 * is returned and the long poll closes. If you want to receive more events
 * within the context of the same long poll, you can pass the \c maxev
 * query string parameter to the GET, e.g.:
 *
\verbatim
GET http://host:port/janus/<sessionid>?maxev=5
\endverbatim
 *
\verbatim
[
	{
		// Event #1
		"janus" : "event",
		[..]
	},
	{
		// Event #2
		"janus" : "event",
		[..]
	},
	[..]
]
\endverbatim
 *
 * This request will instruct the server to return at maximum 5 events
 * within the context of the same long poll, formatted as a JSON array
 * of events. Please beware that this does \b NOT mean that you'll
 * always get 5 events this way: it only means that, if a message becomes
 * available in the queue and more events are present as well, Janus will
 * return more than one without needing you to send multiple long polls
 * immediately thereafter to get them. For this reason, don't be surprised
 * if even with a \c maxev parameter set, you'll still get a single
 * event being notified as the sole object in the returned array.
 *
 * <hr>
 *
 * \par Interacting with the session
 * To interact with the session, e.g., to create a new handle to attach
 * to a plugin or destroy the current session, you need to send a \b POST
 * JSON message to the session endpoint.
 *
 * To attach to a plugin in order to exploit its features, you need to
 * \b POST a \c janus "attach" JSON message to the server; you'll need
 * of course to provide information on the plugin you want to attach to,
 * which can be done using the \c plugin field: 
 *
\verbatim
{
	"janus" : "attach",
	"plugin" : "<the plugin's unique package name>",
	"transaction" : "<random string>"
}
\endverbatim
 *
 * Notice that you can also provide an optional \c opaque_id string
 * identifier (for more details on why this might be useful, read more
 * <a href="https://github.com/meetecho/janus-gateway/pull/748">here</a>).
 * If the request is successful, you'll receive the unique plugin handle
 * identifier in a response formatted the same way as the session create
 * one, that is like this:
 *
\verbatim
{
	"janus" : "success",
	"transaction" : "<same as the request>",
	"data" : {
		"id" : <unique integer plugin handle ID>
	}
}
\endverbatim
 *
 * In case of an error, you'll receive an error message as the one introduced
 * before. This request, if issued with a POST to a valid session endpoint, can only
 * fail if you miss any of the required fields in the request or if the
 * plugin you requested is not available in the server.
 *
 * To destroy the current session, instead, just send a "destroy" \c janus
 * request:
 *
\verbatim
{
	"janus" : "destroy",
	"transaction" : "<random string>"
}
\endverbatim
 *
 * This will also destroy the endpoint created for this session.
 * If your session is currently managing one or more plugin handles, 
 * make sure you destroy them first (as explained in the next section).
 * The server tries to do this automatically when receiving a session
 * destroy request, but a cleaner approach on the client side would help 
 * nonetheless avoid potential issues.
 *
 * \section handles The plugin handle endpoint
 * Once you've created a plugin handle, a new endpoint you can use is created
 * in the server. Specifically, the new endpoint is constructed by
 * concatenating the server root, the session identifier and the new
 * plugin handle identifier you've been returned (\c e.g.,
 * \c /janus/12345678/98765432).
 *
 * You can use this plugin handle for everything that is related to the
 * communication with a plugin, that is, send the plugin a message,
 * negotiate a WebRTC connection to attach to the plugin, and so on.
 *
 * To send a plugin a message/request, you need to \b POST the handle
 * endpoint a \c janus "message" JSON payload. The \c body field will
 * have to contain a plugin-specific JSON payload. In case the message
 * also needs to convey WebRTC-related negotiation information, a \c jsep
 * field containing the JSON-ified version of the JSEP object can be 
 * attached as well.
 *
 * \note If you attach a \c jsep object, whether it's an offer or an answer,
 * you're stating your will to negotiate a PeerConnection. This means that
 * an empty or invalid \c jsep object will trigger a validation and will
 * cause the whole request to fail, so make sure you exclude the field
 * completely from your request if all you're interested into is sending
 * a message to a plugin.
 *
 * Here's an example of a message you may send the janus_echotest.c plugin
 * to mute your audio:
 *
\verbatim
{
	"janus" : "message",
	"transaction" : "sBJNyUhH6Vc6",
	"body" : {
		"audio" : false
	}
}
\endverbatim
 *
 * The same message containing negotiation information as well, instead,
 * (an OFFER, in this example), is presented here:
 *
\verbatim
{
	"janus" : "message",
	"transaction" : "sBJNyUhH6Vc6",
	"body" : {
		"audio" : false
	},
	"jsep" : {
		"type" : "offer",
		"sdp" : "v=0\r\no=[..more sdp stuff..]"
	}
}
\endverbatim
 *
 * Please notice that, if for any reason you don't want to use the
 * trickling of ICE candidates from your application (which means you'll
 * include them all in the SDP OFFER or ANSWER, which is usually not
 * recommended), you'll have to add an additional <code>"trickle" : false</code>
 * attribute to the "jsep" object, to explicitly tell Janus you won't
 * send any \c trickle candidate (by default Janus will always assume
 * support for trickle).
 *
 * If you're going to \c trickle candidates, instead, there is an ad-hoc
 * message you can use to do so which is called, unsurprisingly, \c trickle
 * and which you can use to send one or more trickle candidates to Janus.
 * Since such a message is related to a specific PeerConnection, it will
 * need to be addressed to the right Handle just as the \c message introduced
 * previously. A \c trickle message can contain three different kind of
 * information:
 *
 *  - a single trickle candidate;
 *  - an array of trickle candidates;
 *  - a null candidate or a \c completed JSON object to notify the end of the
 * candidates.
 *
 * This is an example of a single candidate being trickled:
 *
\verbatim
{
	"janus" : "trickle",
	"transaction" : "hehe83hd8dw12e",
	"candidate" : {
		"sdpMid" : "video",
		"sdpMLineIndex" : 1,
		"candidate" : "..."
	}
}
\endverbatim
 *
 * This, instead, is an example of how to group more trickle candidates
 * in a single request (particularly useful if you're wrapping Janus in
 * your server and want to reduce the number of transactions):
 *
\verbatim
{
	"janus" : "trickle",
	"transaction" : "hehe83hd8dw12e",
	"candidates" : [ 
		{
			"sdpMid" : "video",
			"sdpMLineIndex" : 1,
			"candidate" : "..."
		},
		{
			"sdpMid" : "video",
			"sdpMLineIndex" : 1,
			"candidate" : "..."
		},
		[..]
	]
}
\endverbatim
 *
 * Finally, this is how you can tell Janus that you sent all the trickle
 * candidates that were gathered:
 *
\verbatim
{
	"janus" : "trickle",
	"transaction" : "hehe83hd8dw12e",
	"candidate" : {
		"completed" : true
	}
}
\endverbatim
 *
 * Plugins may handle this requests synchronously or asynchronously. In
 * the former, plugins would return a response to the request itself
 * immediately; in the latter, instead, the plugin would only notify a
 * successful reception of the request, which it would process later.
 * Considering the asynchronous nature of the Janus API, a successful
 * management of such messages within Janus would in such case result in
 * a \c janus "ack" messages being sent back to the client. A logical response
 * to those messages, if needed, would be provided as an event in the
 * long-poll interface described previously, and clients would be able
 * to match it to the original request by means of the transaction
 * identifiers. It is worth noting, though, that should a WebRTC negotiation
 * be involved you don't have to expect an ANSWER to your OFFER to be
 * sent back in the same transaction. A plugin may decide, in its
 * application logic, to not provide you with an ANSWER right away, but
 * only after some internal state changes occur. It's up to your application
 * to handle the negotiation state accordingly.
 *
 * An example of an "ack" being sent back to the client, using the previous
 * sample request as a reference, is presented here:
 *
\verbatim
{
	"janus" : "ack",
	"transaction" : "sBJNyUhH6Vc6"
}
\endverbatim
 *
 * If you receive this ack instead of a "success" response, you can be
 * sure the plugin has received the message, and is going to process it soon.
 *
 * In case of an error, instead, you'll receive an error message as the one
 * introduced before. This request, if issued with a POST to a valid plugin
 * handle endpoint, can only fail if you miss any of the required fields
 * in the request, if the plugin you tried to contact is not available in
 * the server anymore, if an error occurred in the plugin when trying to
 * receive the message or if the \c jsep SDP you may have provided is
 * invalid.
 *
 * To destroy the plugin handle, instead, just send a "detach" \c janus
 * request:
 *
\verbatim
{
	"janus" : "detach",
	"transaction" : "<random string>"
}
\endverbatim
 *
 * This will also destroy the endpoint created for this plugin handle.
 * If your plugin handle is also managing an ongoing WebRTC connection
 * with the plugin, make sure it is torn down as part of this process.
 * The plugin implementation and the Janus core should do this
 * automatically, but implementing the right behaviour in clients would
 * help avoid potential issues nonetheless.
 *
 * If you're interested in keeping the handle alive but want to hang up
 * the associated PeerConnection, if available, just send a "hangup" \c janus
 * request:
 *
\verbatim
{
	"janus" : "hangup",
	"transaction" : "<random string>"
}
\endverbatim
 *
 * This is usually not required, as you can typically just hangup your
 * WebRTC PeerConnection normally and Janus will figure out it's gone
 * by itself. Anyway, there are cases where this might be useful (e.g.,
 * the connection was stuck in some weird ICE/DTLS state) as it can be
 * used to reset the connection state for the handle.
 *
 * \section events WebRTC-related events
 *
 * As anticipated in the previous sections, Janus can send events and
 * notifications at any time through the long poll channel (or, as it
 * will be explained later, through the related push mechanisms made
 * available by other transport protocols ). While this channel is
 * mostly used to convey asynchronous notifications originated by
 * plugins as part of the messaging they may have with the application
 * using it, the same channel is actually used by Janus to trigger
 * events related to different aspects pertaining a specific handle.
 *
 * In particular, for each handle involving a PeerConnection Janus
 * provides notifications about its current state. To do so, the
 * following events may be received as well:
 *
 *  - \c webrtcup: ICE and DTLS succeeded, and so Janus correctly
 * established a PeerConnection with the user/application;
 *  - \c media: whether Janus is receiving (\c receiving: \c true/false)
 * audio/video (\c type: \c "audio/video") on this PeerConnection;
 *  - \c slowlink: whether Janus is reporting trouble sending/receiving
 * (\c uplink: \c true/false) media on this PeerConnection;
 *  - \c hangup: the PeerConnection was closed, either by Janus or by
 * the user/application, and as such cannot be used anymore.
 *
 * As such, to monitor the status of a PeerConnection as seen from
 * Janus you can make use of these events to track what's going on. A
 * correct flow for an active PeerConnection would be one that, after a
 * WebRTC negotiation and setup, results in a \c webrtcup event followed
 * by two \c media events (in case both audio and video have been
 * negotiated) specifying that the first audio/video packets have been
 * received. A \c hangup event would inform the user/application that
 * no media is being exchanged with Janus anymore.
 *
 * Here are a few examples of how these events may look like.
 *
 * A PeerConnection becoming ready:
 *
\verbatim
{
	"janus" : "webrtcup",
	session_id: <the session identifier>,
	sender: <the handle identifier>
}
\endverbatim
 *
 * First audio bytes being received by Janus:
 *
\verbatim
{
	"janus" : "media",
	session_id: <the session identifier>,
	sender: <the handle identifier>,
	"type" : "audio",
	"receiving" : true
}
\endverbatim
 *
 * Audio not getting to Janus anymore for some reason:
 *
\verbatim
{
	"janus" : "media",
	"session_id" : <the session identifier>,
	"sender" : <the handle identifier>
	"type" : "audio",
	"receiving" : false
}
\endverbatim
 *
 * Audio getting to Janus again (same message as first audio):
 *
\verbatim
{
	"janus" : "media",
	"session_id" : <the session identifier>,
	"sender" : <the handle identifier>
	"type" : "audio",
	"receiving" : true
}
\endverbatim
 *
 * Janus reporting problems sending media to a user (user sent many NACKs
 * in the last second; uplink=true is from Janus' perspective):
 *
\verbatim
{
	"janus" : "slowlink",
	"session_id" : <the session identifier>,
	"sender" : <the handle identifier>
	"uplink" : true,
	"nacks" : <number of NACKs in the last second>
}
\endverbatim
 *
 * PeerConnection closed for a DTLS alert (normal shutdown):
 *
\verbatim
{
	"janus" : "hangup",
	"session_id" : <the session identifier>,
	"sender" : <the handle identifier>,
	"reason" : "DTLS alert"
}
\endverbatim
 *
 * It is important to point out that the \c media event notifications
 * only apply if your PeerConnection is going to actually send media to
 * Janus. A \c recvonly PeerConnection, for instance (e.g., as the
 * Streaming plugin would create) would never trigger any \c media
 * event, as Janus would never be receiving media, but only send it.
 *
 * \section WS WebSockets Interface
 * In recent version of Janus we added support for WebSockets to control
 * the server, along the already existing (and still the default) REST
 * API. In fact, while WebSockets still present some more issues in terms
 * of reachability when compared to plain HTTP, they definitely provide
 * a more efficient means for implementing a bidirectional communication.
 * This is especially useful if you're wrapping the Janus API on your
 * servers, as it allows you to avoid all the noise and overhead introduced
 * by several concurrent HTTP transactions and long polls by relying on
 * what may be seen as a single "control channel".
 *
 * To interact with Janus using WebSockets you MUST specify a specific
 * subprotocol, named \c janus-protocol, e.g.,
 *
\verbatim
var websocket = new WebSocket('ws://1.2.3.4:8188', 'janus-protocol');
\endverbatim
 *
 * The \c janus.js library does this automatically.
 *
 * As anticipated at the beginning of this section, the actual messages
 * being exchanged are exactly the same. This means that all the concepts
 * introduced before still apply: you still create a session, attach to
 * a plugin and interact with it exactly the same way. What is different
 * is, of course, the REST path approach that becomes unavailable when
 * using a WebSocket as a control channel. To address the idenfitiers
 * that become missing using WebSockets, you'll need to add additional
 * fields to the requests when necessary.
 *
 * So, when you want to create a session using the REST API, you send a
 * POST to the server base path: 
 *
\verbatim
{
	"janus" : "create",
	"transaction" : "<random alphanumeric string>"
}
\endverbatim
 *
 * The same applies if you're interested in getting generic info from the
 * Janus instance. Since there's no \b GET you can use, a specific \c janus
 * request type called \c info is available:
 *
\verbatim
{
	"janus" : "info",
	"transaction" : "<random alphanumeric string>"
}
\endverbatim
 *
 * Since you'd contact the base path for both requests, you don't need to add any identifier
 * for this scenario. But if instead you want to attach to a plugin within
 * the context of a specific session, using the REST API you'd send a
 * post to the \c /janus/<session-id> endpoint:
 *
\verbatim
{
	"janus" : "attach",
	"plugin" : "<the plugin's unique package name>",
	"transaction" : "<random string>"
}
\endverbatim
 *
 * To make this work with WebSockets as well, you need to add a further
 * field called \c session_id in the request:
 *
\verbatim
{
	"janus" : "attach",
	"session_id" : <the session identifier>,		// NEW!
	"plugin" : "<the plugin's unique package name>",
	"transaction" : "<random string>"
}
\endverbatim
 *
 * which will allow the WebSocket server to understand which session this
 * request pertains to. At the same time, when you need to address a
 * specific handle (e.g., to send a message to a plugin, or negotiate a
 * WebRTC PeerConnection) you'll need to add a \c handle_id field to the
 * request as well, or the request will be rejected:
 *
\verbatim
{
	"janus" : "message",
	"session_id" : <the session identifier>,		// NEW!
	"handle_id" : <the handle identifier>,		// NEW!
	"transaction" : "sBJNyUhH6Vc6",
	"body" : {
		"audio" : false
	}
}
\endverbatim
 *
 * Considering the bidirectional nature of WebSockets and the fact that
 * the channel will be shared for different requests, you'll need to pay
 * extra attention to the \c transaction identifier, which will allow you
 * to map incoming responses and events to the request you sent that
 * originated them.
 *
 * An \b important aspect to point out is related to keep-alive messages
 * for WebSockets Janus channels. A Janus session is kept alive as long
 * as there's no inactivity for 60 seconds: if no messages have been
 * received in that time frame, the session is torn down by the server.
 * A normal activity on a session is usually enough to prevent that;
 * for a more prolonged inactivity with respect to messaging, on plain
 * HTTP the session is usually kept alive through the regular long poll
 * requests, which act as activity as long as the session is concerned.
 * This aid is obviously not possible when using WebSockets, where a single channel is
 * used both for sending requests and receiving events and responses. For
 * this reason, an ad-hoc message for keeping alive a Janus session should
 * to be triggered on a regular basis:
 *
\verbatim
{
	"janus" : "keepalive",
	"session_id" : <the session identifier>,
	"transaction" : "sBJNyUhH6Vc6"
}
\endverbatim
 *
 * This will make sure that the server detects activity on the session
 * even when no actual messages are being exchanged with handles.
 *
 * As a last point, another slight difference with WebSockets comes from
 * how push notifications are implemented. In the \ref plainhttp this is
 * done via long polls: that is, you explicitly subscribe to notifications,
 * and have to do that again as soon as an event has been received. With
 * WebSockets, this is not needed: as soon as you create a session on a
 * WebSocket, that channel becomes automatically subscribed for events
 * related to that sessions, and you'll receive them on the same WebSocket.
 * For the same reason, as soon as the WebSocket is closed, all the sessions
 * created within its context are considered closed as well, and so their
 * resources (including all the handles and PeerConnections) will be
 * released as well.
 *
 * \note The same \c janus.js JavaScript library can be used both with the
 * REST and the WebSockets API: all you need to do is provide the right
 * Janus server address during the initialization and the library will
 * use one or the other according to the protocol prefix.
 *
 * \section rabbit RabbitMQ interface
 * The semantics of how the requests have to be built, when compared to
 * the usage of plain HTTP, is exactly the same as for WebSockets, so
 * refer to the \ref WS documentation for details about that.
 *
 * Of course, there are other aspects that differ when making use of
 * RabbitMQ messaging to talk to Janus, rather than using HTTP messages
 * or WebSockets. Specifically, RabbitMQ just basically forwards messages
 * on queues, and as such implementing a pseudo-bidirectional channel
 * as the Janus API requires some precaution.
 *
 * In particular, when configuring Janus to use RabbitMQ you'll have to
 * specify \b two \b queues:
 *
 * - a queue for \b incoming messages (application -> Janus);
 * - a queue for \b outgoing messages (Janus -> application).
 *
 * The proper usage of these queues will allow you to implement the kind
 * of bidirectional channel Janus needs.
 *
 * Another aspect to point out is that Janus requires all requests to
 * have a random \c correlation_id identifier. In fact, as pointed out
 * in the previous sections, the Janus API is conceived as a request/response
 * protocol that can involve asynchronous notifications as well. In order
 * to make sure that an application can match a received response to one
 * of the requests made earlier, Janus copies the \c correlation_id
 * identifier from the original request in the response to it: this is
 * compliant with the
 * <a href="https://www.rabbitmq.com/tutorials/tutorial-six-python.html">RPC pattern</a>
 * as specified in the RabbitMQ documentation. Notifications originated by
 * Janus, instead, will not include a \c correlation_id identifier, and as
 * such applications shouldn't expect any: applications will still be able
 * to match a notification to a request, if the involved plugin was
 * implemented to do so, by looking at the Janus-level \c transaction
 * identifier.
 *
 * \section apimqtt MQTT interface
 * The semantics of how the requests have to be built, when compared to
 * the usage of plain HTTP, is exactly the same as for WebSockets, so
 * refer to the \ref WS documentation for details about that.
 *
 * Of course, there are other aspects that differ when making use of
 * MQTT messaging to talk to Janus, rather than using HTTP messages
 * or WebSockets. Similar to RabbitMQ, MQTT just basically forwards messages
 * on queues, and as such implementing a pseudo-bidirectional channel
 * as the Janus API requires some precaution.
 *
 * In particular, when configuring Janus to use MQTT you'll have to
 * specify \b two \b queues:
 *
 * - a queue for \b incoming messages (application -> Janus);
 * - a queue for \b outgoing messages (Janus -> application).
 *
 * The proper usage of these queues will allow you to implement the kind
 * of bidirectional channel Janus needs.
 *
 * \section apinanomsg Nanomsg interface
 * The semantics of how the requests have to be built, when compared to
 * the usage of plain HTTP, is exactly the same as for WebSockets, RabbitMQ
 * and MQTT, so refer to the \ref WS documentation for details about that.
 *
 * Apart from that, the only configuration needed is related to the Nanomsg
 * address to use, and whether it should be used to bind locally or to
 * connect to a remote endpoint. Notice that only the \c NN_PAIR pattern
 * is supported by the plugin, so no Pub/Sub or other variations.
 *
 * \section unix UnixSockets interface
 * The semantics of how the requests have to be built, when compared to
 * the usage of plain HTTP, is exactly the same as for WebSockets, RabbitMQ
 * MQTT and Nanomsg, so refer to the \ref WS documentation for details about that.
 *
 * Apart from that, the only configuration needed is related to the path
 * the client and server will be sharing, and the socket type. Notice that only the
 * \c SOCK_SEQPACKET and \c SOCK_DGRAM types are supported in the plugin.
 *
 */

/*! \page auth Authenticating the Janus API
 * By default no authentication is involved when using the Janus API.
 * This means that the API is completely open, and that everybody can
 * talk to Janus and its plugins and set up media connections. There are
 * times, though, where limiting access to Janus may be desirable, e.g.,
 * when you want to prevent unauthorized users to join a service you
 * created, or when you wrap the Janus API in your server and you want
 * your application to be the only one to be able to interact with
 * Janus from a messaging perspective.
 *
 * There are a couple of ways to authenticate requests in Janus:
 *
 * - using a \ref token (useful for web users);
 * - using a \ref signed (useful for web users);
 * - using a \ref secret (useful when wrapping the Janus API).
 *
 * \section token Stored token based authentication mechanism
 * The token based authentication mechanism expects all users to provide,
 * in each request, a \c token string attribute: if this token is
 * known to Janus, the request will be accepted, otherwise it will be
 * rejected as an \c unauthorized response. Configuring the token based
 * authentication mechanism is easy enough: you can do that either via
 * the command line (\c -A or \c --token-auth ) or in the \c janus.cfg
 * configuration (\c token_auth value in the \c general section).
 *
 * These tokens are completely opaque to Janus, meaning they can be
 * pretty much anything that you want. Janus does not do any form of
 * authorization/authentication itself: it's up to you to provide it
 * with valid tokens users can use, e.g., as part of your server-side
 * application handling users. You can add and remove tokens
 * dynamically using the \ref admin, which means you will need to enable
 * it if you want to use tokens, or otherwise all requests will fail
 * (Janus will never have a valid token, so all requests will be rejected).
 *
 * You add tokens using the \c add_token admin request, while you
 * remove them using \c remove_token. You can also limit the scope of tokens
 * to specific plugins, by passing a list of plugins to \c add_token or
 * modifying the token properties via \c allow_token and \c disallow_token.
 * By default (\c add_token without any plugin specified) Janus assumes
 * a new token is allowed to access all plugins. A list of all the
 * existing tokens can be retrieved with a \c list_tokens request.
 *
 * Here are a couple of examples of how you can use the requests:
 *
\verbatim
{
	"janus" : "add_token",
	"token": "a1b2c3d4",
	"transaction" : "sBJNyUhH6Vc6",
	"admin_secret": "adminpassword"
}
\endverbatim
 *
 * This adds a new token (a1b2c3d4) that is allowed to access all the
 * plugins in Janus (no limitation provided in \c add_token ). To create
 * a new token and limit the scope to a few selected plugins, you can
 * use this other syntax instead (notice the extra \c plugins array):
 *
\verbatim
{
	"janus" : "add_token",
	"token": "a1b2c3d4",
	"plugins": [
		"janus.plugin.streaming",
		"janus.plugin.videoroom"
	],
	"transaction" : "sBJNyUhH6Vc6",
	"admin_secret": "adminpassword"
}
\endverbatim
 *
 * In this other example, we're creating a new token, and also telling
 * Janus that the only plugins a user with this token can access are
 * the Streaming and Videoroom plugins. An attempt to attach to a
 * different plugin (e.g., EchoTest) will result in an error.
 *
 * You can change the permissions a token has with respect to plugin
 * access at any time. In the following example, we add a new plugin
 * to the permissions for an existing token:
 *
\verbatim
{
	"janus" : "allow_token",
	"token": "a1b2c3d4",
	"plugins": [
		"janus.plugin.echotest"
	],
	"transaction" : "sBJNyUhH6Vc6",
	"admin_secret": "adminpassword"
}
\endverbatim
 *
 * This way, the provided token is now also allowed to access the EchoTest
 * plugin. To remove a permission, the syntax is this one instead:
 *
\verbatim
{
	"janus" : "disallow_token",
	"token": "a1b2c3d4",
	"plugins": [
		"janus.plugin.videoroom"
	],
	"transaction" : "sBJNyUhH6Vc6",
	"admin_secret": "adminpassword"
}
\endverbatim
 *
 * To retrieve a list of all the valid tokens Janus is aware of, together
 * with the plugins each of them is allowed to access, a \c list_tokens
 * request can be used:
 *
\verbatim
{
	"janus" : "list_tokens",
	"transaction" : "sBJNyUhH6Vc6",
	"admin_secret": "adminpassword"
}
\endverbatim
 *
 * Finally, you can get rid of a token using a \c remove_token request:
 *
\verbatim
{
	"janus" : "remove_token",
	"token": "a1b2c3d4",
	"transaction" : "sBJNyUhH6Vc6",
	"admin_secret": "adminpassword"
}
\endverbatim
 *
 * As anticipated, with the token based mechanism enabled, all users
 * will need to provide a valid token as part of their requests. This is
 * done by adding a \c token attribute to the request root, e.g.:
 *
\verbatim
{
	"janus" : "create",
	"transaction" : "sBJNyUhH6Vc6",
	"token": "usertoken"
}
\endverbatim
 *
 * The same applies for the long poll GET messages as well, which will
 * need to contain the \c token as a query string parameter.
 *
 * A valid token will mean the request will be accepted and processed
 * normally. A missing or invalid token, instead, will result in an
 * error being returned:
 *
\verbatim
{
	"janus" : "error",
	"transaction" : "sBJNyUhH6Vc6",
	"error" : {
		"code" : 403,
		"reason" : "Unauthorized request (wrong or missing secret/token)"
	}
}
\endverbatim
 *
 * An attempt to use a valid token to attach to a plugin it is not
 * allowed to access, instead, will result in a different error:
 *
\verbatim
{
	"janus" : "error",
	"transaction" : "sBJNyUhH6Vc6",
	"error" : {
		"code" : 405,
		"reason" : "Provided token can't access plugin 'janus.plugin.echotest'"
	}
}
\endverbatim
 *
 * \section signed HMAC-Signed token authentication
 * Simple token based authentication requires the application host to
 * continuously update the Janus instance on permission changes.
 * Since Janus stores the tokens in memory, it can be problematic to guarantee
 * the permissions of a dynamic application stay in sync with Janus.
 *
 * This problem can be solved by using a type of nonce / lease system to
 * let the application server generate automatically expiring tokens without
 * requiring direct communication with or any data storage in Janus.
 *
 * You can use the HMAC signed token mechanism by enabling token authentication
 * in general, as above (\c -A or \c --token-auth) and specifying an encryption
 * secret using \c --token-auth-secret. The same can be accomplished using
 * \c token_auth and \c token_auth_secret in the \c general section of
 * \c janus.cfg.
 *
 * With Signed token support enabled, dynamic token creation via the \ref admin
 * is not supported. Instead, Janus will look for tokens with a format like:
 *
\verbatim
<timestamp>,janus,<plugin1>[,plugin2...]:<signature>
\endverbatim
 *
 * Where \c timestamp is a UNIX timestamp (seconds since 0:00 UTC, 1.1.1970)
 * that marks the point in time at which the token expires;
 * \c plugin1 etc. are the \c bundle names of plugins (such as \c janus.plugin.videoroom);
 * and \c signature is the base64-encoded HMAC-SHA1 signature of the expiry
 * timestamp in ASCII format, hashed using the \c --token-auth-secret as a key.
 *
 * The following function can be used to sign tokens using the node.js crypto library:
 *
\verbatim
const crypto = require('crypto');
function getJanusToken(realm, data = [], timeout = 24 * 60 * 60) => {
  const expiry = Math.floor(Date.now() / 1000) + timeout;

  const strdata = [expiry.toString(), realm, ...data].join(',');
  const hmac = crypto.createHmac('sha1', secret);
  hmac.setEncoding('base64');
  hmac.write(strdata);
  hmac.end();

  return [strdata, hmac.read()].join(':');
};

const token = getJanusToken('janus', ['janus.plugin.videoroom']),
\endverbatim
 *
 * The \c janus parameter here is the \c realm of the token. For authenticating the
 * Janus API it should always be set to \c janus.
 *
 * When Janus encounters a token, it will:
 *
 * - verify that the timestamp has not passed
 * - verify that the signature matches the timestamp
 * - if the request requires access to a plugin, verify that the signature allows access
 *
 * Since the auth secret should never leave the application side, a signature
 * like this can only be generated by the application server, which needs to
 * be configured using the same secret.
 *
 * Please note that tokens of this sort cannot be revoked after being signed
 * and passed to the client. Instead of signing tokens with late expirys,
 * it is recommended to use tokens with shorter durations and generate and
 * transition to a new token within the expiry time of every last token when
 * the lease time is unknown and security is critical.
 *
 * \section secret Shared static secret
 * Several deployers showed an interest in wrapping the Janus API on
 * their server side: this allows them to keep the interaction with their
 * users the way it was before, while still benefiting from the features
 * Janus provides. This is an easy enough step, as it just needs developers
 * to relay the involved SDP, and implementing the Janus API messages to
 * handle the logic.
 *
 * That said, since in this case Janus would be contacted, through the API,
 * just by a limited number of applications (e.g., application servers
 * made in node.js, Ruby, Java Servlets or whatever) and not random
 * browsers, it is reasonable to involve a mechanism to control who is
 * allowed to contact and control it. The previous section described
 * how you can exploit a token based mechanism for authenticating
 * requests, but since in this case you only need a single application,
 * or a limited set of them,
 * to be able to talk to Janus, it's worthwhile to resort to something
 * simpler and more static. To allow for that, Janus also exposes a
 * shared API secret mechanism: that is, you configure Janus with a string
 * applications need to present when sending requests, and if they don't,
 * Janus rejects them with an \c unauthorized message.
 *
 * Configuring the API secret mechanism is easy enough: you can do that
 * either via the command line (\c -a or \c --apisecret ) or in the
 * \c janus.cfg configuration (\c api_secret value in the \c general section).
 * When enabled, all requests addressed to that Janus instance \b MUST
 * also contain an \c apisecret field in the Janus message headers. For
 * instance, this message presented above would fail:
 *
\verbatim
{
	"janus" : "create",
	"transaction" : "<random alphanumeric string>"
}
\endverbatim
 *
\verbatim
{
	"janus" : "error",
	"transaction" : "<same as request>"
	"error" : {
		"code" : 403,
		"reason" : "Unauthorized request (wrong or missing secret/token)"
	}
}
\endverbatim
 *
 * For a successful transaction, the message would have to look like this:
 *
\verbatim
{
	"janus" : "create",
	"apisecret" : "<API secret configured in Janus>",
	"transaction" : "<random alphanumeric string>"
}
\endverbatim
 *
 * The same applies for the long poll GET messages as well, which will
 * need to contain the \c apisecret as a query string parameter.
 *
 */

/*! \page admin Admin/Monitor API
 * Recent versions of Janus introduced a new feature: an Admin/Monitor
 * API that can be used to ask Janus for more specific information
 * related to sessions and handles. This is especially useful when you
 * want to debug issues at the media level.
 *
 * \note Right now, this new API mostly allows you to retrieve information,
 * but only act on part of it: for more interaction (e.g., to force a
 * session removal), you can rely on the existing \ref rest for the purpose.
 * Besides, notice that this is a pull-based API. If you're interested in
 * asynchronous notifications about the internal state of core and plugins,
 * check the recently added janus_eventhandler mechanism instead.
 *
 * The API, for security reasons, is typically noy enabled by default in any of the
 * transport plugins: that's definitely the case for the stock transport
 * plugins, for instance, while additional, third party plugins may choose
 * to expose the functionality without requiring any tweaking. As to the
 * existing transport, you can enable the admin API by editing the \c [ \c admin \c ]
 * section in the related transport configuration file (e.g., \c janus.transport.http.cfg
 * for the REST interface, to use the admin API over HTTP). The configuration
 * is pretty much the same as the one for the Janus API. In addition, you
 * can configure restrictions in the form of a password/secret that clients
 * need to provide or other transport-specific ones.
 *
 * For what concerns the syntax, it's very similar to the \ref rest and
 * so this page will briefly discuss the differences. At the moment, a few
 * different methods are exposed:
 *
 * - \c list_sessions: list all the sessions currently active in Janus
 * (returns an array of session identifiers);
 * - \c list_handles: list all the ICE handles currently active in a Janus
 * session (returns an array of handle identifiers);
 * - \c handle_info: list all the available info on a specific ICE handle;
 * - \c start_text2pcap: start dumping incoming and outgoing RTP/RTCP packets
 * of a handle to a text2pcap file (e.g., for ex-post analysis via Wireshark);
 * - \c stop_text2pcap: stop the text2pcap dump;
 * - \c set_session_timeout: change the session timeout value in Janus on the fly;
 * - \c set_log_level: change the log level in Janus on the fly;
 * - \c set_locking_debug: selectively enable/disable a live debugging of
 * the locks in Janus on the fly (useful if you're experiencing deadlocks
 * and want to investigate them);
 * - \c set_libnice_debug: selectively enable/disable libnice debugging;
 * - \c set_log_timestamps: selectively enable/disable adding a timestamp
 * to all log lines Janus writes on the console and/or to file;
 * - \c set_log_colors: selectively enable/disable using colors in all
 * log lines Janus writes on the console and/or to file;
 * - \c set_max_nack_queue: change the value of the max NACK queue window
 * on the fly;
 * - \c set_no_media_timer: change the value of the no-media timer value
 * on the fly;
 * - \c add_token: add a valid token (only available if you enabled the \ref token);
 * - \c allow_token: give a token access to a plugin (only available if you enabled the \ref token);
 * - \c disallow_token: remove a token access from a plugin (only available if you enabled the \ref token);
 * - \c list_tokens: list the existing tokens (only available if you enabled the \ref token);
 * - \c remove_token: remove a token (only available if you enabled the \ref token).
 *
 * Following the same spirit of the \ref rest these methods need to be
 * invoked on the right path and/or providing the right \c session_id and
 * \c handle_id identifiers. Specifically, \c list_sessions must be invoked
 * without any session/handle information, as it's a global request. Here's
 * an example of how such a request and its related response might look like:
 *
\verbatim
POST /admin
{
	"janus" : "list_sessions",
	"transaction" : "<random alphanumeric string>",
	"admin_secret" : "<password specified in janus.cfg, if any>"
}
\endverbatim
 *
 *
\verbatim
{
	"janus" : "success",
	"transaction" : "<same as the request>",
	"sessions" : [
		<session ID #1>,
		<session ID #2>,
		[..]
		<session ID #n>
	]
}
\endverbatim
 *
 * On the other hand, since \c list_handles is related to a specific session,
 * a session must be referenced correctly. Using the REST API, this can
 * be done by appending the session identifier (e.g., one of the IDs
 * returned by the previous call) to the API root:
 *
\verbatim
POST /admin/12345678
{
	"janus" : "list_handles",
	"transaction" : "<random alphanumeric string>",
	"admin_secret" : "<password specified in janus.cfg, if any>"
}
\endverbatim
 *
 *
\verbatim
{
	"janus" : "success",
	"transaction" : "<same as the request>",
	"session_id" : 12345678,
	"handles" : [
		<handle ID #1>,
		<handle ID #2>,
		[..]
		<handle ID #n>
	]
}
\endverbatim
 *
 * Once a list of handles is available, detailed info on any of them can
 * be obtained by means of a \c handle_info call. Since this is a
 * handle-specific request, the correct handle identifier must be
 * referenced, e.g., by appending the ID to the session it belongs to:
 *
\verbatim
POST /admin/12345678/98765432
{
	"janus" : "handle_info",
	"transaction" : "<random alphanumeric string>",
	"admin_secret" : "<password specified in janus.cfg, if any>"
}
\endverbatim
 *
 *
\verbatim
{
	"janus" : "success",
	"transaction" : "<same as the request>",
	"session_id" : 12345678,
	"handle_id" : 98765432,
	"info" : {
		"session_id" : 12345678,
		"session_last_activity": 7927759122,
		"session_transport": "janus.transport.websockets",
		"handle_id" : 98765432,
		"plugin": "janus.plugin.echotest",
		"plugin_specific": {
			// plugin specific (e.g., EchoTest internals)
		},
		"flags": {
			// flags
		},
		"sdps": {
			"local": "v=0[..]",
			"remote": "v=0[..]"
		},
		"streams": [
			// streams, components, etc.
		]
	}
}
\endverbatim
 *
 * The actual content of the last response is omitted for brevity, but
 * you're welcome to experiment with it in order to check whether more
 * information (of a different nature, maybe) may be useful to have. In
 * particular, you may want to play with the plugin-specific details, as
 * different plugins will return different information according to what
 * they provide: for instance, the videoroom plugin might clarify whether
 * a handle is being used for publishing media or for receiving it, and
 * what are the involved IDs, the current status of the delivery, and so on.
 * At the same time, the \c streams object will contain invaluable details
 * related to the WebRTC PeerConnection associated with the handle, as
 * in input/output statistics statistics (bytes, bytes per seconds, NACKs,
 * etc.) or the SDP/ICE/DTLS states.
 *
 * As anticipated, you can also enable/disable the dumping of the RTP/RTCP
 * packets a handle is sending and receiving to a text2pcap file. This is
 * especially useful for debugging reasons, e.g., to check whether or not
 * there are issues in a specific packet Janus is sending or receiving
 * with tools like Wireshark. Notice that this is not supposed to be used
 * for recording Janus streams: while it can be used for that, the
 * janus_recorder utility is much more suited for the task, and is what
 * all plugins make use of when they're interested in recordings.
 *
 * The syntax for the \c start_text2pcap command is trivial, as all you
 * need to specify are information on the handle to dump, information
 * on the target file (target folder and filename), and whether to truncate
 * packets or not before dumping them:
 *
\verbatim
POST /admin/12345678/98765432
{
	"janus" : "start_text2pcap",
	"folder" : "<folder to save the dump to; optional, current folder if missing>",
	"filename" : "<filename of the dump; optional, random filename if missing>",
	"truncate" : "<number of bytes to truncate at; optional, truncate=0 (don't truncate) if missing>",
	"transaction" : "<random alphanumeric string>",
	"admin_secret" : "<password specified in janus.cfg, if any>"
}
\endverbatim
 *
 * If successful, the full path of the dump file can be obtained by doing
 * a \c handle_info request. A \c start_text2pcap command is even easier
 * to generate, as it doesn't need any parameter:
 *
\verbatim
POST /admin/12345678/98765432
{
	"janus" : "stop_text2pcap",
	"transaction" : "<random alphanumeric string>",
	"admin_secret" : "<password specified in janus.cfg, if any>"
}
\endverbatim
 *
 * Finally, the syntax for the \c set_log_level and \c set_locking_debug
 * commands is quite straightforward:
 *
\verbatim
POST /admin
{
	"janus" : "set_log_level",
	"level" : <integer between 0 and 7, see debug.h>,
	"transaction" : "<random alphanumeric string>",
	"admin_secret" : "<password specified in janus.cfg, if any>"
}
\endverbatim
 *
\verbatim
POST /admin
{
	"janus" : "set_locking_debug",
	"debug" : <0 to disable, 1 to enable>,
	"transaction" : "<random alphanumeric string>",
	"admin_secret" : "<password specified in janus.cfg, if any>"
}
\endverbatim
 *
 * Both commands will return the updated level/debug setting if successful,
 * and an error otherwise.
 *
 * To conclude, all of the above mentioned examples have assumed an usage
 * of HTTP to interact with the Admin API. The same considerations already
 * made for the Janus API as to the usage of different transports (WebSockets,
 * RabbitMQ, MQTT or others) apply here as well, particularly with respect to
 * the explicit \c session_id and \c handle_id in the JSON payload. Besides,
 * to use the Admin API over WebSockets you'll have to use <code>janus-admin-protocol</code>
 * as the subprotocol, instead of the <code>janus-protocol</code> of the
 * regular Janus API.
 *
 */

/*! \page deploy Deploying Janus
 *
 * When you're going to deploy Janus (e.g., to try the demos we made
 * available out-of-the-box), there's one thing that is important to point
 * out: while Janus does indeed provide an HTTP RESTful interface (documented
 * in \ref rest), it does \b NOT also act as a webserver for static files.
 * This means you'll need a different webserver to host static files, including
 * HTML/PHP/JSP/etc. pages, JavaScript files, images and whatever is part
 * of your web application.
 *
 * That said, deploying Janus is, in principle, quite simple: just start Janus on a
 * machine, put the HTML and JavaScript that will make use of it on a webserver
 * somewhere, make sure the JavaScript code is configured with the right
 * address for the server and you're done!
 *
 * Let's assume, for the sake of simplicity, that your webserver is serving
 * files on port \c 80. By default, Janus binds on the \c 8088 port for HTTP.
 * So, if Janus and the webserver hosting the are co-located, all you need to get your 
 * application working is configure the web application to point to the right
 * address for the server. In the demos provided with these packages, this
 * is done by means of the \c server variable:
 *
 \verbatim
var server = "http://" + window.location.hostname + ":8088/janus";
 \endverbatim
 *
 * which basically tells the JavaScript application that the Janus API can be
 * contacted at the same host as the website but at a different port (8088) and path (/janus). 
 * In case you configured the server differently, e.g., 7000 as the port 
 * for HTTP and /my/custom/path as the API endpoint, the \c server variable
 * could be built this way:
 *
 \verbatim
var server = "http://" + window.location.hostname + ":7000/my/custom/path";
 \endverbatim
 *
 * In case the webserver and Janus are <b>NOT</b> colocated, instead, just
 * replace the \c window.location.hostname part with the right address of
 * the server, e.g.:
 *
 \verbatim
var server = "http://www.example.com:8088/janus";
 \endverbatim
 *
 * It's important to point out, though, that this more "static" approach
 * only works if the webserver is serving files via HTTP. As soon as you
 * start involving \b HTTPS, things start to get more complicated: in fact,
 * for security reasons you cannot contact an HTTP backend if the page is
 * made available via HTTPS. This means that if you're interested in serving
 * your web application via HTTPS, you'll need to enable the HTTPS embedded
 * webserver in Janus as well, and configure the JavaScript code to refer to
 * that itself, e.g.:
 *
 \verbatim
var server = "https://" + window.location.hostname + ":8089/janus";
 \endverbatim
 *
 * assuming \c 8089 is the port you configured Janus to use for HTTPS.
 * To make this more "dynamic", e.g., allow both HTTP and HTTPS instead of
 * just sticking to one, you might make use of something like this:
 *
 \verbatim
var server = null;
if(window.location.protocol === 'http:')
	server = "http://" + window.location.hostname + ":8088/janus";
else
	server = "https://" + window.location.hostname + ":8089/janus";
 \endverbatim
 *
 * that is evaulate the right address to use at runtime.
 *
 * Anyway, there's a much easier way to address these scenarios, which
 * is explained in the next section.
 *
 * \section apache Deploying Janus behind a web frontend
 *
 * To avoid most of the issues explained above, an easy approach can be
 * deploying Janus behind a frontend (e.g., Apache HTTPD, nginx, lighttpd
 * or others) that would act as a reverse proxy for incoming requests.
 * This would allow you to make the Janus API available as a relative path 
 * of your web application, rather than a service reachable at a different
 * port and/or domain.
 *
 * Configuring the web application, as a consequence, would be even easier,
 * as all you'd need to do would be to provide a relative path for the API,
 * e.g.:
 *
 \verbatim
var server = "/janus";
 \endverbatim
 *
 * which would automatically work whether the page is served via HTTP or
 * HTTPS. In fact, all the HTTPS requests would be terminated at the webserver,
 * which would then always send simple HTTP messages to the server itself.
 *
 * An easy way to do so in Apache HTTPD is by means of the following directives:
 *
 \verbatim
ProxyRequests Off
ProxyVia Off
ProxyPass /janus http://127.0.0.1:8088/janus retry=0
ProxyPassReverse /janus http://127.0.0.1:8088/janus
 \endverbatim
 *
 * Different versions of HTTPD or different webservers may require a
 * different syntax, but the principle is usually always the same: you instruct
 * the webserver to act as a proxy for a local endpoint, in this case a
 * Janus instance colocated at the webserver and configured with the
 * default settings.
 *
 * A way to do the same with nginx, as explained by some Janus users
 * <a href="https://groups.google.com/forum/#!topic/meetecho-janus/dIv-4s0HOdw">here</a>,
 * is the following directive:
 *
 \verbatim
location /janus {
	proxy_pass http://127.0.0.1:8088/janus;
}
 \endverbatim
 *
 * \section webserver A quick and easy web server
 * While opening WebRTC-powered web applications by just opening the
 * application HTML files from file system works with some browsers, it
 * doesn't in others. Specifically, this works in Firefox but not in Chrome
 * (see <a href="https://github.com/meetecho/janus-gateway/issues/291">issue #291</a>).
 * Anyway, considering that you will eventually want other people besides
 * you to use your Janus services, this means that to test and use Janus
 * you'll want/need to host your applications on a webserver.
 *
 * If you're not interested in configuring a full-fledged webserver, but
 * are only interested in a quick and easy way to test the demos, you can
 * make use of the embedded webservers some frameworks like PHP and Python
 * provide. To start a webserver for the demos, for instance, just open a
 * terminal in the \c html folder of the project, and type:
 *
 *\verbatim
php -S 0.0.0.0:8000
 \endverbatim
 *
 * or:
 *
 *\verbatim
python -m SimpleHTTPServer 8000
 \endverbatim
 *
 * This will setup a webserver on port \c 8000 for you to use, meaning you'll
 * just need to have your browser open a local connection to that port to 
 * try the demos:
 *
 *\verbatim
http://yourlocaliphere:8000
 \endverbatim
 *
 * You can do the same on a different port to also access the HTML version of the Doxygen generated
 * documentation, starting the embedded webservers from the \c docs/html
 * folder instead:
 *
 *\verbatim
php -S 0.0.0.0:9000
 \endverbatim
 *
 * or:
 *
 *\verbatim
python -m SimpleHTTPServer 9000
 \endverbatim
 *
 * \section deplyws Using Janus with WebSockets 
 *
 * Configuring the usae of WebSockets rather than the REST API in the JavaScript
 * library is quite trivial, as it's a matter of passing a \c ws:// address
 * instead of an \c http:// one to the constructor. That said, most of the same
 * considerations provided for the REST API apply here as well, e.g.,
 * to just use \c window.location.hostname if the webserver and Janus are
 * colocated:
 *
 \verbatim
var server = "ws://" + window.location.hostname + ":8188/";
 \endverbatim
 *
 * to specify the port if you change it:
 *
 \verbatim
var server = "ws://" + window.location.hostname + ":7000/";
 \endverbatim
 *
 * and/or the right address of the server in case the webserver and Janus
 * are <b>NOT</b> colocated:
 *
 \verbatim
var server = "ws://www.example.com:8188/";
 \endverbatim
 *
 * Notice how the path (\c /janus by default for HTTP) is not provided
 * for WebSockets, as it is ignored by the server.
 *
 * The considerations for deploying Janus behind a proxy/webserver, though,
 * differ if you use WebSockets, as most webservers don't provide an easy
 * way to proxy WebSocket requests, and usually require custom modifications
 * for the purpose. Recent versions of HTTPD (>= 2.4.5), with the right
 * module (proxy_wstunnel), do allow you to also proxy WebSockets requests the
 * same way you do with HTTP, which can be useful to do the same
 * WSS-to-WS proxying in a frontend. Here's a sample configuration:
 *
 \verbatim
<IfModule mod_proxy_wstunnel.c>
	ProxyPass /janus-ws ws://127.0.0.1:8188 retry=0
	ProxyPassReverse /janus-ws ws://127.0.0.1:8188
</IfModule>
 \endverbatim
 *
 * that will allow you to expose a <code>wss://myserver/janus-ws</code>
 * or <code>ws://myserver/janus-ws</code> address, and have all communication
 * forwarded to and from Janus at <code>ws://127.0.0.1:8188</code>.
 *
 * Similar configurations are probably available for other systems as well,
 * so in case this is something you're interested in, we recommend you
 * follow the best practices related to that made available by the web server developers.
 *
 * \section both Using fallback addresses 
 * As anticipated in the \ref JS section, you can also pass an array of servers
 * to the Janus library initialization. This allows you, for instance, to
 * pass a link to both the WebSockets and REST interfaces, and have the
 * library try them both to see which one is reachable, e.g.:
 *
 \verbatim
var ws_server = "ws://" + window.location.hostname + ":8188/";
var http_server = "http://" + window.location.hostname + ":8088/janus";
var servers = [ws_server, http_server];
 \endverbatim
 *
 * which is especially useful if you're not sure whether or not WebSockets
 * will work in some specific networks. Please notice that, for the individual
 * servers listed in the array, the same considerations given above (e.g.,
 * in terms of relative vs. absolute linking) still apply.
 *
 * Such an approach can also be used when you've deployed several different
 * instances of Janus, and you want the library to try some and fallback
 * to others if any of them is not reachable for any reason.
 *
 */

/*! \page service Janus as a daemon/service
 *
 * By default, Janus starts in foreground, and as such works as a server
 * application that you start normally and displays output on the console.
 * That said, there are several reasons why you may not want to keep
 * Janus in the foreground, while still being interested in checking
 * the console to see what's happening.
 *
 * There are different ways to "daemonize" it and have it run as a service,
 * though. This page tries to summarize a few ways to do so, starting
 * from "dumb" approaches like sending to background and/or using screen/tmux,
 * to more sophisticated approaches involving \c systemd, \c upstart
 * and others.
 *
 * \section daemon Running Janus as a daemon
 * Since version \c 0.1.0, you can run Janus as a daemon application. To
 * do so, just pass either \c -b or \c --daemon as a command line
 * argument, and Janus will be daemonized. Just beware, though, that
 * since this results in stdout/stdin/stderr being closed, you MUST
 * specify a log file for Janus to use, either via command line (\c -L
 * or \c --log-file ) or in \c janus.cfg.
 *
 * \section bg Running in background
 * Another simple way to run Janus in the background is to just append the
 * \c & character to the command line. Anyway, this will still "flood" the console
 * with output from Janus. While there are ways to handle it (e.g., as
 * explained <a href="http://www.thegeekstuff.com/2010/05/unix-background-job/">here</a>),
 * a nice and easy way to handle this is redirecting the output to a 
 * separate file, e.g., a dedicated log:
 *
 \verbatim
/opt/janus/bin/janus -d 5 -6 >/path/to/mylogfile 2>&1 &
 \endverbatim
 *
 * This is especially useful in case you want to keep a log of what
 * happened when Janus was running, and can also be used as a simple and
 * effective way to watch the console "live" using \c tail:
 \verbatim
tail -f /path/to/mylogfile
 \endverbatim
 *
 * \section screen Terminal multiplexers
 * Another easy way to run Janus in the background is using terminal
 * multiplexers like \c screen or \c tmux. If you're not familiar with
 * such applications, you can find a quick overview
 * <a href="https://en.wikipedia.org/wiki/Terminal_multiplexer">here</a>.
 *
 * The following is a simple example with \c screen:
 *
 \verbatim
screen -S janus -d -m
screen -r janus -X stuff $'/opt/janus/bin/janus -d 5 -6\n'
 \endverbatim
 *
 * This will create a session called "janus" and launch Janus in it with
 * a few command line options (in this case, just the option to enable
 * IPv6 support and set the debug to verbose). Janus will then be running
 * in the background: accessing the console is just a matter of attaching
 * to the "janus" screen: 
 *
 \verbatim
screen -r janus
[CTRL+A+D to detach again]
 \endverbatim
 *
 * Terminal multiplexers usually allow for logging the output to file
 * as well, if you want to keep an history of what happened during the
 * Janus lifetime.
 *
 * \section systemd systemd
 * This section shows how you can add Janus as a service to
 * <a href="https://en.wikipedia.org/wiki/Systemd">systemd</a>.
 *
 \verbatim
[Unit]
Description=Janus WebRTC Server
After=network.target

[Service]
Type=simple
ExecStart=/opt/janus/bin/janus -o
Restart=on-abnormal
LimitNOFILE=65536

[Install]
WantedBy=multi-user.target
 \endverbatim
 *
 * \note Remember to adjust the path in ExecStart to match the Janus binary path.
 *
 * \warning Please beware that, per the default \c RateLimitInterval and
 * and \c RateLimitBurst values in the default sytemd configuration, logger
 * messages are dropped if they arrive faster than ~33 per second. You
 * may want to configure them accordingly, or otherwise Janus log messages
 * may be missing. To fix this, setting <code>RateLimitInterval=1s</code>
 * and <code>RateLimitBurst=2000</code> in
 * <code>/etc/systemd/journald.conf</code> is usually enough.
 *
 * \note systemd example provided by
 * <a href="https://github.com/meetecho/janus-gateway/pull/306">\@saghul</a> 
 *
 * \section upstart upstart
 * This section shows how you can add Janus as a daemon to
 * <a href="http://upstart.ubuntu.com/">upstart</a>, which is
 * typically available on Ubuntu systems.
 *
 \verbatim
description "janus"

start on filesystem or runlevel [2345]
stop on runlevel [!2345]
limit nofile 50000 50000
limit core unlimited unlimited

respawn
respawn limit 10 5

exec /opt/janus/bin/janus
 \endverbatim
 *
 * \note upstart example provided by
 * <a href="https://github.com/meetecho/janus-gateway/pull/306">\@ploxiln</a> 
 *
 * \warning In case starting Janus depends on some external conditions, you
 * may need to modify the \c start and \c stop lines accordingly. Here you can
 * find an <a href="https://github.com/meetecho/janus-gateway/pull/455">example</a>,
 * provided by <a href="https://github.com/meetecho/janus-gateway/pull/455">\@stormbkk87</a>,
 * showing how you can wait, for instance, for RabbitMQ to start before starting Janus too.
 *
 * \section sysvinit sysvinit
 * This section shows how you can add Janus as a daemon to
 * SysVinit based systems.
 *
 \verbatim
#!/bin/sh

### BEGIN INIT INFO
# Provides:          Janus
# Required-Start:    $remote_fs $syslog
# Required-Stop:     $remote_fs $syslog
# Default-Start:     2 3 4 5
# Default-Stop:      0 1 6
# Short-Description: Janus WebRTC Server
# Description:       Janus WebRTC Server
### END INIT INFO

DAEMON=/usr/bin/janus
DAEMON_NAME=janus

# Add any command line options for your daemon here
DAEMON_OPTS="-D -o"

# This next line determines what user the script runs as.
# Root generally not recommended but necessary if you are using the Raspberry Pi GPIO from Python.
DAEMON_USER=root

# The process ID of the script when it runs is stored here:
PIDFILE=/var/run/$DAEMON_NAME.pid

. /lib/lsb/init-functions

do_start () {
    log_daemon_msg "Starting system $DAEMON_NAME daemon"
    start-stop-daemon --start --background --no-close --pidfile $PIDFILE --make-pidfile --user $DAEMON_USER --chuid $DAEMON_USER --startas $DAEMON -- $DAEMON_OPTS >> /var/log/$DAEMON_NAME.log 2>&1
    log_end_msg $?
}
do_stop () {
    log_daemon_msg "Stopping system $DAEMON_NAME daemon"
    start-stop-daemon --stop --pidfile $PIDFILE --retry 10
    log_end_msg $?
}

case "$1" in

    start|stop)
        do_${1}
        ;;

    restart|reload|force-reload)
        do_stop
        do_start
        ;;

    status)
        status_of_proc "$DAEMON_NAME" "$DAEMON" && exit 0 || exit $?
        ;;

    *)
        echo "Usage: /etc/init.d/$DAEMON_NAME {start|stop|restart|status}"
        exit 1
        ;;

esac
exit 0
 \endverbatim
 *
 * \note sysvinit example provided by
 * <a href="https://github.com/saghul">\@saghul</a> 
 *
 * \section supervisor supervisor
 * This section shows how you can add Janus to
 * <a href="http://supervisord.org/">supervisor</a>, which is
 * typically available on Ubuntu systems.
 *
 \verbatim
[program:janus]
command=/opt/janus/bin/janus
user=root
autostart=true
autorestart=true
stderr_logfile=/var/log/janus.err.log
stdout_logfile=/var/log/janus.out.log
 \endverbatim
 *
 * \note The above configuration file should be added to
 * <code>/etc/supervisor/conf.d/janus.conf</code>. Then the following commands
 * should be run:
 *
 \verbatim
sudo supervisorctl reread
sudo supervisorctl update
 \endverbatim
 *
 * \section Others
 * TODO.
 *
 */
 
/*! \page debug Debugging Janus
 *
 * In the magical world of fairies and unicorns, the sun always shines
 * and everything always works smoothly and without issues. Unfortunately,
 * this is not the world we live in, and so you might still encounter
 * issues using Janus, e.g., unexpected crashes and the like. We always
 * try and tackle bugs as soon as we spot them, but some issues may be
 * always lingering in the background.
 *
 * Should you encounter a bug or a crash, open a new
 * <a href="https://github.com/meetecho/janus-gateway/issues/new">issue</a>
 * on GitHub. Make sure you carefully read the
 * <a href="https://github.com/meetecho/janus-gateway/blob/master/CONTRIBUTING.md">guidelines</a>
 * for contributing, or otherwise we may decide to close the issue and
 * not even look at it.
 *
 * What's important for us to look into issues and bugs definitely is
 * having enough information to do so. As such, whenever possible try to
 * provide as many details and data as possible. Quite useful to us are
 * GDB stacktraces and/or AddressSanitizer output. The following sections
 * give a quick overview on how you can collect this information after
 * a crash, but for a more detailed description of the tools you should
 * refer to the related documentation pages and tutorials.
 *
 * \section gdb GDB
 * GDB is the <a href="http://www.gnu.org/software/gdb/">GNU Project Debugger</a>
 * and is an effective tool for looking at what has happened (or is
 * happening) inside an application. As such, it's quite useful to spot
 * bugs and the like, as it can provide information about the values of
 * variables when they were used and the application crashed.
 *
 * When Janus crashes, you should get a core dump file somewhere. This is
 * a recorded state of the application memory at the time of crashing, and
 * so a backtrace of what lead to an issue can help. You can open such
 * a core dump file via gdb this way:
 *
 \verbatim
gdb /path/to/bin/janus /path/to/coredump
gdb bt
 \endverbatim
 *
 * The \c bt command retrieves the backtrace, and is what you should provide
 * as part of your new issue.
 *
 * \note Please \c DON'T paste this backtrace in the issue text. Use a
 * service like <a href="https://gist.github.com/">Gist</a> or
 * <a href="http://pastebin.com/">Pastebin</a> and pass the generated
 * link instead.
 *
 * \section sanitizer Address Sanitizer
 * An even better tool for spotting issues is
 * <a href="https://code.google.com/p/address-sanitizer/">Address Sanitizer</a>,
 * a fast memory error detector. Since it can spot memory errors, it's
 * very useful to find out about hidden race conditions and the like.
 *
 * Unlike GDB which can be used as is, though, to use Address Sanitizer
 * you'll first need to recompile Janus with some new settings, as it
 * requires a specific dependency on a library, libasan, which you'll need
 * to install through your repository manager if needed. Besides, you'll
 * need at least gcc 4.8 for this to work: older versions of gcc won't
 * work.
 *
 * Once you've installed libasan, reconfigure Janus like this:
 *
 \verbatim
CFLAGS="-fsanitize=address -fno-omit-frame-pointer" LDFLAGS="-lasan" ./configure --prefix=/opt/janus
 \endverbatim
 *
 * Of course you're free to add whatever additional configuration parameter
 * you were using before: the important parts are the environment variables
 * before that. Once done configuring, do a \c make \c clean (to make sure
 * everything is recompiled from scratch) and then a \c make and \c make \c install
 * as usual.
 *
 * At this point, your Janus version should be Address Sanitizer compliant.
 * To make sure, try using \c ldd to check whether libasan is indeed a
 * dependency or not:
 *
 \verbatim
ldd janus | grep asan
 \endverbatim
 *
 * If it is, you're done: whenever Janus crashes for any reason, you'll
 * get additional output from Address Sanitizer automatically with details
 * on what went wrong, and that's what you should provide as part of the
 * issue content. Just as a side note, please beware that using Address
 * Sanitizer Janus will run just a bit slower, even though not to the
 * point of being unusable (as when using, e.g., valgrind).
 *
 * \note Please \c DON'T paste Address Sanitizer output in the issue text.
 * Use a service like <a href="https://gist.github.com/">Gist</a> or
 * <a href="http://pastebin.com/">Pastebin</a> and pass the generated
 * link instead.
 *
 */

/*! \page pluginslist Plugins documentation
 * Out of the box, Janus comes with a set of different and heterogeneous
 * media manipulation plugins. These can be used individually or composed
 * together at an application level for building complex WebRTC-based
 * media applications.
 *
 * The list of plugins currently available is the following. Since new
 * plugins may become available available in the future, make sure you
 * come back to this page for more information.
 *
 * - \ref echotest
 * - \ref streaming
 * - \ref videocall
 * - \ref sipsofia
 * - \ref sipre
 * - \ref nosip
 * - \ref audiobridge
 * - \ref videoroom
 * - \ref textroom
 * - \ref recordplay
 * - \ref voicemail
 * - \ref lua
 * - \ref duktape
 */

/*! \page resources Resources
 * This page contains pointers to some third-party resources, in particular
 * distro repos for an easier installation of Janus, where available,
 * client stacks, libraries and bindings in other languages, that is
 * tools that you find helpful to interact with Janus outside of the
 * context of the \c janus.js JavaScript library we provide. It is not
 * a complete list, but just a summary of the material that has been
 * shared so far on the <a href="https://groups.google.com/forum/#!forum/meetecho-janus">meetecho-janus</a>
 * Google group. 
 *
 * If you've developed anything related to Janus (client stacks, plugins,
 * transports, etc.) and you're willing to share them with the community,
 * or you know any such effort that is not listed here, just let us know
 * and we'll add it on this page.
 * <br/><br/>
 *
 * \section repos Distro repositories
 *
 * <table class="table table-striped">
 * <tr><th>Distro</th><th>Author</th><th>Repo</th><th>Description</th></tr>
 * <tr>
 * 		<td>Debian</td>
 * 		<td>Debian VoIP Team</td>
 * 		<td><a href="https://packages.debian.org/source/sid/janus">Janus packages (sid)</a></td>
 *		<td>Debian Sid</td>
 * </tr>
 * <tr>
 * 		<td>Debian/Ubuntu</td>
 * 		<td><a href="https://github.com/saghul">Saúl Ibarra Corretgé </a></td>
 * 		<td><a href="http://projects.ag-projects.com/projects/documentation/wiki/Repositories">AG Projects Repo</a></td>
 *		<td>Debian Jessie, Ubuntu Trusty and Ubuntu Xenial</td>
 * </tr>
 * </table>
 * <br/>
 *
 * \section stacks Client-side stacks
 *
 * <table class="table table-striped">
 * <tr><th>Language</th><th>Author</th><th>Project</th><th>Description</th></tr>
 * <tr>
 * 		<td>JavaScript/node</td>
 * 		<td><a href="https://github.com/ndarilek">Nolan Darilek</a></td>
 * 		<td><a href="https://github.com/ndarilek/node-janus">node-janus</a></td>
 *		<td>node and browserify compatible integration layer for the Janus WebRTC gateway</td>
 * </tr>
 * <tr>
 * 		<td>JavaScript/node</td>
 * 		<td><a href="https://github.com/DamonOehlman">Damon Oehlman</a></td>
 * 		<td><a href="https://github.com/rtc-io/rtc-janus">rtc-janus</a></td>
 *		<td>node and browserify compatible integration layer for the Janus WebRTC gateway:
 * experimental and incomplete as per the author words, but a good starting point</td>
 * </tr>
 * <tr>
 * 		<td>JavaScript/node</td>
 * 		<td><a href="https://github.com/cargomedia">Cargo Media</a></td>
 * 		<td><a href="https://github.com/cargomedia/janus-gateway-js">janus-gateway-js</a></td>
 * 		<td>Simple JavaScript client for janus-gateway that runs in the browser as well as in Node.js</td>
 * </tr>
 * <tr>
 * 		<td>JavaScript/node</td>
 * 		<td><a href="https://www.sipwise.com/">sip:wise</a></td>
 * 		<td><a href="https://www.npmjs.com/~sipwise">admin/videoroom client</a></td>
 * 		<td>Node.js clients that implement the Admin API and VideoRoom functionality</td>
 * </tr>
 * <tr>
 * 		<td>JavaScript/node</td>
 * 		<td><a href="https://github.com/mquander">Marshall Quander</a></td>
 * 		<td><a href="https://github.com/mquander/minijanus.js">minijanus.js</a></td>
 * 		<td>A super-simplistic and -minimal wrapper for talking to the Janus signalling API</td>
 * </tr>
 * <tr>
 * 		<td>JavaScript/node</td>
 * 		<td><a href="https://github.com/TechTeamer">TechTeamer</a></td>
 * 		<td><a href="https://github.com/TechTeamer/janus-api">janus-api</a></td>
 * 		<td>Javascript (node and browser side) API for Janus WebRTC Gateway</td>
 * </tr>
 * <tr>
 * 		<td>ruby</td>
 * 		<td><a href="https://github.com/cargomedia">Cargo Media</a></td>
 * 		<td><a href="https://github.com/cargomedia/janus-gateway-ruby">janus-gateway-ruby</a></td>
 * 		<td>ruby client side API wrapper for the Janus API (websocket only at the moment)</td>
 * </tr>
 * <tr>
 * 		<td>C#/.NET</td>
 * 		<td><a href="https://github.com/Computician">Benjamin Trent</a></td>
 * 		<td><a href="https://github.com/Computician/JanusSharp">JanusSharp</a></td>
 * 		<td>C#/.Net client side API wrapper for the Janus API</td>
 * </tr>
 * <tr>
 * 		<td>PHP</td>
 * 		<td><a href="https://github.com/BenJaziaSadok">Mohamed Sadok Ben Jazia</a></td>
 * 		<td><a href="https://github.com/BenJaziaSadok/janus-gateway-php">janus-gateway-php</a></td>
 * 		<td>Client-side PHP/javascript implementation of the Janus and Admin APIs</td>
 * </tr>
 * <tr>
 * 		<td>PHP</td>
 * 		<td><a href="https://github.com/mvnrsa">Marnus van Niekerk</a></td>
 * 		<td><a href="https://github.com/mvnrsa/JanusPHPclass">Janus PHP Class</a></td>
 * 		<td>Client-side PHP Class implementing the Janus Admin API</td>
 * </tr>
 * <tr>
 * 		<td>Golang</td>
 * 		<td><a href="https://github.com/nowylie">Nicholas Wylie</a></td>
 * 		<td><a href="https://github.com/nowylie/go-janus">go-janus</a></td>
 * 		<td>Golang library to the Janus API (Unix Sockets/SOCK_DGRAM only at the moment)</td>
 * </tr>
 * <tr>
 * 		<td>Elixir</td>
 * 		<td><a href="https://github.com/ndarilek">Nolan Darilek</a></td>
 * 		<td><a href="https://github.com/ndarilek/elixir-janus">elixir-janus</a></td>
 *		<td>Elixir client side API wrapper for the Janus WebRTC gateway</td>
 * </tr>
 * <tr>
 * 		<td>OBS</td>
 * 		<td><a href="https://github.com/CoSMoSoftware">CoSMo Software</a></td>
 * 		<td><a href="https://github.com/CoSMoSoftware/OBS-studio-webrtc">OBS-studio-webrtc</a></td>
 *		<td>This is a fork of obs-studio with support for webrtc in general, and Janus Video Room plugin in particular</td>
 * </tr>
 * </table>
 * <br/>
 *
 * \section mobile Mobile resources
 *
 * <table class="table table-striped">
 * <tr><th>OS</th><th>Author</th><th>Project</th><th>Description</th></tr>
 * <tr>
 * 		<td>Android</td>
 * 		<td><a href="https://github.com/Computician">Benjamin Trent</a></td>
 * 		<td><a href="https://github.com/Computician/janus-gateway-android">janus-gateway-android</a></td>
 *		<td>API wrapper that utilizes the native WebRTC build and is made to ease communication with Janus</td>
 * </tr>
 * <tr>
 * 		<td>iOS</td>
 * 		<td><a href="https://github.com/davibe">Davide Bertola</a></td>
 * 		<td><a href="https://github.com/davibe/cordova-webrtc-janus-gateway">cordova-webrtc-janus-gateway</a></td>
 * 		<td>cordova application that interfaces with Janus and is based on the PhoneRTC cordova plugin</td>
 * </tr>
 * <tr>
 * 		<td>Android/iOS</td>
 * 		<td><a href="https://github.com/atyenoria">Akinori Nakajima</a></td>
 * 		<td><a href="https://github.com/atyenoria/react-native-webrtc-janus-gateway">react-native-webrtc-janus-gateway</a></td>
 * 		<td>Video conference system for mobile application on react-native-webrtc + Janus Webrtc Gateway</td>
 * </tr>
 * <tr>
 * 		<td>Android/iOS</td>
 * 		<td><a href="https://github.com/WorldViews">WorldViews</a></td>
 * 		<td><a href="https://github.com/WorldViews/JanusMobile">JanusMobile</a></td>
 * 		<td>react-native based Janus mobile client</td>
 * </tr>
 * </table>
 * <br/>
 *
 * \section pi Raspberry Pi resources
 *
 * <table class="table table-striped">
 * <tr><th>Author</th><th>Project</th><th>Description</th></tr>
 * <tr>
 * 		<td><a href="http://linux-projects.org">Linux Projects</a></td>
 * 		<td><a href="http://www.linux-projects.org/rpi-videoconference-demo-os/">Rpi VideoConference OS</a></td>
 *		<td>Ready-to-use OS for video conferences over the web from a Raspberry Pi</td>
 * </tr>
 * <tr>
 * 		<td><a href="http://linux-projects.org">Linux Projects</a></td>
 * 		<td><a href="http://www.linux-projects.org/uv4l/tutorials/janus-gateway/">UV4L, User Space Video Collection</a></td>
 * 		<td>Software modules providing solutions for encrypted live data, audio and video streaming, mirroring, conferencing</td>
 * </tr>
 * </table>
 * <br/>
 *
 * \section docker Docker resources
 *
 * <table class="table table-striped">
 * <tr><th>Author</th><th>Project</th><th>Description</th></tr>
 * <tr>
 * 		<td><a href="https://github.com/krull">Brendan Jocson</a></td>
 * 		<td><a href="https://github.com/krull/docker-janus">docker-janus</a></td>
 *		<td>Debian 8 based docker image for Meetecho's Janus Gateway</td>
 * </tr>
 * <tr>
 * 		<td><a href="https://github.com/atyenoria">Akinori Nakajima</a></td>
 * 		<td><a href="https://github.com/atyenoria/janus-gateway-docker">janus-gateway-docker</a></td>
 *		<td>Janus WebRTC Gateway Docker Image for Media Streaming Expert User</td>
 * </tr>
 * </table>
 * <br/>
 *
 * \section evhandlers Event Handlers (monitoring/troubleshooting)
 *
 * <table class="table table-striped">
 * <tr><th>Language</th><th>Author</th><th>Project</th><th>Description</th></tr>
 * <tr>
 * 		<td>node-js</td>
 * 		<td><a href="https://github.com/thehunmonkgroup">Chad Phillips</a></td>
 * 		<td><a href="https://github.com/thehunmonkgroup/janus-event-server">janus-event-server</a></td>
 * 		<td>Simple plugin-based server to receive/process events from Janus</td>
 * </tr>
 * <tr>
 * 		<td>Rust</td>
 * 		<td><a href="https://github.com/mozilla">Mozilla</a></td>
 * 		<td><a href="https://github.com/mozilla/janus-eventhandler-sqlite">janus-eventhandler-sqlite</a></td>
 * 		<td>A Janus event handler plugin that writes events to a SQLite database</td>
 * </tr>
 * </table>
 * <br/>
 *
 * \section thirdplugins Third-party plugins
 *
 * <table class="table table-striped">
 * <tr><th>Author</th><th>Project</th><th>Description</th></tr>
 * <tr>
 * 		<td><a href="https://github.com/cargomedia">Cargo Media</a></td>
 * 		<td><a href="https://github.com/cargomedia/janus-gateway-rtpbroadcast">janus-gateway-rtpbroadcast</a></td>
 * 		<td>Janus-gateway plugin to broadcast RTP video</td>
 * </tr>
 * <tr>
 * 		<td><a href="https://github.com/mquander">Marshall Quander</a></td>
 * 		<td><a href="https://github.com/mquander/janus-plugin-rs">janus-plugin-rs</a></td>
 * 		<td>Rust bindings and wrappers for creating Janus plugins in Rust</td>
 * </tr>
 * </table>
 * <br/>
 *
 * \section thirdtrasports Third-party transports
 *
 * <table class="table table-striped">
 * <tr><th>Author</th><th>Project</th><th>Description</th></tr>
 * <tr>
 * 		<td><a href="https://github.com/nowylie">Nicholas Wylie</a></td>
 * 		<td><a href="https://github.com/nowylie/janus-ud-transport">janus-ud-transport</a></td>
 * 		<td>Janus transport plugin that adds support for Datagram messages over Unix Domain Sockets</td>
 * </tr>
 * </table>
 * <br/>
 *
 */


/*! \page README README
 *  \verbinclude README.md
 */

/*! \page CREDITS Credits
 *
 * Janus WebRTC Server © 2014-2018 <a href="http://www.meetecho.com/">Meetecho</a> (http://www.meetecho.com/)
 *
 * \b Author:
 *         Lorenzo Miniero <lorenzo@meetecho.com>
 *
 * Several open source components have been used to implement this software:
 *
 * - \b GLib: http://library.gnome.org/devel/glib/
 * - \b pkg-config: http://www.freedesktop.org/wiki/Software/pkg-config/
 * - \b gengetopt: http://www.gnu.org/software/gengetopt/ (command line)
 * - \b Jansson: http://www.digip.org/jansson/ (JSON)
<<<<<<< HEAD
 * - \b libconfig: https://hyperrealm.github.io/libconfig/ (configuration files)
 * - \b libnice: http://nice.freedesktop.org/wiki/ (ICE/STUN/TURN)
=======
 * - \b libnice: http://nice.freedesktop.org/wiki/ (ICE/STUN/TURN, at least v0.1.13 suggested, master recommended)
>>>>>>> a1876f00
 * - \b OpenSSL: http://www.openssl.org/ (DTLS, at least v1.0.1e)
 * - \b libsrtp: https://github.com/cisco/libsrtp (SRTP, at least v1.5 suggested)
 * - \b usrsctp: http://code.google.com/p/sctp-refimpl/ (\c optional, Data Channels)
 * - \b libmicrohttpd: http://www.gnu.org/software/libmicrohttpd/ (\c optional, Web server)
 * - \b libwebsockets: https://libwebsockets.org/ (\c optional, WebSockets)
 * - \b rabbitmq-c: https://github.com/alanxz/rabbitmq-c (\c optional, v1.0.4, RabbitMQ)
 * - \b paho.mqtt.c: https://eclipse.org/paho/clients/c (\c optional, v1.1.0, MQTT)
 * - \b nanomsg: https://nanomsg.org/ (\c optional, Nanomsg)
 * - \b Sofia-SIP: http://sofia-sip.sourceforge.net/ (\c optional, only needed for the SIP plugin)
 * - \b libopus: http://opus-codec.org/ (\c optional, only needed for the bridge plugin)
 * - \b libogg: http://xiph.org/ogg/ (\c optional, only needed for the voicemail plugin)
 * - \b libcurl: https://curl.haxx.se/libcurl/ (\c optional, only needed for the TURN REST API,
 * RTSP support in the Streaming plugin and the sample Event Handler plugin)
 * - \b Lua: https://www.lua.org/download.html (\c optional, only needed for the Lua plugin)
 * - \b npm: https://docs.npmjs.com/ (\c optional, used during build for generating JavaScript modules)
 *
 */
  
/*! \page COPYING License
 * This program is free software, distributed under the terms of the GNU
 * General Public License Version 3.
 *
 * If you're interested in a commercial license (e.g., because GPLv3 is
 * not suited for what you need, you're interested in technical support
 * or want to sponsor the development of new features), feel free to
 * <a href="https://janus.conf.meetecho.com/support">contact us</a>.
 *
 *  \verbinclude COPYING
 */

/*! \page FAQ Frequently Asked Questions
 * This page contains a list of FAQ as gathered on the
 * <a href="https://groups.google.com/forum/?pli=1#!forum/meetecho-janus">meetecho-janus</a>
 * Google group and the 
 * <a href="https://github.com/meetecho/janus-gateway/issues">Issues</a>
 * page on GitHub. It obviously also includes things we're being asked all the
 * time in general! If your question is not listed here or not available
 * anywhere in this documentation, feel free to refer to the group for
 * generic help, or to the Issues page for bugs in the implementation.\n\n
 *
 * <hr>
 *
 * -# <a href="#janus">What is Janus?</a>\n
 * -# <a href="#meetecho">What is Meetecho?</a>\n
 * -# <a href="#pronounce">Now that we're at it, how is Meetecho pronounced??</a>\n
 * -# <a href="#videos">I just started with Janus and am overwhelmed by the amount of info, documentation, etc... any easy way to dive in?</a>\n
 * -# <a href="#origin">Why is Janus called like that?</a>\n
 * -# <a href="#license">Is the license AGPLv3 or GPLv3? Do you provide alternative license mechanisms as well?</a>\n
 * -# <a href="#OS">On what OS can I install Janus?</a>\n
 * -# <a href="#datachans">Are Data Channels supported?</a>\n
 * -# <a href="#usrsctp">I don't care about Data Channels, do I have to compile usrsctp anyway?</a>\n
 * -# <a href="#usrsctperr">I can't install usrsctp, I'm getting errors about dereferencing pointers?</a>\n
 * -# <a href="#gateway">Can I use Janus as a gateway to my Freeswitch/Kamailio/Asterisk/other SIP infrastructure?</a>\n
 * -# <a href="#jssip">Can I use existing SIP stacks (e.g., JsSIP) with Janus?</a>\n
 * -# <a href="#transcoding">Does Janus support transcoding?</a>\n
 * -# <a href="#recording">Does Janus support recording?</a>\n
 * -# <a href="#websockets">Can I use WebSockets instead of plain HTTP to interact with Janus?</a>\n
 * -# <a href="#rabbitmq">Can I use RabbitMQ instead of HTTP/WebSockets to interact with Janus?</a>\n
 * -# <a href="#unixsockets">Can I use Unix Sockets instead of HTTP/WebSockets/RabbitMQ to interact with Janus?</a>\n
 * -# <a href="#mqtt">Can I use MQTT instead of HTTP/WebSockets/RabbitMQ/Unix Sockets to interact with Janus?</a>\n
 * -# <a href="#nanomsg">Can I use Nanomsg instead of HTTP/WebSockets/RabbitMQ/MQTT/Unix Sockets to interact with Janus?</a>\n
 * -# <a href="#transports">What about \<my favourite control protocol\> instead?</a>\n
 * -# <a href="#demos">I've launched Janus, how do I try the demos?</a>\n
 * -# <a href="#certificates">I'm trying the demos, but I get "Janus down" or certificate errors!</a>\n
 * -# <a href="#nodejs">Can I use Janus with node.js or other frameworks?</a>\n
 * -# <a href="#monitoring">How do I monitor/manage my Janus instance?</a>\n
 * -# <a href="#writeplugin">I want to write my own plugin, where do I start?</a>\n
 * -# <a href="#ulimit">I'm using the VideoRoom plugin and, when several users are handled, I get
 *    a "Too many open files" errors and Janus crashes</a>\n
 * -# <a href="#https">When I enable the HTTPS web server in Janus, the CPU goes crazy</a>\n
 * -# <a href="#turn">I enabled TURN in the Janus configuration, but my clients behind a firewall can't connect</a>\n
 * -# <a href="#benchmark">Is there any benchmark on Janus performances?</a>\n
 * -# <a href="#scaling">How do I scale Janus?</a>\n
 * -# <a href="#requests">Can you implement a feature/plugin/application I want?</a>\n
 * -# <a href="#learning">I want to learn more on Janus!</a>\n
 *
 * <hr>
 *
 * \anchor janus
 * -# <b>What is Janus?</b>\n
 *    .
 *    Janus is an open source WebRTC server written by <a href="http://www.meetecho.com">Meetecho</a>,
 *    conceived as modular and, as much as possible,
 *    general purpose. It acts as a WebRTC endpoint browsers can interact
 *    with, and different modules can determine what should be done with
 *    the media. This means that you can do SIP, videoconferencing, streaming
 *    and tons of other stuff using the same box! And if what you need is
 *    not there, you can always write your own module and expand Janus.\n\n
 *    .
 * \anchor meetecho
 * -# <b>What is Meetecho?</b>\n
 *    .
 *    Meetecho is a company founded by a few researchers, post-docs and
 *    Ph.Ds coming from the Universty of Napoli Federico II. We've been
 *    working on real-time multimedia applications over the Internet for
 *    years, and at one point we decided to try and make products out
 *    of our research efforts. Our web conferencing platform and Janus
 *    are part of those efforts.\n\n
 *    .
 * \anchor pronounce
 * -# <b>Now that we're at it, how is Meetecho pronounced??</b>\n
 *    .
 *    We're being asked that a lot! We've heard so many variants and different
 *    pronounciations of the name that we could make a book out of it!
 *    When we chose the name, we wanted it to sound like
 *    <a href="https://www.youtube.com/watch?v=TkgDOMSv9PE">this</a>,
 *    which means \a awesome! in Italian. The extra H was a mistake on our
 *    side, as obviously \a echo is pronouced differently than \a eco! Long
 *    story short, it doesn't really matter how you pronounce it: just
 *    do it and help us be famous! :-)\n\n
 *    .
 * \anchor videos
 * -# <b>I just started with Janus and am overwhelmed by the amount of info, documentation, etc... any easy way to dive in?</b>\n
 *    .
 *    Fair point! Janus and its concepts/APIs can be a lot to digest in a short time...
 *    An easy way to start is watching one of the several presentations we've done
 *    on Janus these last months. Most if not all of them try to provide a
 *    complete introduction to the context Janus was built in, how it was
 *    born, the architecture we chose for it and so on. As such, it should
 *    be a useful starting point for whoever is interested in learning
 *    what Janus can do and how to use it.\n\n
 *    There are several videos available that you can find online, here
 *    are some of them as quick pointers:
 *    - Presentations at <a href="https://www.youtube.com/watch?v=u0PyXgAC8m4">vuc485</a>,
 *    <a href="https://www.youtube.com/watch?v=VnflQF7oCLA">vuc584</a>
 *    and <a href="https://www.youtube.com/watch?v=XnQ7ECOpRIU">vuc640</a> (last one more focused on IETF remote participation);
 *    - Presentation at <a href="https://www.youtube.com/watch?v=SFeWYewoL7Q">OpenSIPS summit 2016</a>;
 *    - Presentation at <a href="https://www.youtube.com/watch?v=yvt-vMHW83c">Kamailio World 2016</a>;
 *    - Presentation at <a href="https://www.youtube.com/watch?v=WfNciKbsP80">WebRTC Meetup Tokyo #12</a>;
 *    - Presentation at <a href="https://www.youtube.com/watch?v=gArqopeNQY0">DevDay Napoli</a> (in Italian);
 *    - Presentation on Event Handlers at <a href="http://bofh.nikhef.nl/events/FOSDEM/2017/K.3.401/janus.vp8.webm">FOSDEM 2017</a>;
 *    - Presentation on different SIP options in Janus at <a href="https://www.youtube.com/watch?v=anmyMC6Ovl8&t=25112s">OpenSIPS 2017</a>;
 *    - Presentation on WebRTC load testing at <a href="https://www.youtube.com/watch?v=SnvTAsYtZ5s">Kamailio World 2017</a>;
 *    - Presentation at <a href="https://www.youtube.com/watch?v=cSV0X1JgcKY">WebRTC Rockstars Tour (Singapore)</a>;
 *    - Presentation at <a href="https://youtu.be/dsVDzh9sS1A?t=51m00s">WebRTC Meetup Tokyo #17</a> (in Japanese);
 *    - Interview on the origins of Janus, at <a href="http://www.allthingsrtc.org/2017/10/30/lorenzo-miniero-creator-janus/">AllThingRTC.org</a>. \n\n
 *    .
 * \anchor origin
 * -# <b>Why is Janus called like that?</b>\n
 *    .
 *    Quoting <a href="http://en.wikipedia.org/wiki/Janus">Wikipedia</a>:
 *    "<i>In ancient Roman religion and myth, Janus (Latin: Ianus, pronounced
 *    [ˈiaː.nus]) is the god of beginnings and transitions, and thereby of
 *    gates, doors, passages, endings and time. He is usually depicted as
 *    having two faces, since he looks to the future and to the past.</i>"
 *    Considering the general purpose nature of our server, where one face always looks
 *    at the future (WebRTC) and the other at the past (whatever the modules
 *    allows you to do, be it legacy stuff or not), Janus looked like the
 *    perfect name for it! And besides, we're Italian, Ancient Rome was
 *    awesome and mythology rules... ;-)  
 *    \n\n
 *    .
 * \anchor januslicense
 * -# <b>Is the license AGPLv3 or GPLv3? Do you provide alternative license mechanisms as well?</b>\n
 *    .
 *    Janus is licensend under the GPLv3 licence. At the very beginning
 *    we chose AGPLv3 for a simple reason: we wanted our work to be open source,
 *    and we wanted interested people to play with it and contribute back
 *    whatever improvement they could provide to the core. This is not always
 *    the case with open source software, which is sometimes just seen as
 *    free stuff you can exploit without helping back, and AGPLv3 looked like
 *    the easiest way to do that. That said, we were almost immediately
 *    made aware that this license mechanism is
 *    <a href="https://groups.google.com/forum/?pli=1#!searchin/discuss-webrtc/janus/discuss-webrtc/LJHXkIsAaEU/fHgJ2z0sxfoJ">not very appreciated</a>
 *    around, especially because of some
 *    interpretations about it that could affect the way proprietary stuff
 *    is deployed. We obviously cared about these concerns, and that's what
 *    eventually lead us to pick GPLv3 as a license, which should make it
 *    easier for Janus to be integrated in heterogeneous scenarios.\n\n
 *    Anyway, if for some reason you're not comfortable with GPLv3 for your
 *    needs, we have a <a href="https://janus.conf.meetecho.com/support">commercial license</a>
 *    offering as well.\n\n
 *    .
 * \anchor OS
 * -# <b>On what OS can I install Janus?</b>\n
 *    .
 *    At the moment only Linux is officially supported. Anyway, Janus does
 *    compile on Mac OS as well, thanks to contributions from the community,
 *    and so should work fine there as well. Windows support is also provided
 *    as a <a href="https://github.com/meetecho/janus-gateway/pull/597">pull request</a>
 *    by a Janus contributor: anyway, please beware that Windows support is behind the current
 *    version of development.\n\n
 *    .
 * \anchor datachans
 * -# <b>Are Data Channels supported?</b>\n
 *    .
 *    Yes they are! Starting from version \c 0.0.3 of Janus, we added a first
 *    experimental support to Data Channels, that can as such be used in
 *    plugins that choose to support them. Right now, they are handled in
 *    several plugins like the Echo Test, VideoCall, VideoRoom and TextRoom plugins.\n\n
 *    Please notice that right now we only support text data: hopefully support
 *    for binary streams will be available soon as well. Until that happens,
 *    you'll have to resort to text-based encodings like Base64 to share
 *    binary data through Janus.\n\n
 *    .
 * \anchor usrsctp
 * -# <b>I don't care about Data Channels, do I have to compile usrsctp anyway?</b>\n
 *    .
 *    Support for Data Channels is optional, so if you didn't install the library
 *    the configure script will go around them and compile Janus without Data Channels
 *    support. If you did install the library and don't care about Data Channels,
 *    but only about audio and/or video, pass the \c --disable-data-channels
 *    option to the configure script to explicitly disable them. If you're updating
 *    an existing install, issue a \c make \c clean before compiling again, or
 *    you might encounter issues with pre-existing symbols.\n\n
 *    .
 * \anchor usrsctperr
 * -# <b>I can't install usrsctp, I'm getting errors about dereferencing pointers?</b>\n
 *    .
 *    Apparently recent compilers are stricter with respect to some code
 *    syntaxes, and this seems to be affecting the way \c usrsctp is written
 *    as of now. Some users managed to fix this issue by passing an export
 *    before the \c bootstrap and \c configure steps in the \c usrsctp
 *    compilation:\n\n
 *\verbatim
   export CFLAGS="-fno-strict-aliasing" ./boostrap
   export CFLAGS="-fno-strict-aliasing" ./configure --prefix=/usr
   make && make install
 \endverbatim
 *    Another solution seems to be removing all the \c -O2 occurrences
 *    in the generated \c configure script.\n\n
 *    .
 * \anchor gateway
 * -# <b>Can I use Janus as a gateway to my Freeswitch/Kamailio/Asterisk/other SIP infrastructure?</b>\n
 *    .
 *    Of course! One of the modules we provide out of the box is a SIP
 *    gateway plugin based on the <a href="http://sofia-sip.sourceforge.net/">Sofia-SIP</a>
 *    library stack. These plugin allows a web user to register at a SIP
 *    proxy/server either as an authenticated user or as a guest, and
 *    start or receive calls from other SIP users, including other web users
 *    exploiting the same plugin. Janus will take care of all the WebRTC-related
 *    stuff (ICE, DTLS, SRTP), which means that on the SIP side it will
 *    be plain RTP only, much easier and lighter to handle for legacy
 *    implementations. SDES-SRTP is also supported on the SIP side in case
 *    it is required.\n\n
 *    .
 * \anchor jssip
 * -# <b>Can I use existing SIP stacks (e.g., JsSIP) with Janus?</b>\n
 *    .
 *    Janus uses a custom JSON-based protocol for all the communication
 *    between web users and plugins in the server, so no, that's not
 *    possible right now. While there are some controls that give you access
 *    to some of the SIP details (e.g., requesting SRTP negotiation or injecting
 *    custom headers), the SIP plugin in Janus only exposes some very
 *    high level information to web users (e.g., registration failed/succeeded,
 *    incoming call, decline, hangup, etc.), without delving in any SIP-related
 *    detail, which is instead completely demanded to the server-side plugin
 *    itself. This ensures that web users can take advantage of SIP functionality
 *    in an easy way, without having to worry about the details and complexity
 *    of SIP within JavaScript.\n\n
 *    .
 * \anchor transcoding
 * -# <b>Does Janus support transcoding?</b>\n
 *    .
 *    Janus is a simple intermediary between WebRTC users and server-side
 *    plugins providing application logic, so no, it doesn't provide any
 *    transcoding functionality per-se. If transcoding is needed, this is
 *    supposed to be implemented within plugins themselves. That said,
 *    apart from the AudioBridge plugin which acts as an audio MCU,
 *    none of the plugins we provide out-of the box does transcoding,
 *    since we wanted the implementation to be lightweight and besides
 *    there are several existing tools and third-party implementations that
 *    could be leveraged for the purpose.\n\n
 *    .
 * \anchor recording
 * -# <b>Does Janus support recording?</b>\n
 *    .
 *    Yep! The Janus core provides an integrated way of recording all
 *    the media streams that go through it, whether it's audio, video or
 *    data, and almost all stock plugins do exploit it one way or another.
 *    Recording is implemented as a structured dump of all RTP and data
 *    files exactly as they were transmitted or sent: as such, no manipulation
 *    is done while recording, and all post-processing is demanded to
 *    an external tool. For more information on this, check the
 *    <a href="https://janus.conf.meetecho.com/docs/janus-pp-rec_8c.html#details">documentation</a>.\n\n
 *    .
 * \anchor websockets
 * -# <b>Can I use WebSockets instead of plain HTTP to interact with Janus?</b>\n
 *    .
 *    Since version \c 0.0.4, you can! At first we chose a REST-based plain HTTP communication
 *    for a simple reason: we noticed that there were some scenarios (e.g.,
 *    client firewalls) where websockets wouldn't work, even though WebRTC
 *    did. To improve the chances of success in the communication, we
 *    then chose this simpler approach with respect to signalling. Besides,
 *    plain HTTP is much easier to proxy and/or place behind frontends
 *    like Apache HTTPD or nginx than WebSockets, another aspect that
 *    played a decisive role in our decision, as we were also very interested
 *    in making the integration of Janus in heterogeneous environments
 *    as easy as possible. That said, WebSockets also provide substantial
 *    benefits when compared to plain HTTP, and definitely make life easier to
 *    server side integrators as well, e.g., in terms of overhead and use of
 *    resources. For more information, check the \ref WS page. \n\n
 *    .
 * \anchor rabbitmq
 * -# <b>Can I use RabbitMQ instead of HTTP/WebSockets to interact with Janus?</b>\n
 *    .
 *    Since version \c 0.0.6, you can! This is a feature that several
 *    developers asked for, especially those that are interested in wrapping
 *    the Janus API on the server side, and implement the communication
 *    on the client side their own way. Specificaly, Janus now supports
 *    RabbitMQ based messaging as an alternative "transport" for API
 *    requests, responses and notifications, meaning it can be used with
 *    or without HTTP and WebSockets, depending on your requirements.
 *    For more information, check the \ref rabbit page. \n\n
 *    .
 * \anchor unixsockets
 * -# <b>Can I use Unix Sockets instead of HTTP/WebSockets/RabbitMQ to interact with Janus?</b>\n
 *    .
 *    Since version \c 0.2.1, you can! More specifically, you can use a
 *    \c SOCK_SEQPACKET or a \c SOCK_DGRAM socket to control a Janus instance.
 *    Notice that this feature is only available when installing Janus on a Linux machine.
 *    For more information, check the \ref unix page. \n\n
 *    .
 * \anchor mqtt
 * -# <b>Can I use MQTT instead of HTTP/WebSockets/RabbitMQ/Unix Sockets to interact with Janus?</b>\n
 *    .
 *    Since version \c 0.2.1, you can! This was a very welcome contribution by
 *    a Janus user, as it makes it even easier to have Janus interact with IoT deployments.
 *    For more information, check the \ref apimqtt page. \n\n
 *    .
 * \anchor nanomsg
 * -# <b>Can I use Nanomsg instead of HTTP/WebSockets/RabbitMQ/MQTT/Unix Sockets to interact with Janus?</b>\n
 *    .
 *    Since version \c 0.4.2, you can! For more information, check the \ref apinanomsg page. \n\n
 *    .
 * \anchor transports
 * -# <b>What about \<my favourite control protocol\> instead?</b>\n
 *    .
 *    Since version \c 0.1.0, the transports for the Janus API have been made
 *    modular. This means that, assuming a transport plugin implementing
 *    support for your favourite protocol has been made available, you
 *    can just add it to the Janus transport modules folder and it should
 *    work. If no plugin has been implemented, you may even want to do so
 *    yourself, or ask for ours or others help.\n\n
 *    .
 * \anchor demos
 * -# <b>I've launched Janus, how do I try the demos?</b>\n
 *    .
 *    The demos are available in the \c html folder in the project. That
 *    said, the integrated web server in Janus does not serve static files
 *    as well, so you'll have to make them available using a different
 *    webserver. Details about how to deploy Janus are provided in
 *    \ref deploy.\n\n
 *    .
 * \anchor certificates
 * -# <b>I'm trying the demos, but I get "Janus down" or certificate errors!</b>\n
 *    .
 *    Again, make sure you've read and are following the instructions on how to
 *    effectively deploy Janus in \ref deploy. Most likely you're either trying
 *    to open the WebRTC demos using HTTP instead of HTTPS (something that
 *    browsers will not allow, if not on localhost for testing), trying
 *    to contact Janus via an insecure protocol through a secure page, or
 *    using an insecure certificate for Janus itself. All of these problems
 *    are explained and solved easily in the \ref deploy documentation.\n\n
 *    .
 * \anchor nodejs
 * -# <b>Can I use Janus with node.js or other frameworks?</b>\n
 *    .
 *    Not natively, but since interaction with Janus is demanded to
 *    a JSON based communication transported on a network protocol (HTTP,
 *    WebSockets, RabbitMQ and others), this can be abstracted quite easily
 *    in several different ways. A common approach is implementing the Janus
 *    API in a server-side application, so that you handle users your own way
 *    and with your own API, while controlling Janus as a media server yourself
 *    by wrapping its API. Check the \ref resources documentation page
 *    for a list of Janus API wrappers in different programming languages
 *    that ou can use within your application
 *    to control a Janus instance from there instead of the browser. Should
 *    you decide to write your own Janus API wrapper, don't hesitate to let
 *    us know so that we can advertise yours there too!\n\n
 *    .
 * \anchor monitoring
 * -# <b>How do I monitor/manage my Janus instance?</b>\n
 *    .
 *    Since version \c 0.2.2 there are a couple of different ways you can do
 *    that. The first and most immediate one is making use of the Admin API,
 *    which you can find documented in the \ref admin page. It is a request/response
 *    protocol that can be used to poll information on existing sessions and
 *    handles, and which also provides a lot of useful WebRTC-related information
 *    on PeerConnections Janus is managing. You can also find a very useful
 *    <a href="http://www.meetecho.com/blog/understanding-the-janus-admin-api">blog post</a>
 *    where we describe in detail how the Admin API can be used to investigate issues. \n\n
 *    A more recent, and potentially much more powerful, addition to Janus
 *    are the Event Handlers. Unlike the Admin API, which is query-based,
 *    Event Handlers provide a mechanism to dynamically feed you with real-time
 *    and live data on whatever is happening within Janus, whether it's the
 *    core or any of the plugins. You can find more information, along with
 *    an example of how to receive such events, in the
 *    <a href="https://github.com/meetecho/janus-gateway/pull/536">pull request</a>
 *    page from where this effort was merged. More guidelines and implementations
 *    will definitely follow. \n\n
 *    .
 * \anchor writeplugin
 * -# <b>I want to write my own plugin, where do I start?</b>\n
 *    .
 *    Great! Depending on the kind of plugin you want to implement (application plugin,
 *    transport plugin, event handler plugin), some of the details may change,
 *    but the concept is typically the same. There are APIs you can refer to,
 *    documented in \ref pluginapi , \ref transportapi and \ref eventhandlerapi.
 *    The existing plugins are also an excellent way to start to get
 *    comfortable with the API: a good starting point may be the Echo Test
 *    plugin, which is a very simple and barebone implementation that
 *    simply bounces back whatever it is sent, and also involves some
 *    rough application logic to determine its behaviour (e.g., messages
 *    coming from web users that selectively enable or disable video).
 *    You may want to check third-party plugins as well in the \ref resources
 *    as well, as they'll give you an idea of how other users did the same.
 *    If you need any help with this, feel free to ask for help on the Google group:
 *    we're always excited whenever new Janus plugins are realized!\n\n
 *    .
 * \anchor ulimit
 * -# <b>I'm using the VideoRoom plugin and, when several users are handled, I get
 *    a "Too many open files" errors and Janus crashes</b>\n
 *    .
 *    As all applications on Linux environments, Janus is bound to the
 *    constraints imposed by the OS and/or the user. One of these constraints
 *    is related to how many file descriptors the application, or all the
 *    applications, can open. On several distributions this number is, by
 *    default, quite low, which can cause the issue you experienced. This
 *    value, together with others, can be modified, per-user or for all users,
 *    using the \c ulimit application. For a simple and quick way to handle
 *    this refer to the guide provided by the MongoDB developers:
 *    http://docs.mongodb.org/manual/reference/ulimit/ \n\n
 *    .
 * \anchor https
 * -# <b>When I enable the HTTPS web server in Janus, the CPU goes crazy</b>\n
 *    .
 *    As discussed in a recent <a href="https://groups.google.com/forum/?pli=1#!topic/meetecho-janus/lD8A0VqXsNs">post</a>
 *    on our Google group, this is caused by an occasional problem within
 *    libmicrohttpd, the library we use to implement an embedded web server
 *    in Janus. This is not deterministic, as the high CPU usage does happen
 *    on some distributions (e.g., Ubuntu 12.04), while it doesn't on
 *    others (e.g., Ubuntu 14.04). Anyway, this only can happen if you enable
 *    HTTPS support within Janus itself: you can still have a safe HTTPS
 *    usage with Janus if you deploy it behind a frontend (e.g., Apache HTTPD)
 *    that takes care of this on its behalf. Refer to the \ref deploy section
 *    for more details about this.\n\n
 *    .
 * \anchor turn
 * -# <b>I enabled TURN in the Janus configuration, but my clients behind a firewall can't connect</b>\n
 *    .
 *    As explained in the \c janus.cfg documentation, the TURN settings you
 *    configure there refer to Janus \b itself, \b not the clients that make use
 *    of its services. This means that, whether you configure a static TURN
 *    server and the related credentials, or the REST API client stack to
 *    retrieve them dynamically, you're asking Janus to gather relay candidates
 *    for ITSELF. This is only useful if you know that your Janus instance
 *    will not be deployed on a public address (as it usually will) but will
 *    instead potentially sit behind a restrictive component like a firewall,
 *    or if you simply want to limit the number of open ports and so force
 *    all media traffic to go through the TURN server port alone.\n\n
 *    If you want your clients to gather relay candidates, instead, this
 *    needs to be done on the client side (e.g., in JavaScript, if your
 *    clients are web applications). If you're using our \ref JS check
 *    the \c echotest.js code, which has a commented portion that explains
 *    how to provide one or more TURN servers to make use of. If you're
 *    handling the WebRTC-related stuff on your own and are contacting
 *    Janus some other way, please refer to the related way of specifying
 *    STUN and TURN servers instead.\n\n
 *    .
 * \anchor benchmark
 * -# <b>Is there any benchmark on Janus performances?</b>\n
 *    .
 *    Benchmarking Janus is not an easy task, especially if we consider
 *    its general purpose nature. In fact, Janus by itself does not much
 *    more than negotiating WebRTC PeerConnections and relaying frames
 *    around, while most of the application login is in the modules. As
 *    you can imagine, different modules may have very different requirements
 *    and impact on the performances. For instance, the Echo Test is probably
 *    much lighter than the Video MCU, even if they're handling the same
 *    number of users. This means that such a benchmarking does not have
 *    much sense unless you contextualise the scenarios.\n\n
 *    You can find some results on tests we made ourselves in a couple of
 *    publications we wrote and available
 *    <a href="http://janus.conf.meetecho.com/citeus">here</a>. One of those
 *    introduces a WebRTC stress testing tool we implemented called Jattack,
 *    for which a <a href="https://www.youtube.com/watch?v=UwNq8p0m1js">video of the presentation</a>
 *    is available. You can find some more details and considerations in an older
 *    <a href="https://groups.google.com/forum/?pli=1#!topic/meetecho-janus/ydGcbMt7IX0">post</a>
 *    on our Google group too.\n\n
 *    .
 * \anchor scaling
 * -# <b>How do I scale Janus?</b>\n
 *    .
 *    This question is way too generic to answer here. As explained in the previous
 *    point, Janus is not an easily measurable entity, as it very much depends
 *    on which of the plugins you're involving in the scenarios that interest you
 *    and how. The same considerations also apply to scaling the scenario you
 *    implemented, as different plugins may require different approaches to
 *    do that. \n\n
 *    In general, Janus does not have any built-in multi-tenant support. Each
 *    Janus instance is conceived to be standalone, and works by itself. That
 *    said, there are different ways in which you can implement scalability in
 *    your service. One of them is implementing a wrapper/controller application
 *    that is in charge of multiple Janus instances, so that it can distribute
 *    the load depending on the requests. If the scenario allows for it,
 *    you can also mix concepts from different plugins on different Janus
 *    instances (e.g., use the RTP forwardiing feature of the VideoRoom plugin
 *    to make the same VideoRoom publisher available as a Streaming mountpoint
 *    on other Janus machines). Anyway, as explained each application may have
 *    very different requirements when it comes to scalability. \n\n
 *    Should you be interested in implementing scalability in your application and
 *    need help, <a href="https://janus.conf.meetecho.com/support">contact us</a>.\n\n
 *    .
 * \anchor requests
 * -# <b>Can you implement a feature/plugin/application I want?</b>\n
 *    .
 *    We're constantly working on new features and on improving what's
 *    already there, and we do love feedback from users. That said, we're
 *    a small team and we do have to pay our bills, so we always have to
 *    reserve our resources wisely. If there's a feature you'd like to
 *    see implemented, tell us on our Google group, and discuss it with
 *    other users: it may be on our schedule, or someone else may be
 *    already working on it to contribute it back to the project. You
 *    may even want to try and build it yourself and help us make Janus
 *    even better! \n\n
 *    If you really need something that isn't there, you may also want to consider
 *    <a href="https://janus.conf.meetecho.com/support">contacting us</a>
 *    for a sponsored development or consulting.\n\n
 *    .
 * \anchor learning
 * -# <b>I want to learn more on Janus!</b>\n
 *    .
 *    That's great! The first obvious suggestion is of course to carefully
 *    read the documentation here: we worked hard on it and are constantly
 *    expanding it, so it should always be the first source of information
 *    whenever in doubt. We have a great Google group as well where the
 *    <a href="https://groups.google.com/forum/#!forum/meetecho-janus">community</a>
 *    shares questions, data and more everyday, so make sure you join too! \n\n
 *    We also provide training on Janus and WebRTC in general, so if interested
 *    just <a href="https://janus.conf.meetecho.com/support">contact us</a>.\n\n
 *    .
 */

/*! \defgroup core Core
 * \brief Core implementation of the server
 * \details The Janus WebRTC Server is founded on a core that glues the
 * involved parts together. The main code is janus.c that implements
 * the logic behind the server itself: it implements the web server that
 * interacts with browsers, and handles sessions with them. This includes
 * taking care of media signalling and negotiation, and bridging peers
 * with available plugins.
 */

/*! \defgroup protocols Protocols
 * \brief Implementations of the WebRTC protocols
 * \details The WebRTC specification (WEBRTC/RTCWEB) currently mandates
 * the usage of a few protocols and techniques. The code in this group
 * takes care of them all (SDP, ICE, DTLS-SRTP, RTP/RTCP). 
 * \ingroup core
 */

/*! \defgroup plugins Plugins
 * \brief Janus plugins available out of the box
 * \details In order to showcase how different plugins can implement
 * completely different applications on top of the Janus core, a few
 * plugin implementations are provided out of the box. The API for
 * writing a new plugin is specified in the \ref pluginapi section.
 */

/*! \defgroup pluginapi Plugin API
 * \brief Plugin API (aka, how to write your own plugin)
 * \details The plugin.h header specifies the API a plugin needs to
 * implement and make available in order to be used by the server and
 * exposed to browsers. 
 * \ingroup plugins
 */

/*! \defgroup luapapi Lua plugin API
 * \brief Lua plugin (aka, how to write your own plugin in Lua)
 * \details The Janus Lua plugin allows you to write your application
 * logic in Lua, instead of creating a new plugin in C: check the
 * documentation in janus_lua.c for info on the APIs. Some additional
 * hooks in C may be required, which is what the janus_lua_data.h and
 * janus_lua_extra.c code is for.
 * \ingroup plugins
 */

/*! \defgroup jspapi Duktape plugin API
 * \brief Duktape plugin (aka, how to write your own plugin in JavaScript)
 * \details The Janus Duktape plugin allows you to write your application
 * logic in JavaScript, instead of creating a new plugin in C: check the
 * documentation in janus_duktape.c for info on the APIs. Some additional
 * hooks in C may be required, which is what the janus_duktape_data.h and
 * janus_duktape_extra.c code is for.
 * \ingroup plugins
 */

/*! \defgroup transports Transports
 * \brief Transport plugins available out of the box
 * \details In order to showcase how different transport plugins can implement
 * support for the Janus API over different transport protocols, a few
 * plugin implementations are provided out of the box. The API for
 * writing a new plugin is specified in the \ref transportapi section.
 */

/*! \defgroup transportapi Transport API
 * \brief Transport API (aka, how to write your own transport plugin)
 * \details The transport.h header specifies the API a plugin needs to
 * implement and make available in order to expose a new transport protocol
 * that can be used by the server for talking the Janus API.
 * \ingroup transports
 */

/*! \defgroup eventhandlers Event Handlers
 * \brief Event handler plugins available out of the box
 * \details In order to showcase how different plugins can handle events
 * originated by the Janus core or any of its plugins, a sample plugin
 * implementation is provided out of the box. The API for writing a new
 * event handler plugin is specified in the \ref eventhandlerapi section.
 */

/*! \defgroup eventhandlerapi Event Handler API
 * \brief Event Handler API (aka, how to write your own event handler plugin)
 * \details The eventhandler.h header specifies the API a plugin needs to
 * implement and make available in order to receive events from Janus.
 * \ingroup eventhandlers
 */

/*! \defgroup tools Tools and utilities
 * \brief Tools and utilities
 * \details Set of simple tools and utilities that may be of help when
 * used in conjunction with Janus. 
 */

/*! \defgroup postprocessing Recordings post-processing utility
 * \brief Recordings post-processing utility
 * \details This simple utility (janus-pp-rec.c) allows you to
 * post-process recordings generated by the janus_recorder helper (e.g.,
 * in the Video MCU plugin). 
 * \ingroup tools
 */<|MERGE_RESOLUTION|>--- conflicted
+++ resolved
@@ -79,12 +79,8 @@
  * - \b pkg-config: http://www.freedesktop.org/wiki/Software/pkg-config/
  * - \b gengetopt: http://www.gnu.org/software/gengetopt/ (command line)
  * - \b Jansson: http://www.digip.org/jansson/ (JSON)
-<<<<<<< HEAD
  * - \b libconfig: https://hyperrealm.github.io/libconfig/ (configuration files)
- * - \b libnice: http://nice.freedesktop.org/wiki/ (ICE/STUN/TURN)
-=======
  * - \b libnice: http://nice.freedesktop.org/wiki/ (ICE/STUN/TURN, at least v0.1.13 suggested, master recommended)
->>>>>>> a1876f00
  * - \b OpenSSL: http://www.openssl.org/ (DTLS, at least v1.0.1e)
  * - \b libsrtp: https://github.com/cisco/libsrtp (SRTP, at least v1.5 suggested)
  * - \b usrsctp: http://code.google.com/p/sctp-refimpl/ (\c optional, Data Channels)
@@ -3219,12 +3215,8 @@
  * - \b pkg-config: http://www.freedesktop.org/wiki/Software/pkg-config/
  * - \b gengetopt: http://www.gnu.org/software/gengetopt/ (command line)
  * - \b Jansson: http://www.digip.org/jansson/ (JSON)
-<<<<<<< HEAD
  * - \b libconfig: https://hyperrealm.github.io/libconfig/ (configuration files)
- * - \b libnice: http://nice.freedesktop.org/wiki/ (ICE/STUN/TURN)
-=======
  * - \b libnice: http://nice.freedesktop.org/wiki/ (ICE/STUN/TURN, at least v0.1.13 suggested, master recommended)
->>>>>>> a1876f00
  * - \b OpenSSL: http://www.openssl.org/ (DTLS, at least v1.0.1e)
  * - \b libsrtp: https://github.com/cisco/libsrtp (SRTP, at least v1.5 suggested)
  * - \b usrsctp: http://code.google.com/p/sctp-refimpl/ (\c optional, Data Channels)
