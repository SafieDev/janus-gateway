--- conflicted
+++ resolved
@@ -885,7 +885,6 @@
 			ret = janus_process_error(request, session_id, transaction_text, JANUS_ERROR_INVALID_REQUEST_PATH, "Unhandled request '%s' at this path", message_text);
 			goto jsondone;
 		}
-<<<<<<< HEAD
 
 		/* Reset TURN server */
 		json_t *config = json_object_get(root, "config");
@@ -922,13 +921,12 @@
 			}
 		}
 
-=======
 		/* Make sure we're accepting new sessions */
 		if(!accept_new_sessions) {
 			ret = janus_process_error(request, session_id, transaction_text, JANUS_ERROR_NOT_ACCEPTING_SESSIONS, NULL);
 			goto jsondone;
 		}
->>>>>>> 36a13dd0
+
 		/* Any secret/token to check? */
 		ret = janus_request_check_secret(request, session_id, transaction_text);
 		if(ret != 0) {
@@ -1283,19 +1281,13 @@
 				JANUS_LOG(LOG_WARN, "[%"SCNu64"]   -- DataChannels have been negotiated, but support for them has not been compiled...\n", handle->handle_id);
 			}
 #endif
-<<<<<<< HEAD
-
-      JANUS_LOG(LOG_WARN, "WEBRTC_READY=%d, offer=%d\n",
+
+            JANUS_LOG(LOG_WARN, "WEBRTC_READY=%d, offer=%d\n",
                 janus_flags_is_set(&handle->webrtc_flags, JANUS_ICE_HANDLE_WEBRTC_READY),
                 offer);
 
-			/* Check if it's a new session, or an update... */
-			if(!janus_flags_is_set(&handle->webrtc_flags, JANUS_ICE_HANDLE_WEBRTC_READY)
-					|| janus_flags_is_set(&handle->webrtc_flags, JANUS_ICE_HANDLE_WEBRTC_ALERT)) {
-=======
 			/* We behave differently if it's a new session or an update... */
 			if(!renegotiation) {
->>>>>>> 36a13dd0
 				/* New session */
 				if(offer) {
 					/* Setup ICE locally (we received an offer) */
