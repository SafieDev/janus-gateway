/*! \file   janus.c
 * \author Lorenzo Miniero <lorenzo@meetecho.com>
 * \copyright GNU General Public License v3
 * \brief  Janus core
 * \details Implementation of the gateway core. This code takes care of
 * the gateway initialization (command line/configuration) and setup,
 * and makes use of the available transport plugins (by default HTTP,
 * WebSockets, RabbitMQ, if compiled) and Janus protocol (a JSON-based
 * protocol) to interact with the applications, whether they're web based
 * or not. The core also takes care of bridging peers and plugins
 * accordingly, in terms of both messaging and real-time media transfer
 * via WebRTC.
 *
 * \ingroup core
 * \ref core
 */

#include <dlfcn.h>
#include <dirent.h>
#include <net/if.h>
#include <netdb.h>
#include <signal.h>
#include <getopt.h>
#include <sys/resource.h>
#include <sys/stat.h>
#include <fcntl.h>
#include <poll.h>

#include "janus.h"
#include "version.h"
#include "cmdline.h"
#include "config.h"
#include "apierror.h"
#include "debug.h"
#include "ip-utils.h"
#include "rtcp.h"
#include "auth.h"
#include "record.h"
#include "events.h"


#define JANUS_NAME				"Janus WebRTC Gateway"
#define JANUS_AUTHOR			"Meetecho s.r.l."
#define JANUS_SERVER_NAME		"MyJanusInstance"

#ifdef __MACH__
#define SHLIB_EXT "0.dylib"
#else
#define SHLIB_EXT ".so"
#endif


static janus_config *config = NULL;
static char *config_file = NULL;
static char *configs_folder = NULL;

static GHashTable *transports = NULL;
static GHashTable *transports_so = NULL;

static GHashTable *eventhandlers = NULL;
static GHashTable *eventhandlers_so = NULL;

static GHashTable *plugins = NULL;
static GHashTable *plugins_so = NULL;


/* Daemonization */
static gboolean daemonize = FALSE;
static int pipefd[2];


#ifdef REFCOUNT_DEBUG
/* Reference counters debugging */
GHashTable *counters = NULL;
janus_mutex counters_mutex;
#endif


/* API secrets */
static char *api_secret = NULL, *admin_api_secret = NULL;

/* JSON parameters */
static int janus_process_error_string(janus_request *request, uint64_t session_id, const char *transaction, gint error, gchar *error_string);

static struct janus_json_parameter incoming_request_parameters[] = {
	{"transaction", JSON_STRING, JANUS_JSON_PARAM_REQUIRED},
	{"janus", JSON_STRING, JANUS_JSON_PARAM_REQUIRED},
	{"id", JSON_INTEGER, JANUS_JSON_PARAM_POSITIVE}
};
static struct janus_json_parameter attach_parameters[] = {
	{"plugin", JSON_STRING, JANUS_JSON_PARAM_REQUIRED},
	{"opaque_id", JSON_STRING, 0},
	{"perc", JANUS_JSON_BOOL, 0}
};
static struct janus_json_parameter body_parameters[] = {
	{"body", JSON_OBJECT, JANUS_JSON_PARAM_REQUIRED}
};
static struct janus_json_parameter jsep_parameters[] = {
	{"type", JSON_STRING, JANUS_JSON_PARAM_REQUIRED},
	{"trickle", JANUS_JSON_BOOL, 0},
	{"sdp", JSON_STRING, JANUS_JSON_PARAM_REQUIRED}
};
static struct janus_json_parameter add_token_parameters[] = {
	{"token", JSON_STRING, JANUS_JSON_PARAM_REQUIRED},
	{"plugins", JSON_ARRAY, 0}
};
static struct janus_json_parameter token_parameters[] = {
	{"token", JSON_STRING, JANUS_JSON_PARAM_REQUIRED}
};
static struct janus_json_parameter admin_parameters[] = {
	{"transaction", JSON_STRING, JANUS_JSON_PARAM_REQUIRED},
	{"janus", JSON_STRING, JANUS_JSON_PARAM_REQUIRED}
};
static struct janus_json_parameter debug_parameters[] = {
	{"debug", JANUS_JSON_BOOL, JANUS_JSON_PARAM_REQUIRED}
};
static struct janus_json_parameter timeout_parameters[] = {
	{"timeout", JSON_INTEGER, JANUS_JSON_PARAM_REQUIRED | JANUS_JSON_PARAM_POSITIVE}
};
static struct janus_json_parameter level_parameters[] = {
	{"level", JSON_INTEGER, JANUS_JSON_PARAM_REQUIRED | JANUS_JSON_PARAM_POSITIVE}
};
static struct janus_json_parameter timestamps_parameters[] = {
	{"timestamps", JANUS_JSON_BOOL, JANUS_JSON_PARAM_REQUIRED}
};
static struct janus_json_parameter colors_parameters[] = {
	{"colors", JANUS_JSON_BOOL, JANUS_JSON_PARAM_REQUIRED}
};
static struct janus_json_parameter mnq_parameters[] = {
	{"max_nack_queue", JSON_INTEGER, JANUS_JSON_PARAM_REQUIRED | JANUS_JSON_PARAM_POSITIVE}
};
static struct janus_json_parameter nmt_parameters[] = {
	{"no_media_timer", JSON_INTEGER, JANUS_JSON_PARAM_REQUIRED | JANUS_JSON_PARAM_POSITIVE}
};
static struct janus_json_parameter queryhandler_parameters[] = {
	{"handler", JSON_STRING, JANUS_JSON_PARAM_REQUIRED},
	{"request", JSON_OBJECT, 0}
};
static struct janus_json_parameter text2pcap_parameters[] = {
	{"folder", JSON_STRING, 0},
	{"filename", JSON_STRING, 0},
	{"truncate", JSON_INTEGER, JANUS_JSON_PARAM_POSITIVE}
};

/* Admin/Monitor helpers */
json_t *janus_admin_stream_summary(janus_ice_stream *stream);
json_t *janus_admin_component_summary(janus_ice_component *component);


/* IP addresses */
static gchar *local_ip = NULL;
gchar *janus_get_local_ip(void) {
	return local_ip;
}
static gchar *public_ip = NULL;
gchar *janus_get_public_ip(void) {
	/* Fallback to the local IP, if we have no public one */
	return public_ip ? public_ip : local_ip;
}
void janus_set_public_ip(const char *ip) {
	/* once set do not override */
	if(ip == NULL || public_ip != NULL)
		return;
	public_ip = g_strdup(ip);
}
static volatile gint stop = 0;
static gint stop_signal = 0;
gint janus_is_stopping(void) {
	return g_atomic_int_get(&stop);
}


/* Public instance name */
static gchar *server_name = NULL;

static json_t *janus_create_message(const char *status, uint64_t session_id, const char *transaction) {
	json_t *msg = json_object();
	json_object_set_new(msg, "janus", json_string(status));
	if(session_id > 0)
		json_object_set_new(msg, "session_id", json_integer(session_id));
	if(transaction != NULL)
		json_object_set_new(msg, "transaction", json_string(transaction));
	return msg;
}

/* The default timeout for sessions is 60 seconds: this means that, if
 * we don't get any activity (i.e., no request) on this session for more
 * than 60 seconds, then it's considered expired and we destroy it. That's
 * why we have a keep-alive method in the API. This can be overridden in
 * either janus.cfg or from the command line. Setting this to 0 will
 * disable the timeout mechanism, which is NOT suggested as it may risk
 * having orphaned sessions (sessions not controlled by any transport
 * and never freed). Besides, notice that if you make this shorter than
 * 30s, you'll have to update the timers in janus.js when the long
 * polling mechanism is used and shorten them as well, or you'll risk
 * incurring in unexpected timeouts (when HTTP is used in janus.js, the
 * long poll is used as a keepalive mechanism). */
#define DEFAULT_SESSION_TIMEOUT		60
static uint session_timeout = DEFAULT_SESSION_TIMEOUT;

#define DEFAULT_RECLAIM_SESSION_TIMEOUT		0
static uint reclaim_session_timeout = DEFAULT_RECLAIM_SESSION_TIMEOUT;


/* Information */
static json_t *janus_info(const char *transaction) {
	/* Prepare a summary on the gateway */
	json_t *info = janus_create_message("server_info", 0, transaction);
	json_object_set_new(info, "name", json_string(JANUS_NAME));
	json_object_set_new(info, "version", json_integer(janus_version));
	json_object_set_new(info, "version_string", json_string(janus_version_string));
	json_object_set_new(info, "author", json_string(JANUS_AUTHOR));
	json_object_set_new(info, "commit-hash", json_string(janus_build_git_sha));
	json_object_set_new(info, "compile-time", json_string(janus_build_git_time));
	json_object_set_new(info, "log-to-stdout", janus_log_is_stdout_enabled() ? json_true() : json_false());
	json_object_set_new(info, "log-to-file", janus_log_is_logfile_enabled() ? json_true() : json_false());
	if(janus_log_is_logfile_enabled())
		json_object_set_new(info, "log-path", json_string(janus_log_get_logfile_path()));
#ifdef HAVE_SCTP
	json_object_set_new(info, "data_channels", json_true());
#else
	json_object_set_new(info, "data_channels", json_false());
#endif
	json_object_set_new(info, "session-timeout", json_integer(session_timeout));
	json_object_set_new(info, "reclaim-session-timeout", json_integer(reclaim_session_timeout));
	json_object_set_new(info, "server-name", json_string(server_name ? server_name : JANUS_SERVER_NAME));
	json_object_set_new(info, "local-ip", json_string(local_ip));
	if(public_ip != NULL)
		json_object_set_new(info, "public-ip", json_string(public_ip));
	json_object_set_new(info, "ipv6", janus_ice_is_ipv6_enabled() ? json_true() : json_false());
	json_object_set_new(info, "ice-lite", janus_ice_is_ice_lite_enabled() ? json_true() : json_false());
	json_object_set_new(info, "ice-tcp", janus_ice_is_ice_tcp_enabled() ? json_true() : json_false());
	json_object_set_new(info, "full-trickle", janus_ice_is_full_trickle_enabled() ? json_true() : json_false());
	json_object_set_new(info, "rfc-4588", janus_is_rfc4588_enabled() ? json_true() : json_false());
	if(janus_ice_get_stun_server() != NULL) {
		char server[255];
		g_snprintf(server, 255, "%s:%"SCNu16, janus_ice_get_stun_server(), janus_ice_get_stun_port());
		json_object_set_new(info, "stun-server", json_string(server));
	}
	if(janus_ice_get_turn_server() != NULL) {
		char server[255];
		g_snprintf(server, 255, "%s:%"SCNu16, janus_ice_get_turn_server(), janus_ice_get_turn_port());
		json_object_set_new(info, "turn-server", json_string(server));
	}
	json_object_set_new(info, "api_secret", api_secret ? json_true() : json_false());
	json_object_set_new(info, "auth_token", janus_auth_is_enabled() ? json_true() : json_false());
	json_object_set_new(info, "event_handlers", janus_events_is_enabled() ? json_true() : json_false());
	/* Available transports */
	json_t *t_data = json_object();
	if(transports && g_hash_table_size(transports) > 0) {
		GHashTableIter iter;
		gpointer value;
		g_hash_table_iter_init(&iter, transports);
		while (g_hash_table_iter_next(&iter, NULL, &value)) {
			janus_transport *t = value;
			if(t == NULL) {
				continue;
			}
			json_t *transport = json_object();
			json_object_set_new(transport, "name", json_string(t->get_name()));
			json_object_set_new(transport, "author", json_string(t->get_author()));
			json_object_set_new(transport, "description", json_string(t->get_description()));
			json_object_set_new(transport, "version_string", json_string(t->get_version_string()));
			json_object_set_new(transport, "version", json_integer(t->get_version()));
			json_object_set_new(t_data, t->get_package(), transport);
		}
	}
	json_object_set_new(info, "transports", t_data);
	/* Available event handlers */
	json_t *e_data = json_object();
	if(eventhandlers && g_hash_table_size(eventhandlers) > 0) {
		GHashTableIter iter;
		gpointer value;
		g_hash_table_iter_init(&iter, eventhandlers);
		while (g_hash_table_iter_next(&iter, NULL, &value)) {
			janus_eventhandler *e = value;
			if(e == NULL) {
				continue;
			}
			json_t *eventhandler = json_object();
			json_object_set_new(eventhandler, "name", json_string(e->get_name()));
			json_object_set_new(eventhandler, "author", json_string(e->get_author()));
			json_object_set_new(eventhandler, "description", json_string(e->get_description()));
			json_object_set_new(eventhandler, "version_string", json_string(e->get_version_string()));
			json_object_set_new(eventhandler, "version", json_integer(e->get_version()));
			json_object_set_new(e_data, e->get_package(), eventhandler);
		}
	}
	json_object_set_new(info, "events", e_data);
	/* Available plugins */
	json_t *p_data = json_object();
	if(plugins && g_hash_table_size(plugins) > 0) {
		GHashTableIter iter;
		gpointer value;
		g_hash_table_iter_init(&iter, plugins);
		while (g_hash_table_iter_next(&iter, NULL, &value)) {
			janus_plugin *p = value;
			if(p == NULL) {
				continue;
			}
			json_t *plugin = json_object();
			json_object_set_new(plugin, "name", json_string(p->get_name()));
			json_object_set_new(plugin, "author", json_string(p->get_author()));
			json_object_set_new(plugin, "description", json_string(p->get_description()));
			json_object_set_new(plugin, "version_string", json_string(p->get_version_string()));
			json_object_set_new(plugin, "version", json_integer(p->get_version()));
			json_object_set_new(p_data, p->get_package(), plugin);
		}
	}
	json_object_set_new(info, "plugins", p_data);

	return info;
}


/* Logging */
int janus_log_level = LOG_INFO;
gboolean janus_log_timestamps = FALSE;
gboolean janus_log_colors = FALSE;
int lock_debug = 0;
#ifdef REFCOUNT_DEBUG
int refcount_debug = 1;
#else
int refcount_debug = 0;
#endif


/*! \brief Signal handler (just used to intercept CTRL+C and SIGTERM) */
static void janus_handle_signal(int signum) {
	stop_signal = signum;
	switch(g_atomic_int_get(&stop)) {
		case 0:
			JANUS_PRINT("Stopping gateway, please wait...\n");
			break;
		case 1:
			JANUS_PRINT("In a hurry? I'm trying to free resources cleanly, here!\n");
			break;
		default:
			JANUS_PRINT("Ok, leaving immediately...\n");
			break;
	}
	g_atomic_int_inc(&stop);
	if(g_atomic_int_get(&stop) > 2)
		exit(1);
}

/*! \brief Termination handler (atexit) */
static void janus_termination_handler(void) {
	/* Free the instance name, if provided */
	g_free(server_name);
	/* Remove the PID file if we created it */
	janus_pidfile_remove();
	/* Close the logger */
	janus_log_destroy();
	/* If we're daemonizing, we send an error code to the parent */
	if(daemonize) {
		int code = 1;
		ssize_t res = 0;
		do {
			res = write(pipefd[1], &code, sizeof(int));
		} while(res == -1 && errno == EINTR);
	}
}


/** @name Transport plugin callback interface
 * These are the callbacks implemented by the gateway core, as part of
 * the janus_transport_callbacks interface. Everything the transport
 * plugins send the gateway is handled here.
 */
///@{
void janus_transport_incoming_request(janus_transport *plugin, janus_transport_session *transport, void *request_id, gboolean admin, json_t *message, json_error_t *error);
void janus_transport_gone(janus_transport *plugin, janus_transport_session *transport);
gboolean janus_transport_is_api_secret_needed(janus_transport *plugin);
gboolean janus_transport_is_api_secret_valid(janus_transport *plugin, const char *apisecret);
gboolean janus_transport_is_auth_token_needed(janus_transport *plugin);
gboolean janus_transport_is_auth_token_valid(janus_transport *plugin, const char *token);
void janus_transport_notify_event(janus_transport *plugin, void *transport, json_t *event);

static janus_transport_callbacks janus_handler_transport =
	{
		.incoming_request = janus_transport_incoming_request,
		.transport_gone = janus_transport_gone,
		.is_api_secret_needed = janus_transport_is_api_secret_needed,
		.is_api_secret_valid = janus_transport_is_api_secret_valid,
		.is_auth_token_needed = janus_transport_is_auth_token_needed,
		.is_auth_token_valid = janus_transport_is_auth_token_valid,
		.events_is_enabled = janus_events_is_enabled,
		.notify_event = janus_transport_notify_event,
	};
static GAsyncQueue *requests = NULL;
static janus_request exit_message;
static GThreadPool *tasks = NULL;
void janus_transport_task(gpointer data, gpointer user_data);
///@}


/** @name Plugin callback interface
 * These are the callbacks implemented by the gateway core, as part of
 * the janus_callbacks interface. Everything the plugins send the
 * gateway is handled here.
 */
///@{
int janus_plugin_push_event(janus_plugin_session *plugin_session, janus_plugin *plugin, const char *transaction, json_t *message, json_t *jsep);
json_t *janus_plugin_handle_sdp(janus_plugin_session *plugin_session, janus_plugin *plugin, const char *sdp_type, const char *sdp, gboolean restart);
void janus_plugin_relay_rtp(janus_plugin_session *plugin_session, int video, char *buf, int len);
void janus_plugin_relay_rtcp(janus_plugin_session *plugin_session, int video, char *buf, int len);
void janus_plugin_relay_data(janus_plugin_session *plugin_session, char *buf, int len);
void janus_plugin_close_pc(janus_plugin_session *plugin_session);
void janus_plugin_end_session(janus_plugin_session *plugin_session);
void janus_plugin_notify_event(janus_plugin *plugin, janus_plugin_session *plugin_session, json_t *event);
gboolean janus_plugin_auth_is_signature_valid(janus_plugin *plugin, const char *token);
gboolean janus_plugin_auth_signature_contains(janus_plugin *plugin, const char *token, const char *desc);
static janus_callbacks janus_handler_plugin =
	{
		.push_event = janus_plugin_push_event,
		.relay_rtp = janus_plugin_relay_rtp,
		.relay_rtcp = janus_plugin_relay_rtcp,
		.relay_data = janus_plugin_relay_data,
		.close_pc = janus_plugin_close_pc,
		.end_session = janus_plugin_end_session,
		.events_is_enabled = janus_events_is_enabled,
		.notify_event = janus_plugin_notify_event,
		.auth_is_signature_valid = janus_plugin_auth_is_signature_valid,
		.auth_signature_contains = janus_plugin_auth_signature_contains,
	};
///@}


/* Gateway Sessions */
static janus_mutex sessions_mutex;
static GHashTable *sessions = NULL;
static GMainContext *sessions_watchdog_context = NULL;


static void janus_ice_handle_dereference(janus_ice_handle *handle) {
	if(handle)
		janus_refcount_decrease(&handle->ref);
}

static void janus_session_free(const janus_refcount *session_ref) {
	janus_session *session = janus_refcount_containerof(session_ref, janus_session, ref);
	/* This session can be destroyed, free all the resources */
	if(session->ice_handles != NULL) {
		g_hash_table_destroy(session->ice_handles);
		session->ice_handles = NULL;
	}
	if(session->source != NULL) {
		janus_request_destroy(session->source);
		session->source = NULL;
	}
	g_free(session);
}

static gboolean janus_check_sessions(gpointer user_data) {
	if(session_timeout < 1)		/* Session timeouts are disabled */
		return G_SOURCE_CONTINUE;
	janus_mutex_lock(&sessions_mutex);
	if(sessions && g_hash_table_size(sessions) > 0) {
		GHashTableIter iter;
		gpointer value;
		g_hash_table_iter_init(&iter, sessions);
		while (g_hash_table_iter_next(&iter, NULL, &value)) {
			janus_session *session = (janus_session *) value;
			if (!session || g_atomic_int_get(&session->destroyed)) {
				continue;
			}
			gint64 now = janus_get_monotonic_time();
			if ((now - session->last_activity >= (gint64)session_timeout * G_USEC_PER_SEC &&
					!g_atomic_int_compare_and_exchange(&session->timeout, 0, 1)) ||
					((g_atomic_int_get(&session->transport_gone) && now - session->last_activity >= (gint64)reclaim_session_timeout * G_USEC_PER_SEC) &&
							!g_atomic_int_compare_and_exchange(&session->timeout, 0, 1))) {
				JANUS_LOG(LOG_INFO, "Timeout expired for session %"SCNu64"...\n", session->session_id);
				/* Mark the session as over, we'll deal with it later */
				janus_session_handles_clear(session);
				/* Notify the transport */
				if(session->source) {
					json_t *event = janus_create_message("timeout", session->session_id, NULL);
					/* Send this to the transport client and notify the session's over */
					session->source->transport->send_message(session->source->instance, NULL, FALSE, event);
					session->source->transport->session_over(session->source->instance, session->session_id, TRUE, FALSE);
				}
				/* Notify event handlers as well */
				if(janus_events_is_enabled())
					janus_events_notify_handlers(JANUS_EVENT_TYPE_SESSION, session->session_id, "timeout", NULL);

				/* FIXME Is this safe? apparently it causes hash table errors on the console */
				g_hash_table_iter_remove(&iter);

				janus_session_destroy(session);
			}
		}
	}
	janus_mutex_unlock(&sessions_mutex);

	return G_SOURCE_CONTINUE;
}

static gpointer janus_sessions_watchdog(gpointer user_data) {
	GMainLoop *loop = (GMainLoop *) user_data;
	GMainContext *watchdog_context = g_main_loop_get_context(loop);
	GSource *timeout_source;

	timeout_source = g_timeout_source_new_seconds(2);
	g_source_set_callback(timeout_source, janus_check_sessions, watchdog_context, NULL);
	g_source_attach(timeout_source, watchdog_context);
	g_source_unref(timeout_source);

	JANUS_LOG(LOG_INFO, "Sessions watchdog started\n");

	g_main_loop_run(loop);

	JANUS_LOG(LOG_INFO, "Sessions watchdog stopped\n");

	return NULL;
}


janus_session *janus_session_create(guint64 session_id) {
	janus_session *session = NULL;
	if(session_id == 0) {
		while(session_id == 0) {
			session_id = janus_random_uint64();
			session = janus_session_find(session_id);
			if(session != NULL) {
				/* Session ID already taken, try another one */
				janus_refcount_decrease(&session->ref);
				session_id = 0;
			}
		}
	}
	session = (janus_session *)g_malloc(sizeof(janus_session));
	JANUS_LOG(LOG_INFO, "Creating new session: %"SCNu64"; %p\n", session_id, session);
	session->session_id = session_id;
	janus_refcount_init(&session->ref, janus_session_free);
	session->source = NULL;
	g_atomic_int_set(&session->destroyed, 0);
	g_atomic_int_set(&session->timeout, 0);
	g_atomic_int_set(&session->transport_gone, 0);
	session->last_activity = janus_get_monotonic_time();
	session->ice_handles = NULL;
	janus_mutex_init(&session->mutex);
	janus_mutex_lock(&sessions_mutex);
	g_hash_table_insert(sessions, janus_uint64_dup(session->session_id), session);
	janus_mutex_unlock(&sessions_mutex);
	return session;
}

janus_session *janus_session_find(guint64 session_id) {
	janus_mutex_lock(&sessions_mutex);
	janus_session *session = g_hash_table_lookup(sessions, &session_id);
	if(session != NULL) {
		/* A successful find automatically increases the reference counter:
		 * it's up to the caller to decrease it again when done */
		janus_refcount_increase(&session->ref);
	}
	janus_mutex_unlock(&sessions_mutex);
	return session;
}

void janus_session_notify_event(janus_session *session, json_t *event) {
	if(session != NULL && !g_atomic_int_get(&session->destroyed) && session->source != NULL && session->source->transport != NULL) {
		/* Send this to the transport client */
		JANUS_LOG(LOG_HUGE, "Sending event to %s (%p)\n", session->source->transport->get_package(), session->source->instance);
		session->source->transport->send_message(session->source->instance, NULL, FALSE, event);
	} else {
		/* No transport, free the event */
		json_decref(event);
	}
}


/* Destroys a session but does not remove it from the sessions hash table. */
gint janus_session_destroy(janus_session *session) {
	guint64 session_id = session->session_id;
	JANUS_LOG(LOG_INFO, "Destroying session %"SCNu64"; %p\n", session_id, session);
	if(!g_atomic_int_compare_and_exchange(&session->destroyed, 0, 1))
		return 0;
	janus_session_handles_clear(session);
	/* The session will actually be destroyed when the counter gets to 0 */
	janus_refcount_decrease(&session->ref);

	return 0;
}

janus_ice_handle *janus_session_handles_find(janus_session *session, guint64 handle_id) {
	if(session == NULL)
		return NULL;
	janus_mutex_lock(&session->mutex);
	janus_ice_handle *handle = session->ice_handles ? g_hash_table_lookup(session->ice_handles, &handle_id) : NULL;
	if(handle != NULL) {
		/* A successful find automatically increases the reference counter:
		 * it's up to the caller to decrease it again when done */
		janus_refcount_increase(&handle->ref);
	}
	janus_mutex_unlock(&session->mutex);
	return handle;
}

void janus_session_handles_insert(janus_session *session, janus_ice_handle *handle) {
	janus_mutex_lock(&session->mutex);
	if(session->ice_handles == NULL)
		session->ice_handles = g_hash_table_new_full(g_int64_hash, g_int64_equal, (GDestroyNotify)g_free, (GDestroyNotify)janus_ice_handle_dereference);
	janus_refcount_increase(&handle->ref);
	g_hash_table_insert(session->ice_handles, janus_uint64_dup(handle->handle_id), handle);
	janus_mutex_unlock(&session->mutex);
}

gint janus_session_handles_remove(janus_session *session, janus_ice_handle *handle) {
	janus_mutex_lock(&session->mutex);
	gint error = janus_ice_handle_destroy(session, handle);
	g_hash_table_remove(session->ice_handles, &handle->handle_id);
	janus_mutex_unlock(&session->mutex);
	return error;
}

void janus_session_handles_clear(janus_session *session) {
	janus_mutex_lock(&session->mutex);
	if(session->ice_handles != NULL && g_hash_table_size(session->ice_handles) > 0) {
		GHashTableIter iter;
		gpointer value;
		/* Remove all handles */
		g_hash_table_iter_init(&iter, session->ice_handles);
		while (g_hash_table_iter_next(&iter, NULL, &value)) {
			janus_ice_handle *handle = value;
			if(!handle)
				continue;
			janus_ice_handle_destroy(session, handle);
			g_hash_table_iter_remove(&iter);
		}
	}
	janus_mutex_unlock(&session->mutex);
}

json_t *janus_session_handles_list_json(janus_session *session) {
	json_t *list = json_array();
	janus_mutex_lock(&session->mutex);
	if(session->ice_handles != NULL && g_hash_table_size(session->ice_handles) > 0) {
		GHashTableIter iter;
		gpointer value;
		g_hash_table_iter_init(&iter, session->ice_handles);
		while (g_hash_table_iter_next(&iter, NULL, &value)) {
			janus_ice_handle *handle = value;
			if(!handle)
				continue;
			json_array_append_new(list, json_integer(handle->handle_id));
		}
	}
	janus_mutex_unlock(&session->mutex);
	return list;
}

/* Requests management */
janus_request *janus_request_new(janus_transport *transport, janus_transport_session *instance, void *request_id, gboolean admin, json_t *message) {
	janus_request *request = g_malloc(sizeof(janus_request));
	request->transport = transport;
	request->instance = instance;
	janus_refcount_increase(&instance->ref);
	request->request_id = request_id;
	request->admin = admin;
	request->message = message;
	return request;
}

void janus_request_destroy(janus_request *request) {
	if(request == NULL || request == &exit_message)
		return;
	request->transport = NULL;
	janus_refcount_decrease(&request->instance->ref);
	request->instance = NULL;
	request->request_id = NULL;
	if(request->message)
		json_decref(request->message);
	request->message = NULL;
	g_free(request);
}

static int janus_request_check_secret(janus_request *request, guint64 session_id, const gchar *transaction_text) {
	gboolean secret_authorized = FALSE, token_authorized = FALSE;
	if(api_secret == NULL && !janus_auth_is_enabled()) {
		/* Nothing to check */
		secret_authorized = TRUE;
		token_authorized = TRUE;
	} else {
		json_t *root = request->message;
		if(api_secret != NULL) {
			/* There's an API secret, check that the client provided it */
			json_t *secret = json_object_get(root, "apisecret");
			if(secret && json_is_string(secret) && janus_strcmp_const_time(json_string_value(secret), api_secret)) {
				secret_authorized = TRUE;
			}
		}
		if(janus_auth_is_enabled()) {
			/* The token based authentication mechanism is enabled, check that the client provided it */
			json_t *token = json_object_get(root, "token");
			if(token && json_is_string(token) && janus_auth_check_token(json_string_value(token))) {
				token_authorized = TRUE;
			}
		}
		/* We consider a request authorized if either the proper API secret or a valid token has been provided */
		if(!secret_authorized && !token_authorized) {
			return janus_process_error(request, session_id, transaction_text, JANUS_ERROR_UNAUTHORIZED, NULL);
		}
	}
	return 0;
}

static void janus_request_ice_handle_answer(janus_ice_handle *handle, int audio, int video, int data, char *jsep_sdp) {
	/* We got our answer */
	janus_flags_clear(&handle->webrtc_flags, JANUS_ICE_HANDLE_WEBRTC_PROCESSING_OFFER);
	/* Any pending trickles? */
	if(handle->pending_trickles) {
		JANUS_LOG(LOG_VERB, "[%"SCNu64"]   -- Processing %d pending trickle candidates\n", handle->handle_id, g_list_length(handle->pending_trickles));
		GList *temp = NULL;
		while(handle->pending_trickles) {
			temp = g_list_first(handle->pending_trickles);
			handle->pending_trickles = g_list_remove_link(handle->pending_trickles, temp);
			janus_ice_trickle *trickle = (janus_ice_trickle *)temp->data;
			g_list_free(temp);
			if(trickle == NULL)
				continue;
			if((janus_get_monotonic_time() - trickle->received) > 45*G_USEC_PER_SEC) {
				/* FIXME Candidate is too old, discard it */
				janus_ice_trickle_destroy(trickle);
				/* FIXME We should report that */
				continue;
			}
			json_t *candidate = trickle->candidate;
			if(candidate == NULL) {
				janus_ice_trickle_destroy(trickle);
				continue;
			}
			if(json_is_object(candidate)) {
				/* We got a single candidate */
				int error = 0;
				const char *error_string = NULL;
				if((error = janus_ice_trickle_parse(handle, candidate, &error_string)) != 0) {
					/* FIXME We should report the error parsing the trickle candidate */
				}
			} else if(json_is_array(candidate)) {
				/* We got multiple candidates in an array */
				JANUS_LOG(LOG_VERB, "[%"SCNu64"] Got multiple candidates (%zu)\n", handle->handle_id, json_array_size(candidate));
				if(json_array_size(candidate) > 0) {
					/* Handle remote candidates */
					size_t i = 0;
					for(i=0; i<json_array_size(candidate); i++) {
						json_t *c = json_array_get(candidate, i);
						/* FIXME We don't care if any trickle fails to parse */
						janus_ice_trickle_parse(handle, c, NULL);
					}
				}
			}
			/* Done, free candidate */
			janus_ice_trickle_destroy(trickle);
		}
	}
	/* This was an answer, check if it's time to start ICE */
	if(janus_flags_is_set(&handle->webrtc_flags, JANUS_ICE_HANDLE_WEBRTC_TRICKLE) &&
		!janus_flags_is_set(&handle->webrtc_flags, JANUS_ICE_HANDLE_WEBRTC_ALL_TRICKLES)) {
		JANUS_LOG(LOG_VERB, "[%"SCNu64"]   -- ICE Trickling is supported by the browser, waiting for remote candidates...\n", handle->handle_id);
		janus_flags_set(&handle->webrtc_flags, JANUS_ICE_HANDLE_WEBRTC_START);
	} else {
		JANUS_LOG(LOG_VERB, "[%"SCNu64"] Done! Sending connectivity checks...\n", handle->handle_id);
		janus_ice_setup_remote_candidates(handle, handle->stream_id, 1);
	}
}

int janus_process_incoming_request(janus_request *request) {
	int ret = -1;
	if(request == NULL) {
		JANUS_LOG(LOG_ERR, "Missing request or payload to process, giving up...\n");
		return ret;
	}
	int error_code = 0;
	char error_cause[100];
	json_t *root = request->message;
	/* Ok, let's start with the ids */
	guint64 session_id = 0, handle_id = 0;
	json_t *s = json_object_get(root, "session_id");
	if(s && json_is_integer(s))
		session_id = json_integer_value(s);
	json_t *h = json_object_get(root, "handle_id");
	if(h && json_is_integer(h))
		handle_id = json_integer_value(h);

	janus_session *session = NULL;
	janus_ice_handle *handle = NULL;

	/* Get transaction and message request */
	JANUS_VALIDATE_JSON_OBJECT(root, incoming_request_parameters,
		error_code, error_cause, FALSE,
		JANUS_ERROR_MISSING_MANDATORY_ELEMENT, JANUS_ERROR_INVALID_ELEMENT_TYPE);
	if(error_code != 0) {
		ret = janus_process_error_string(request, session_id, NULL, error_code, error_cause);
		goto jsondone;
	}
	json_t *transaction = json_object_get(root, "transaction");
	const gchar *transaction_text = json_string_value(transaction);
	json_t *message = json_object_get(root, "janus");
	const gchar *message_text = json_string_value(message);

	if(session_id == 0 && handle_id == 0) {
		/* Can only be a 'Create new session', a 'Get info' or a 'Ping/Pong' request */
		if(!strcasecmp(message_text, "info")) {
			ret = janus_process_success(request, janus_info(transaction_text));
			goto jsondone;
		}
		if(!strcasecmp(message_text, "ping")) {
			/* Prepare JSON reply */
			json_t *reply = janus_create_message("pong", 0, transaction_text);
			ret = janus_process_success(request, reply);
			goto jsondone;
		}
		if(strcasecmp(message_text, "create")) {
			ret = janus_process_error(request, session_id, transaction_text, JANUS_ERROR_INVALID_REQUEST_PATH, "Unhandled request '%s' at this path", message_text);
			goto jsondone;
		}
		/* Any secret/token to check? */
		ret = janus_request_check_secret(request, session_id, transaction_text);
		if(ret != 0)
			goto jsondone;
		session_id = 0;
		json_t *id = json_object_get(root, "id");
		if(id != NULL) {
			/* The application provided the session ID to use */
			session_id = json_integer_value(id);
			if(session_id > 0 && (session = janus_session_find(session_id)) != NULL) {
				/* Session ID already taken */
				janus_refcount_decrease(&session->ref);
				ret = janus_process_error(request, session_id, transaction_text, JANUS_ERROR_SESSION_CONFLICT, "Session ID already in use");
				goto jsondone;
			}
		}
		/* Handle it */
		session = janus_session_create(session_id);
		if(session == NULL) {
			ret = janus_process_error(request, session_id, transaction_text, JANUS_ERROR_UNKNOWN, "Memory error");
			goto jsondone;
		}
		session_id = session->session_id;
		/* We increase the counter as this request is using the session */
		janus_refcount_increase(&session->ref);
		/* Take note of the request source that originated this session (HTTP, WebSockets, RabbitMQ?) */
		session->source = janus_request_new(request->transport, request->instance, NULL, FALSE, NULL);
		/* Notify the source that a new session has been created */
		request->transport->session_created(request->instance, session->session_id);
		/* Notify event handlers */
		if(janus_events_is_enabled()) {
			/* Session created, add info on the transport that originated it */
			json_t *transport = json_object();
			json_object_set_new(transport, "transport", json_string(session->source->transport->get_package()));
			char id[32];
			memset(id, 0, sizeof(id));
			g_snprintf(id, sizeof(id), "%p", session->source->instance);
			json_object_set_new(transport, "id", json_string(id));
			janus_events_notify_handlers(JANUS_EVENT_TYPE_SESSION, session_id, "created", transport);
		}
		/* Prepare JSON reply */
		json_t *reply = janus_create_message("success", 0, transaction_text);
		json_t *data = json_object();
		json_object_set_new(data, "id", json_integer(session_id));
		json_object_set_new(reply, "data", data);
		/* Send the success reply */
		ret = janus_process_success(request, reply);
		goto jsondone;
	}
	if(session_id < 1) {
		JANUS_LOG(LOG_ERR, "Invalid session\n");
		ret = janus_process_error(request, session_id, transaction_text, JANUS_ERROR_SESSION_NOT_FOUND, NULL);
		goto jsondone;
	}
	if(h && handle_id < 1) {
		JANUS_LOG(LOG_ERR, "Invalid handle\n");
		ret = janus_process_error(request, session_id, transaction_text, JANUS_ERROR_SESSION_NOT_FOUND, NULL);
		goto jsondone;
	}

	/* Go on with the processing */
	ret = janus_request_check_secret(request, session_id, transaction_text);
	if(ret != 0)
		goto jsondone;

	/* If we got here, make sure we have a session (and/or a handle) */
	session = janus_session_find(session_id);
	if(!session) {
		JANUS_LOG(LOG_ERR, "Couldn't find any session %"SCNu64"...\n", session_id);
		ret = janus_process_error(request, session_id, transaction_text, JANUS_ERROR_SESSION_NOT_FOUND, "No such session %"SCNu64"", session_id);
		goto jsondone;
	}
	/* Update the last activity timer */
	session->last_activity = janus_get_monotonic_time();
	handle = NULL;
	if(handle_id > 0) {
		handle = janus_session_handles_find(session, handle_id);
		if(!handle) {
			JANUS_LOG(LOG_ERR, "Couldn't find any handle %"SCNu64" in session %"SCNu64"...\n", handle_id, session_id);
			ret = janus_process_error(request, session_id, transaction_text, JANUS_ERROR_HANDLE_NOT_FOUND, "No such handle %"SCNu64" in session %"SCNu64"", handle_id, session_id);
			goto jsondone;
		}
	}

	/* What is this? */
	if(!strcasecmp(message_text, "keepalive")) {
		/* Just a keep-alive message, reply with an ack */
		JANUS_LOG(LOG_VERB, "Got a keep-alive on session %"SCNu64"\n", session_id);
		json_t *reply = janus_create_message("ack", session_id, transaction_text);
		/* Send the success reply */
		ret = janus_process_success(request, reply);
	} else if(!strcasecmp(message_text, "attach")) {
		if(handle != NULL) {
			/* Attach is a session-level command */
			ret = janus_process_error(request, session_id, transaction_text, JANUS_ERROR_INVALID_REQUEST_PATH, "Unhandled request '%s' at this path", message_text);
			goto jsondone;
		}
		JANUS_VALIDATE_JSON_OBJECT(root, attach_parameters,
			error_code, error_cause, FALSE,
			JANUS_ERROR_MISSING_MANDATORY_ELEMENT, JANUS_ERROR_INVALID_ELEMENT_TYPE);
		if(error_code != 0) {
			ret = janus_process_error_string(request, session_id, transaction_text, error_code, error_cause);
			goto jsondone;
		}
		json_t *plugin = json_object_get(root, "plugin");
		gboolean perc = json_is_true(json_object_get(root, "perc"));
		const gchar *plugin_text = json_string_value(plugin);
		janus_plugin *plugin_t = janus_plugin_find(plugin_text);
		if(plugin_t == NULL) {
			ret = janus_process_error(request, session_id, transaction_text, JANUS_ERROR_PLUGIN_NOT_FOUND, "No such plugin '%s'", plugin_text);
			goto jsondone;
		}
		/* If the auth token mechanism is enabled, we should check if this token can access this plugin */
		if(janus_auth_is_enabled()) {
			json_t *token = json_object_get(root, "token");
			if(token != NULL) {
				const char *token_value = json_string_value(token);
				if(token_value && !janus_auth_check_plugin(token_value, plugin_t)) {
					JANUS_LOG(LOG_ERR, "Token '%s' can't access plugin '%s'\n", token_value, plugin_text);
					ret = janus_process_error(request, session_id, transaction_text, JANUS_ERROR_UNAUTHORIZED_PLUGIN, "Provided token can't access plugin '%s'", plugin_text);
					goto jsondone;
				}
			}
		}
		json_t *opaque = json_object_get(root, "opaque_id");
		const char *opaque_id = opaque ? json_string_value(opaque) : NULL;
		/* Create handle */
		handle = janus_ice_handle_create(session, opaque_id);
		if(handle == NULL) {
			ret = janus_process_error(request, session_id, transaction_text, JANUS_ERROR_UNKNOWN, "Memory error");
			janus_mutex_unlock(&session->mutex);
			goto jsondone;
		}
		handle_id = handle->handle_id;
<<<<<<< HEAD
		if(perc) {
			/* We'll need to assume PERC for all PeerConnections, and notify plugins accordingly */
			janus_flags_set(&handle->webrtc_flags, JANUS_ICE_HANDLE_WEBRTC_PERC_LITE);
		}
=======
		/* We increase the counter as this request is using the handle */
		janus_refcount_increase(&handle->ref);
>>>>>>> a53ea18a
		/* Attach to the plugin */
		int error = 0;
		if((error = janus_ice_handle_attach_plugin(session, handle, plugin_t)) != 0) {
			/* TODO Make error struct to pass verbose information */
			janus_session_handles_remove(session, handle);
			JANUS_LOG(LOG_ERR, "Couldn't attach to plugin '%s', error '%d'\n", plugin_text, error);
			ret = janus_process_error(request, session_id, transaction_text, JANUS_ERROR_PLUGIN_ATTACH, "Couldn't attach to plugin: error '%d'", error);
			goto jsondone;
		}
		/* Prepare JSON reply */
		json_t *reply = janus_create_message("success", session_id, transaction_text);
		json_t *data = json_object();
		json_object_set_new(data, "id", json_integer(handle_id));
		json_object_set_new(reply, "data", data);
		/* Send the success reply */
		ret = janus_process_success(request, reply);
	} else if(!strcasecmp(message_text, "destroy")) {
		if(handle != NULL) {
			/* Query is a session-level command */
			ret = janus_process_error(request, session_id, transaction_text, JANUS_ERROR_INVALID_REQUEST_PATH, "Unhandled request '%s' at this path", message_text);
			goto jsondone;
		}
		janus_mutex_lock(&sessions_mutex);
		g_hash_table_remove(sessions, &session->session_id);
		janus_mutex_unlock(&sessions_mutex);
		/* Notify the source that the session has been destroyed */
		if(session->source && session->source->transport) {
			session->source->transport->session_over(session->source->instance, session->session_id, FALSE, FALSE);
		}
		/* Schedule the session for deletion */
		janus_session_destroy(session);

		/* Prepare JSON reply */
		json_t *reply = janus_create_message("success", session_id, transaction_text);
		/* Send the success reply */
		ret = janus_process_success(request, reply);
		/* Notify event handlers as well */
		if(janus_events_is_enabled())
			janus_events_notify_handlers(JANUS_EVENT_TYPE_SESSION, session_id, "destroyed", NULL);
	} else if(!strcasecmp(message_text, "detach")) {
		if(handle == NULL) {
			/* Query is an handle-level command */
			ret = janus_process_error(request, session_id, transaction_text, JANUS_ERROR_INVALID_REQUEST_PATH, "Unhandled request '%s' at this path", message_text);
			goto jsondone;
		}
		if(handle->app == NULL || handle->app_handle == NULL) {
			ret = janus_process_error(request, session_id, transaction_text, JANUS_ERROR_PLUGIN_DETACH, "No plugin to detach from");
			goto jsondone;
		}
		int error = janus_session_handles_remove(session, handle);
		if(error != 0) {
			/* TODO Make error struct to pass verbose information */
			ret = janus_process_error(request, session_id, transaction_text, JANUS_ERROR_PLUGIN_DETACH, "Couldn't detach from plugin: error '%d'", error);
			/* TODO Delete handle instance */
			goto jsondone;
		}
		/* Prepare JSON reply */
		json_t *reply = janus_create_message("success", session_id, transaction_text);
		/* Send the success reply */
		ret = janus_process_success(request, reply);
	} else if(!strcasecmp(message_text, "hangup")) {
		if(handle == NULL) {
			/* Query is an handle-level command */
			ret = janus_process_error(request, session_id, transaction_text, JANUS_ERROR_INVALID_REQUEST_PATH, "Unhandled request '%s' at this path", message_text);
			goto jsondone;
		}
		if(handle->app == NULL || handle->app_handle == NULL) {
			ret = janus_process_error(request, session_id, transaction_text, JANUS_ERROR_PLUGIN_DETACH, "No plugin attached");
			goto jsondone;
		}
		janus_ice_webrtc_hangup(handle, "Janus API");
		/* Prepare JSON reply */
		json_t *reply = janus_create_message("success", session_id, transaction_text);
		/* Send the success reply */
		ret = janus_process_success(request, reply);
	} else if(!strcasecmp(message_text, "claim")) {
		janus_mutex_lock(&session->mutex);
		if(session->source != NULL) {
			/* Notify the old transport that this session is over for them, but has been reclaimed */
			session->source->transport->session_over(session->source->instance, session->session_id, FALSE, TRUE);
			janus_request_destroy(session->source);
			session->source = NULL;
		}
		session->source = janus_request_new(request->transport, request->instance, NULL, FALSE, NULL);
		/* Notify the new transport that it has claimed a session */
		session->source->transport->session_claimed(session->source->instance, session->session_id);
		/* Previous transport may be gone, clear flag. */
		g_atomic_int_set(&session->transport_gone, 0);
		janus_mutex_unlock(&session->mutex);
		/* Prepare JSON reply */
		json_t *reply = json_object();
		json_object_set_new(reply, "janus", json_string("success"));
		json_object_set_new(reply, "session_id", json_integer(session_id));
		json_object_set_new(reply, "transaction", json_string(transaction_text));
		/* Send the success reply */
		ret = janus_process_success(request, reply);
	} else if(!strcasecmp(message_text, "message")) {
		if(handle == NULL) {
			/* Query is an handle-level command */
			ret = janus_process_error(request, session_id, transaction_text, JANUS_ERROR_INVALID_REQUEST_PATH, "Unhandled request '%s' at this path", message_text);
			goto jsondone;
		}
		if(handle->app == NULL || handle->app_handle == NULL) {
			ret = janus_process_error(request, session_id, transaction_text, JANUS_ERROR_PLUGIN_MESSAGE, "No plugin to handle this message");
			goto jsondone;
		}
		janus_plugin *plugin_t = (janus_plugin *)handle->app;
		JANUS_LOG(LOG_VERB, "[%"SCNu64"] There's a message for %s\n", handle->handle_id, plugin_t->get_name());
		JANUS_VALIDATE_JSON_OBJECT(root, body_parameters,
			error_code, error_cause, FALSE,
			JANUS_ERROR_MISSING_MANDATORY_ELEMENT, JANUS_ERROR_INVALID_ELEMENT_TYPE);
		if(error_code != 0) {
			ret = janus_process_error_string(request, session_id, transaction_text, error_code, error_cause);
			goto jsondone;
		}
		json_t *body = json_object_get(root, "body");
		/* Is there an SDP attached? */
		json_t *jsep = json_object_get(root, "jsep");
		char *jsep_type = NULL;
		char *jsep_sdp = NULL, *jsep_sdp_stripped = NULL;
		gboolean renegotiation = FALSE;
		if(jsep != NULL) {
			if(!json_is_object(jsep)) {
				ret = janus_process_error(request, session_id, transaction_text, JANUS_ERROR_INVALID_JSON_OBJECT, "Invalid jsep object");
				goto jsondone;
			}
			JANUS_VALIDATE_JSON_OBJECT_FORMAT("JSEP error: missing mandatory element (%s)",
				"JSEP error: invalid element type (%s should be %s)",
				jsep, jsep_parameters, error_code, error_cause, FALSE,
				JANUS_ERROR_MISSING_MANDATORY_ELEMENT, JANUS_ERROR_INVALID_ELEMENT_TYPE);
			if(error_code != 0) {
				ret = janus_process_error_string(request, session_id, transaction_text, error_code, error_cause);
				goto jsondone;
			}
			json_t *type = json_object_get(jsep, "type");
			jsep_type = g_strdup(json_string_value(type));
			type = NULL;
			gboolean do_trickle = TRUE;
			json_t *jsep_trickle = json_object_get(jsep, "trickle");
			do_trickle = jsep_trickle ? json_is_true(jsep_trickle) : TRUE;
			/* Are we still cleaning up from a previous media session? */
			if(janus_flags_is_set(&handle->webrtc_flags, JANUS_ICE_HANDLE_WEBRTC_CLEANING)) {
				JANUS_LOG(LOG_VERB, "[%"SCNu64"] Still cleaning up from a previous media session, let's wait a bit...\n", handle->handle_id);
				gint64 waited = 0;
				while(janus_flags_is_set(&handle->webrtc_flags, JANUS_ICE_HANDLE_WEBRTC_CLEANING)) {
					g_usleep(100000);
					waited += 100000;
					if(waited >= 3*G_USEC_PER_SEC) {
						JANUS_LOG(LOG_VERB, "[%"SCNu64"]   -- Waited 3 seconds, that's enough!\n", handle->handle_id);
						ret = janus_process_error(request, session_id, transaction_text, JANUS_ERROR_WEBRTC_STATE, "Still cleaning a previous session");
						goto jsondone;
					}
				}
			}
			/* Check the JSEP type */
			janus_mutex_lock(&handle->mutex);
			int offer = 0;
			if(!strcasecmp(jsep_type, "offer")) {
				offer = 1;
				janus_flags_set(&handle->webrtc_flags, JANUS_ICE_HANDLE_WEBRTC_PROCESSING_OFFER);
				janus_flags_set(&handle->webrtc_flags, JANUS_ICE_HANDLE_WEBRTC_GOT_OFFER);
				janus_flags_clear(&handle->webrtc_flags, JANUS_ICE_HANDLE_WEBRTC_GOT_ANSWER);
			} else if(!strcasecmp(jsep_type, "answer")) {
				janus_flags_set(&handle->webrtc_flags, JANUS_ICE_HANDLE_WEBRTC_GOT_ANSWER);
				offer = 0;
			} else {
				/* TODO Handle other message types as well */
				ret = janus_process_error(request, session_id, transaction_text, JANUS_ERROR_JSEP_UNKNOWN_TYPE, "JSEP error: unknown message type '%s'", jsep_type);
				g_free(jsep_type);
				janus_flags_clear(&handle->webrtc_flags, JANUS_ICE_HANDLE_WEBRTC_PROCESSING_OFFER);
				janus_mutex_unlock(&handle->mutex);
				goto jsondone;
			}
			json_t *sdp = json_object_get(jsep, "sdp");
			jsep_sdp = (char *)json_string_value(sdp);
			JANUS_LOG(LOG_VERB, "[%"SCNu64"] Remote SDP:\n%s", handle->handle_id, jsep_sdp);
			/* Is this valid SDP? */
			char error_str[512];
			int audio = 0, video = 0, data = 0;
			janus_sdp *parsed_sdp = janus_sdp_preparse(jsep_sdp, error_str, sizeof(error_str), &audio, &video, &data);
			if(parsed_sdp == NULL) {
				/* Invalid SDP */
				ret = janus_process_error_string(request, session_id, transaction_text, JANUS_ERROR_JSEP_INVALID_SDP, error_str);
				g_free(jsep_type);
				janus_flags_clear(&handle->webrtc_flags, JANUS_ICE_HANDLE_WEBRTC_PROCESSING_OFFER);
				janus_mutex_unlock(&handle->mutex);
				goto jsondone;
			}
			/* Notify event handlers */
			if(janus_events_is_enabled()) {
				janus_events_notify_handlers(JANUS_EVENT_TYPE_JSEP,
					session_id, handle_id, handle->opaque_id, "remote", jsep_type, jsep_sdp);
			}
			/* FIXME We're only handling single audio/video lines for now... */
			JANUS_LOG(LOG_VERB, "[%"SCNu64"] Audio %s been negotiated, Video %s been negotiated, SCTP/DataChannels %s been negotiated\n",
			                    handle->handle_id,
			                    audio ? "has" : "has NOT",
			                    video ? "has" : "has NOT",
			                    data ? "have" : "have NOT");
			if(audio > 1) {
				JANUS_LOG(LOG_WARN, "[%"SCNu64"] More than one audio line? only going to negotiate one...\n", handle->handle_id);
			}
			if(video > 1) {
				JANUS_LOG(LOG_WARN, "[%"SCNu64"] More than one video line? only going to negotiate one...\n", handle->handle_id);
			}
			if(data > 1) {
				JANUS_LOG(LOG_WARN, "[%"SCNu64"] More than one data line? only going to negotiate one...\n", handle->handle_id);
			}
#ifndef HAVE_SCTP
			if(data) {
				JANUS_LOG(LOG_WARN, "[%"SCNu64"]   -- DataChannels have been negotiated, but support for them has not been compiled...\n", handle->handle_id);
			}
#endif
			/* Check if it's a new session, or an update... */
			if(!janus_flags_is_set(&handle->webrtc_flags, JANUS_ICE_HANDLE_WEBRTC_READY)
					|| janus_flags_is_set(&handle->webrtc_flags, JANUS_ICE_HANDLE_WEBRTC_ALERT)) {
				/* New session */
				if(offer) {
					/* Setup ICE locally (we received an offer) */
					if(janus_ice_setup_local(handle, offer, audio, video, data, do_trickle) < 0) {
						JANUS_LOG(LOG_ERR, "Error setting ICE locally\n");
						janus_sdp_destroy(parsed_sdp);
						g_free(jsep_type);
						janus_flags_clear(&handle->webrtc_flags, JANUS_ICE_HANDLE_WEBRTC_PROCESSING_OFFER);
						ret = janus_process_error(request, session_id, transaction_text, JANUS_ERROR_UNKNOWN, "Error setting ICE locally");
						janus_mutex_unlock(&handle->mutex);
						goto jsondone;
					}
				} else {
					/* Make sure we're waiting for an ANSWER in the first place */
					if(!handle->agent) {
						JANUS_LOG(LOG_ERR, "Unexpected ANSWER (did we offer?)\n");
						janus_sdp_destroy(parsed_sdp);
						g_free(jsep_type);
						janus_flags_clear(&handle->webrtc_flags, JANUS_ICE_HANDLE_WEBRTC_PROCESSING_OFFER);
						ret = janus_process_error(request, session_id, transaction_text, JANUS_ERROR_UNEXPECTED_ANSWER, "Unexpected ANSWER (did we offer?)");
						janus_mutex_unlock(&handle->mutex);
						goto jsondone;
					}
				}
				if(janus_sdp_process(handle, parsed_sdp, FALSE) < 0) {
					JANUS_LOG(LOG_ERR, "Error processing SDP\n");
					janus_sdp_destroy(parsed_sdp);
					g_free(jsep_type);
					janus_flags_clear(&handle->webrtc_flags, JANUS_ICE_HANDLE_WEBRTC_PROCESSING_OFFER);
					ret = janus_process_error(request, session_id, transaction_text, JANUS_ERROR_JSEP_INVALID_SDP, "Error processing SDP");
					janus_mutex_unlock(&handle->mutex);
					goto jsondone;
				}
				if(!offer) {
					/* Set remote candidates now (we received an answer) */
					janus_flags_set(&handle->webrtc_flags, JANUS_ICE_HANDLE_WEBRTC_TRICKLE);
					janus_request_ice_handle_answer(handle, audio, video, data, jsep_sdp);
				} else {
					/* Check if transport wide CC is supported */
					int transport_wide_cc_ext_id = janus_rtp_header_extension_get_id(jsep_sdp, JANUS_RTP_EXTMAP_TRANSPORT_WIDE_CC);
					handle->stream->do_transport_wide_cc = TRUE;
					handle->stream->transport_wide_cc_ext_id = transport_wide_cc_ext_id;
				}
			} else {
				/* FIXME This is a renegotiation: we can currently only handle simple changes in media
				 * direction and ICE restarts: anything more complex than that will result in an error */
				JANUS_LOG(LOG_INFO, "[%"SCNu64"] Negotiation update, checking what changed...\n", handle->handle_id);
				if(janus_sdp_process(handle, parsed_sdp, TRUE) < 0) {
					JANUS_LOG(LOG_ERR, "Error processing SDP\n");
					janus_sdp_destroy(parsed_sdp);
					g_free(jsep_type);
					janus_flags_clear(&handle->webrtc_flags, JANUS_ICE_HANDLE_WEBRTC_PROCESSING_OFFER);
					ret = janus_process_error(request, session_id, transaction_text, JANUS_ERROR_UNEXPECTED_ANSWER, "Error processing SDP");
					janus_mutex_unlock(&handle->mutex);
					goto jsondone;
				}
				renegotiation = TRUE;
				if(janus_flags_is_set(&handle->webrtc_flags, JANUS_ICE_HANDLE_WEBRTC_ICE_RESTART)) {
					JANUS_LOG(LOG_INFO, "[%"SCNu64"] Restarting ICE...\n", handle->handle_id);
					/* Update remote credentials for ICE */
					if(handle->stream) {
						nice_agent_set_remote_credentials(handle->agent, handle->stream->stream_id,
							handle->stream->ruser, handle->stream->rpass);
					}
					/* FIXME We only need to do that for offers: if it's an answer, we did that already */
					if(offer) {
						janus_ice_restart(handle);
					} else {
						janus_flags_clear(&handle->webrtc_flags, JANUS_ICE_HANDLE_WEBRTC_ICE_RESTART);
					}
					/* If we're full-trickling, we'll need to resend the candidates later */
					if(janus_ice_is_full_trickle_enabled()) {
						janus_flags_set(&handle->webrtc_flags, JANUS_ICE_HANDLE_WEBRTC_RESEND_TRICKLES);
					}
				}
#ifdef HAVE_SCTP
				if(!offer) {
					/* Were datachannels just added? */
					if(janus_flags_is_set(&handle->webrtc_flags, JANUS_ICE_HANDLE_WEBRTC_DATA_CHANNELS)) {
						janus_ice_stream *stream = handle->stream;
						if(stream != NULL && stream->component != NULL
								&& stream->component->dtls != NULL && stream->component->dtls->sctp == NULL) {
							/* Create SCTP association as well */
							JANUS_LOG(LOG_WARN, "[%"SCNu64"] Creating datachannels...\n", handle->handle_id);
							janus_dtls_srtp_create_sctp(stream->component->dtls);
						}
					}
				}
#endif
			}
			char *tmp = handle->remote_sdp;
			handle->remote_sdp = g_strdup(jsep_sdp);
			g_free(tmp);
			janus_mutex_unlock(&handle->mutex);
			/* Anonymize SDP */
			if(janus_sdp_anonymize(parsed_sdp) < 0) {
				/* Invalid SDP */
				ret = janus_process_error(request, session_id, transaction_text, JANUS_ERROR_JSEP_INVALID_SDP, "JSEP error: invalid SDP");
				janus_sdp_destroy(parsed_sdp);
				g_free(jsep_type);
				janus_flags_clear(&handle->webrtc_flags, JANUS_ICE_HANDLE_WEBRTC_PROCESSING_OFFER);
				goto jsondone;
			}
			jsep_sdp_stripped = janus_sdp_write(parsed_sdp);
			janus_sdp_destroy(parsed_sdp);
			sdp = NULL;
			janus_flags_clear(&handle->webrtc_flags, JANUS_ICE_HANDLE_WEBRTC_PROCESSING_OFFER);
		}

		/* Make sure the app handle is still valid */
		if(handle->app == NULL || handle->app_handle == NULL || !janus_plugin_session_is_alive(handle->app_handle)) {
			ret = janus_process_error(request, session_id, transaction_text, JANUS_ERROR_PLUGIN_MESSAGE, "No plugin to handle this message");
			g_free(jsep_type);
			g_free(jsep_sdp_stripped);
			janus_flags_clear(&handle->webrtc_flags, JANUS_ICE_HANDLE_WEBRTC_PROCESSING_OFFER);
			goto jsondone;
		}

		/* Send the message to the plugin (which must eventually free transaction_text and unref the two objects, body and jsep) */
		json_incref(body);
		json_t *body_jsep = NULL;
		if(jsep_sdp_stripped) {
			body_jsep = json_pack("{ssss}", "type", jsep_type, "sdp", jsep_sdp_stripped);
			/* Check if VP8 simulcasting is enabled */
			if(janus_flags_is_set(&handle->webrtc_flags, JANUS_ICE_HANDLE_WEBRTC_HAS_VIDEO)) {
				if(handle->stream && handle->stream->video_ssrc_peer[1]) {
					json_t *simulcast = json_object();
					json_object_set_new(simulcast, "ssrc-0", json_integer(handle->stream->video_ssrc_peer[0]));
					json_object_set_new(simulcast, "ssrc-1", json_integer(handle->stream->video_ssrc_peer[1]));
					if(handle->stream->video_ssrc_peer[2])
						json_object_set_new(simulcast, "ssrc-2", json_integer(handle->stream->video_ssrc_peer[2]));
					json_object_set_new(body_jsep, "simulcast", simulcast);
				}
			}
			/* Check if this is a renegotiation or update */
			if(renegotiation)
<<<<<<< HEAD
				json_object_set(body_jsep, "update", json_true());
			/* Is PERC Lite in use too? */
			if(janus_flags_is_set(&handle->webrtc_flags, JANUS_ICE_HANDLE_WEBRTC_PERC_LITE))
				json_object_set(body_jsep, "perc", json_true());
=======
				json_object_set_new(body_jsep, "update", json_true());
>>>>>>> a53ea18a
		}
		janus_plugin_result *result = plugin_t->handle_message(handle->app_handle,
			g_strdup((char *)transaction_text), body, body_jsep);
		g_free(jsep_type);
		g_free(jsep_sdp_stripped);
		if(result == NULL) {
			/* Something went horribly wrong! */
			ret = janus_process_error(request, session_id, transaction_text, JANUS_ERROR_PLUGIN_MESSAGE, "Plugin didn't give a result");
			goto jsondone;
		}
		if(result->type == JANUS_PLUGIN_OK) {
			/* The plugin gave a result already (synchronous request/response) */
			if(result->content == NULL || !json_is_object(result->content)) {
				/* Missing content, or not a JSON object */
				ret = janus_process_error(request, session_id, transaction_text, JANUS_ERROR_PLUGIN_MESSAGE,
					result->content == NULL ?
						"Plugin didn't provide any content for this synchronous response" :
						"Plugin returned an invalid JSON response");
				janus_plugin_result_destroy(result);
				goto jsondone;
			}
			/* Reference the content, as destroying the result instance will decref it */
			json_incref(result->content);
			/* Prepare JSON response */
			json_t *reply = janus_create_message("success", session->session_id, transaction_text);
			json_object_set_new(reply, "sender", json_integer(handle->handle_id));
			json_t *plugin_data = json_object();
			json_object_set_new(plugin_data, "plugin", json_string(plugin_t->get_package()));
			json_object_set_new(plugin_data, "data", result->content);
			json_object_set_new(reply, "plugindata", plugin_data);
			/* Send the success reply */
			ret = janus_process_success(request, reply);
		} else if(result->type == JANUS_PLUGIN_OK_WAIT) {
			/* The plugin received the request but didn't process it yet, send an ack (asynchronous notifications may follow) */
			json_t *reply = janus_create_message("ack", session_id, transaction_text);
			if(result->text)
				json_object_set_new(reply, "hint", json_string(result->text));
			/* Send the success reply */
			ret = janus_process_success(request, reply);
		} else {
			/* Something went horribly wrong! */
			ret = janus_process_error_string(request, session_id, transaction_text, JANUS_ERROR_PLUGIN_MESSAGE,
				(char *)(result->text ? result->text : "Plugin returned a severe (unknown) error"));
			janus_plugin_result_destroy(result);
			goto jsondone;
		}
		janus_plugin_result_destroy(result);
	} else if(!strcasecmp(message_text, "trickle")) {
		if(handle == NULL) {
			/* Trickle is an handle-level command */
			ret = janus_process_error(request, session_id, transaction_text, JANUS_ERROR_INVALID_REQUEST_PATH, "Unhandled request '%s' at this path", message_text);
			goto jsondone;
		}
		if(handle->app == NULL || handle->app_handle == NULL || !janus_plugin_session_is_alive(handle->app_handle)) {
			ret = janus_process_error(request, session_id, transaction_text, JANUS_ERROR_PLUGIN_MESSAGE, "No plugin to handle this trickle candidate");
			goto jsondone;
		}
		json_t *candidate = json_object_get(root, "candidate");
		json_t *candidates = json_object_get(root, "candidates");
		if(candidate == NULL && candidates == NULL) {
			ret = janus_process_error(request, session_id, transaction_text, JANUS_ERROR_MISSING_MANDATORY_ELEMENT, "Missing mandatory element (candidate|candidates)");
			goto jsondone;
		}
		if(candidate != NULL && candidates != NULL) {
			ret = janus_process_error(request, session_id, transaction_text, JANUS_ERROR_INVALID_JSON, "Can't have both candidate and candidates");
			goto jsondone;
		}
		if(janus_flags_is_set(&handle->webrtc_flags,JANUS_ICE_HANDLE_WEBRTC_CLEANING)) {
			JANUS_LOG(LOG_ERR, "[%"SCNu64"] Received a trickle, but still cleaning a previous session\n", handle->handle_id);
			ret = janus_process_error(request, session_id, transaction_text, JANUS_ERROR_WEBRTC_STATE, "Still cleaning a previous session");
			goto jsondone;
		}
		janus_mutex_lock(&handle->mutex);
		if(!janus_flags_is_set(&handle->webrtc_flags, JANUS_ICE_HANDLE_WEBRTC_TRICKLE)) {
			/* It looks like this peer supports Trickle, after all */
			JANUS_LOG(LOG_VERB, "Handle %"SCNu64" supports trickle even if it didn't negotiate it...\n", handle->handle_id);
			janus_flags_set(&handle->webrtc_flags, JANUS_ICE_HANDLE_WEBRTC_TRICKLE);
		}
		/* Is there any stream ready? this trickle may get here before the SDP it relates to */
		if(handle->stream == NULL) {
			JANUS_LOG(LOG_WARN, "[%"SCNu64"] No stream, queueing this trickle as it got here before the SDP...\n", handle->handle_id);
			/* Enqueue this trickle candidate(s), we'll process this later */
			janus_ice_trickle *early_trickle = janus_ice_trickle_new(transaction_text, candidate ? candidate : candidates);
			handle->pending_trickles = g_list_append(handle->pending_trickles, early_trickle);
			/* Send the ack right away, an event will tell the application if the candidate(s) failed */
			goto trickledone;
		}
		/* Is the ICE stack ready already? */
		if(janus_flags_is_set(&handle->webrtc_flags, JANUS_ICE_HANDLE_WEBRTC_PROCESSING_OFFER) ||
				!janus_flags_is_set(&handle->webrtc_flags, JANUS_ICE_HANDLE_WEBRTC_GOT_OFFER) ||
				!janus_flags_is_set(&handle->webrtc_flags, JANUS_ICE_HANDLE_WEBRTC_GOT_ANSWER)) {
			const char *cause = NULL;
			if(janus_flags_is_set(&handle->webrtc_flags, JANUS_ICE_HANDLE_WEBRTC_PROCESSING_OFFER))
				cause = "processing the offer";
			else if(!janus_flags_is_set(&handle->webrtc_flags, JANUS_ICE_HANDLE_WEBRTC_GOT_ANSWER))
				cause = "waiting for the answer";
			else if(!janus_flags_is_set(&handle->webrtc_flags, JANUS_ICE_HANDLE_WEBRTC_GOT_OFFER))
				cause = "waiting for the offer";
			JANUS_LOG(LOG_VERB, "[%"SCNu64"] Still %s, queueing this trickle to wait until we're done there...\n",
				handle->handle_id, cause);
			/* Enqueue this trickle candidate(s), we'll process this later */
			janus_ice_trickle *early_trickle = janus_ice_trickle_new(transaction_text, candidate ? candidate : candidates);
			handle->pending_trickles = g_list_append(handle->pending_trickles, early_trickle);
			/* Send the ack right away, an event will tell the application if the candidate(s) failed */
			goto trickledone;
		}
		if(candidate != NULL) {
			/* We got a single candidate */
			int error = 0;
			const char *error_string = NULL;
			if((error = janus_ice_trickle_parse(handle, candidate, &error_string)) != 0) {
				ret = janus_process_error(request, session_id, transaction_text, error, "%s", error_string);
				janus_mutex_unlock(&handle->mutex);
				goto jsondone;
			}
		} else {
			/* We got multiple candidates in an array */
			if(!json_is_array(candidates)) {
				ret = janus_process_error(request, session_id, transaction_text, JANUS_ERROR_INVALID_ELEMENT_TYPE, "candidates is not an array");
				janus_mutex_unlock(&handle->mutex);
				goto jsondone;
			}
			JANUS_LOG(LOG_VERB, "Got multiple candidates (%zu)\n", json_array_size(candidates));
			if(json_array_size(candidates) > 0) {
				/* Handle remote candidates */
				size_t i = 0;
				for(i=0; i<json_array_size(candidates); i++) {
					json_t *c = json_array_get(candidates, i);
					/* FIXME We don't care if any trickle fails to parse */
					janus_ice_trickle_parse(handle, c, NULL);
				}
			}
		}

trickledone:
		janus_mutex_unlock(&handle->mutex);
		/* We reply right away, not to block the web server... */
		json_t *reply = janus_create_message("ack", session_id, transaction_text);
		/* Send the success reply */
		ret = janus_process_success(request, reply);
	} else {
		ret = janus_process_error(request, session_id, transaction_text, JANUS_ERROR_UNKNOWN_REQUEST, "Unknown request '%s'", message_text);
	}

jsondone:
	/* Done processing */
	if(handle != NULL)
		janus_refcount_decrease(&handle->ref);
	if(session != NULL)
		janus_refcount_decrease(&session->ref);
	return ret;
}

static json_t *janus_json_token_plugin_array(const char *token_value) {
	json_t *plugins_list = json_array();
	GList *plugins = janus_auth_list_plugins(token_value);
	if(plugins != NULL) {
		GList *tmp = plugins;
		while(tmp) {
			janus_plugin *p = (janus_plugin *)tmp->data;
			if(p != NULL)
				json_array_append_new(plugins_list, json_string(p->get_package()));
			tmp = tmp->next;
		}
		g_list_free(plugins);
		plugins = NULL;
	}
	return plugins_list;
}

static json_t *janus_json_list_token_plugins(const char *token_value, const gchar *transaction_text) {
	json_t *plugins_list = janus_json_token_plugin_array(token_value);
	/* Prepare JSON reply */
	json_t *reply = janus_create_message("success", 0, transaction_text);
	json_t *data = json_object();
	json_object_set_new(data, "plugins", plugins_list);
	json_object_set_new(reply, "data", data);
	return reply;
}

static int janus_request_allow_token(janus_request *request, guint64 session_id, const gchar *transaction_text, gboolean allow, gboolean add) {
	/* Allow/disallow a valid token valid to access a plugin */
	int ret = -1;
	int error_code = 0;
	char error_cause[100];
	json_t *root = request->message;
	if(!janus_auth_is_stored_mode()) {
		ret = janus_process_error(request, session_id, transaction_text, JANUS_ERROR_UNKNOWN, "Stored-Token based authentication disabled");
		goto jsondone;
	}
	JANUS_VALIDATE_JSON_OBJECT(root, add_token_parameters,
		error_code, error_cause, FALSE,
		JANUS_ERROR_MISSING_MANDATORY_ELEMENT, JANUS_ERROR_INVALID_ELEMENT_TYPE);
	/* Any plugin this token should be limited to? */
	json_t *allowed = json_object_get(root, "plugins");
	if(error_code == 0 && !add && (!allowed || json_array_size(allowed) == 0)) {
		error_code = JANUS_ERROR_INVALID_ELEMENT_TYPE;
		g_strlcpy(error_cause, "Invalid element type (plugins should be a non-empty array)", sizeof(error_cause));
	}
	if(error_code != 0) {
		ret = janus_process_error_string(request, session_id, transaction_text, error_code, error_cause);
		goto jsondone;
	}
	json_t *token = json_object_get(root, "token");
	const char *token_value = json_string_value(token);
	if(add) {
		/* First of all, add the new token */
		if(!janus_auth_add_token(token_value)) {
			ret = janus_process_error(request, session_id, transaction_text, JANUS_ERROR_UNKNOWN, "Error adding token");
			goto jsondone;
		}
	} else {
		/* Check if the token is valid, first */
		if(!janus_auth_check_token(token_value)) {
			ret = janus_process_error(request, session_id, transaction_text, JANUS_ERROR_TOKEN_NOT_FOUND, "Token %s not found", token_value);
			goto jsondone;
		}
	}
	if(allowed && json_array_size(allowed) > 0) {
		/* Specify which plugins this token has access to */
		size_t i = 0;
		gboolean ok = TRUE;
		for(i=0; i<json_array_size(allowed); i++) {
			json_t *p = json_array_get(allowed, i);
			if(!p || !json_is_string(p)) {
				/* FIXME Should we fail here? */
				if(add){
					JANUS_LOG(LOG_WARN, "Invalid plugin passed to the new token request, skipping...\n");
					continue;
				} else {
					JANUS_LOG(LOG_ERR, "Invalid plugin passed to the new token request...\n");
					ok = FALSE;
					break;
				}
			}
			const gchar *plugin_text = json_string_value(p);
			janus_plugin *plugin_t = janus_plugin_find(plugin_text);
			if(plugin_t == NULL) {
				/* FIXME Should we fail here? */
				if(add) {
					JANUS_LOG(LOG_WARN, "No such plugin '%s' passed to the new token request, skipping...\n", plugin_text);
					continue;
				} else {
					JANUS_LOG(LOG_ERR, "No such plugin '%s' passed to the new token request...\n", plugin_text);
					ok = FALSE;
				}
				break;
			}
		}
		if(!ok) {
			ret = janus_process_error(request, session_id, transaction_text, JANUS_ERROR_INVALID_ELEMENT_TYPE, "Invalid element type (some of the provided plugins are invalid)");
			goto jsondone;
		}
		/* Take care of the plugins access limitations */
		i = 0;
		for(i=0; i<json_array_size(allowed); i++) {
			json_t *p = json_array_get(allowed, i);
			const gchar *plugin_text = json_string_value(p);
			janus_plugin *plugin_t = janus_plugin_find(plugin_text);
			if(!(allow ? janus_auth_allow_plugin(token_value, plugin_t) : janus_auth_disallow_plugin(token_value, plugin_t))) {
				/* FIXME Should we notify individual failures? */
				JANUS_LOG(LOG_WARN, "Error allowing access to '%s' to the new token, bad things may happen...\n", plugin_text);
			}
		}
	} else {
		/* No plugin limitation specified, allow all plugins */
		if(plugins && g_hash_table_size(plugins) > 0) {
			GHashTableIter iter;
			gpointer value;
			g_hash_table_iter_init(&iter, plugins);
			while (g_hash_table_iter_next(&iter, NULL, &value)) {
				janus_plugin *plugin_t = value;
				if(plugin_t == NULL)
					continue;
				if(!janus_auth_allow_plugin(token_value, plugin_t)) {
					JANUS_LOG(LOG_WARN, "Error allowing access to '%s' to the new token, bad things may happen...\n", plugin_t->get_package());
				}
			}
		}
	}
	/* Get the list of plugins this new token can now access */
	json_t *reply = janus_json_list_token_plugins(token_value, transaction_text);
	/* Send the success reply */
	ret = janus_process_success(request, reply);
jsondone:
	return ret;
}

/* Admin/monitor WebServer requests handler */
int janus_process_incoming_admin_request(janus_request *request) {
	int ret = -1;
	int error_code = 0;
	char error_cause[100];
	if(request == NULL) {
		JANUS_LOG(LOG_ERR, "Missing request or payload to process, giving up...\n");
		return ret;
	}
	json_t *root = request->message;
	/* Ok, let's start with the ids */
	guint64 session_id = 0, handle_id = 0;
	json_t *s = json_object_get(root, "session_id");
	if(s && json_is_integer(s))
		session_id = json_integer_value(s);
	json_t *h = json_object_get(root, "handle_id");
	if(h && json_is_integer(h))
		handle_id = json_integer_value(h);

	janus_session *session = NULL;
	janus_ice_handle *handle = NULL;

	/* Get transaction and message request */
	JANUS_VALIDATE_JSON_OBJECT(root, admin_parameters,
		error_code, error_cause, FALSE,
		JANUS_ERROR_MISSING_MANDATORY_ELEMENT, JANUS_ERROR_INVALID_ELEMENT_TYPE);
	if(error_code != 0) {
		ret = janus_process_error_string(request, session_id, NULL, error_code, error_cause);
		goto jsondone;
	}
	json_t *transaction = json_object_get(root, "transaction");
	const gchar *transaction_text = json_string_value(transaction);
	json_t *message = json_object_get(root, "janus");
	const gchar *message_text = json_string_value(message);

	if(session_id == 0 && handle_id == 0) {
		/* Can only be a 'Get all sessions' or some general setting manipulation request */
		if(!strcasecmp(message_text, "info")) {
			/* The generic info request */
			ret = janus_process_success(request, janus_info(transaction_text));
			goto jsondone;
		}
		if(admin_api_secret != NULL) {
			/* There's an admin/monitor secret, check that the client provided it */
			json_t *secret = json_object_get(root, "admin_secret");
			if(!secret || !json_is_string(secret) || !janus_strcmp_const_time(json_string_value(secret), admin_api_secret)) {
				ret = janus_process_error(request, session_id, transaction_text, JANUS_ERROR_UNAUTHORIZED, NULL);
				goto jsondone;
			}
		}
		if(!strcasecmp(message_text, "get_status")) {
			/* Return some info on the settings (mostly debug-related, at the moment) */
			json_t *reply = janus_create_message("success", 0, transaction_text);
			json_t *status = json_object();
			json_object_set_new(status, "token_auth", janus_auth_is_enabled() ? json_true() : json_false());
			json_object_set_new(status, "session_timeout", json_integer(session_timeout));
			json_object_set_new(status, "reclaim_session_timeout", json_integer(reclaim_session_timeout));
			json_object_set_new(status, "log_level", json_integer(janus_log_level));
			json_object_set_new(status, "log_timestamps", janus_log_timestamps ? json_true() : json_false());
			json_object_set_new(status, "log_colors", janus_log_colors ? json_true() : json_false());
			json_object_set_new(status, "locking_debug", lock_debug ? json_true() : json_false());
			json_object_set_new(status, "refcount_debug", refcount_debug ? json_true() : json_false());
			json_object_set_new(status, "libnice_debug", janus_ice_is_ice_debugging_enabled() ? json_true() : json_false());
			json_object_set_new(status, "max_nack_queue", json_integer(janus_get_max_nack_queue()));
			json_object_set_new(status, "no_media_timer", json_integer(janus_get_no_media_timer()));
			json_object_set_new(reply, "status", status);
			/* Send the success reply */
			ret = janus_process_success(request, reply);
			goto jsondone;
		} else if(!strcasecmp(message_text, "set_session_timeout")) {
			/* Change the session timeout value */
			JANUS_VALIDATE_JSON_OBJECT(root, timeout_parameters,
				error_code, error_cause, FALSE,
				JANUS_ERROR_MISSING_MANDATORY_ELEMENT, JANUS_ERROR_INVALID_ELEMENT_TYPE);
			if(error_code != 0) {
				ret = janus_process_error_string(request, session_id, transaction_text, error_code, error_cause);
				goto jsondone;
			}
			json_t *timeout = json_object_get(root, "timeout");
			int timeout_num = json_integer_value(timeout);
			if(timeout_num < 0) {
				ret = janus_process_error(request, session_id, transaction_text, JANUS_ERROR_INVALID_ELEMENT_TYPE, "Invalid element type (timeout should be a positive integer)");
				goto jsondone;
			}
			session_timeout = timeout_num;
			/* Prepare JSON reply */
			json_t *reply = json_object();
			json_object_set_new(reply, "janus", json_string("success"));
			json_object_set_new(reply, "transaction", json_string(transaction_text));
			json_object_set_new(reply, "timeout", json_integer(session_timeout));
			/* Send the success reply */
			ret = janus_process_success(request, reply);
			goto jsondone;
		} else if(!strcasecmp(message_text, "set_log_level")) {
			/* Change the debug logging level */
			JANUS_VALIDATE_JSON_OBJECT(root, level_parameters,
				error_code, error_cause, FALSE,
				JANUS_ERROR_MISSING_MANDATORY_ELEMENT, JANUS_ERROR_INVALID_ELEMENT_TYPE);
			if(error_code != 0) {
				ret = janus_process_error_string(request, session_id, transaction_text, error_code, error_cause);
				goto jsondone;
			}
			json_t *level = json_object_get(root, "level");
			int level_num = json_integer_value(level);
			if(level_num < LOG_NONE || level_num > LOG_MAX) {
				ret = janus_process_error(request, session_id, transaction_text, JANUS_ERROR_INVALID_ELEMENT_TYPE, "Invalid element type (level should be between %d and %d)", LOG_NONE, LOG_MAX);
				goto jsondone;
			}
			janus_log_level = level_num;
			/* Prepare JSON reply */
			json_t *reply = janus_create_message("success", 0, transaction_text);
			json_object_set_new(reply, "level", json_integer(janus_log_level));
			/* Send the success reply */
			ret = janus_process_success(request, reply);
			goto jsondone;
		} else if(!strcasecmp(message_text, "set_locking_debug")) {
			/* Enable/disable the locking debug (would show a message on the console for every lock attempt) */
			JANUS_VALIDATE_JSON_OBJECT(root, debug_parameters,
				error_code, error_cause, FALSE,
				JANUS_ERROR_MISSING_MANDATORY_ELEMENT, JANUS_ERROR_INVALID_ELEMENT_TYPE);
			if(error_code != 0) {
				ret = janus_process_error_string(request, session_id, transaction_text, error_code, error_cause);
				goto jsondone;
			}
			json_t *debug = json_object_get(root, "debug");
			lock_debug = json_is_true(debug);
			/* Prepare JSON reply */
			json_t *reply = janus_create_message("success", 0, transaction_text);
			json_object_set_new(reply, "locking_debug", lock_debug ? json_true() : json_false());
			/* Send the success reply */
			ret = janus_process_success(request, reply);
			goto jsondone;
		} else if(!strcasecmp(message_text, "set_refcount_debug")) {
			/* Enable/disable the reference counter debug (would show a message on the console for every increase/decrease) */
			JANUS_VALIDATE_JSON_OBJECT(root, debug_parameters,
				error_code, error_cause, FALSE,
				JANUS_ERROR_MISSING_MANDATORY_ELEMENT, JANUS_ERROR_INVALID_ELEMENT_TYPE);
			if(error_code != 0) {
				ret = janus_process_error_string(request, session_id, transaction_text, error_code, error_cause);
				goto jsondone;
			}
			json_t *debug = json_object_get(root, "debug");
			if(json_is_true(debug)) {
				refcount_debug = TRUE;
			} else {
				refcount_debug = FALSE;
			}
			/* Prepare JSON reply */
			json_t *reply = janus_create_message("success", 0, transaction_text);
			json_object_set_new(reply, "refcount_debug", refcount_debug ? json_true() : json_false());
			/* Send the success reply */
			ret = janus_process_success(request, reply);
			goto jsondone;
		} else if(!strcasecmp(message_text, "set_log_timestamps")) {
			/* Enable/disable the log timestamps */
			JANUS_VALIDATE_JSON_OBJECT(root, timestamps_parameters,
				error_code, error_cause, FALSE,
				JANUS_ERROR_MISSING_MANDATORY_ELEMENT, JANUS_ERROR_INVALID_ELEMENT_TYPE);
			if(error_code != 0) {
				ret = janus_process_error_string(request, session_id, transaction_text, error_code, error_cause);
				goto jsondone;
			}
			json_t *timestamps = json_object_get(root, "timestamps");
			janus_log_timestamps = json_is_true(timestamps);
			/* Prepare JSON reply */
			json_t *reply = janus_create_message("success", 0, transaction_text);
			json_object_set_new(reply, "log_timestamps", janus_log_timestamps ? json_true() : json_false());
			/* Send the success reply */
			ret = janus_process_success(request, reply);
			goto jsondone;
		} else if(!strcasecmp(message_text, "set_log_colors")) {
			/* Enable/disable the log colors */
			JANUS_VALIDATE_JSON_OBJECT(root, colors_parameters,
				error_code, error_cause, FALSE,
				JANUS_ERROR_MISSING_MANDATORY_ELEMENT, JANUS_ERROR_INVALID_ELEMENT_TYPE);
			if(error_code != 0) {
				ret = janus_process_error_string(request, session_id, transaction_text, error_code, error_cause);
				goto jsondone;
			}
			json_t *colors = json_object_get(root, "colors");
			janus_log_colors = json_is_true(colors);
			/* Prepare JSON reply */
			json_t *reply = janus_create_message("success", 0, transaction_text);
			json_object_set_new(reply, "log_colors", janus_log_colors ? json_true() : json_false());
			/* Send the success reply */
			ret = janus_process_success(request, reply);
			goto jsondone;
		} else if(!strcasecmp(message_text, "set_libnice_debug")) {
			/* Enable/disable the libnice debugging (http://nice.freedesktop.org/libnice/libnice-Debug-messages.html) */
			JANUS_VALIDATE_JSON_OBJECT(root, debug_parameters,
				error_code, error_cause, FALSE,
				JANUS_ERROR_MISSING_MANDATORY_ELEMENT, JANUS_ERROR_INVALID_ELEMENT_TYPE);
			if(error_code != 0) {
				ret = janus_process_error_string(request, session_id, transaction_text, error_code, error_cause);
				goto jsondone;
			}
			json_t *debug = json_object_get(root, "debug");
			if(json_is_true(debug)) {
				janus_ice_debugging_enable();
			} else {
				janus_ice_debugging_disable();
			}
			/* Prepare JSON reply */
			json_t *reply = janus_create_message("success", 0, transaction_text);
			json_object_set_new(reply, "libnice_debug", janus_ice_is_ice_debugging_enabled() ? json_true() : json_false());
			/* Send the success reply */
			ret = janus_process_success(request, reply);
			goto jsondone;
		} else if(!strcasecmp(message_text, "set_max_nack_queue")) {
			/* Change the current value for the max NACK queue */
			JANUS_VALIDATE_JSON_OBJECT(root, mnq_parameters,
				error_code, error_cause, FALSE,
				JANUS_ERROR_MISSING_MANDATORY_ELEMENT, JANUS_ERROR_INVALID_ELEMENT_TYPE);
			if(error_code != 0) {
				ret = janus_process_error_string(request, session_id, transaction_text, error_code, error_cause);
				goto jsondone;
			}
			json_t *mnq = json_object_get(root, "max_nack_queue");
			int mnq_num = json_integer_value(mnq);
			if(mnq_num < 0 || (mnq_num > 0 && mnq_num < 200)) {
				ret = janus_process_error(request, session_id, transaction_text, JANUS_ERROR_INVALID_ELEMENT_TYPE, "Invalid element type (max_nack_queue, if provided, should be greater than 200)");
				goto jsondone;
			}
			janus_set_max_nack_queue(mnq_num);
			/* Prepare JSON reply */
			json_t *reply = janus_create_message("success", 0, transaction_text);
			json_object_set_new(reply, "max_nack_queue", json_integer(janus_get_max_nack_queue()));
			/* Send the success reply */
			ret = janus_process_success(request, reply);
			goto jsondone;
		} else if(!strcasecmp(message_text, "set_no_media_timer")) {
			/* Change the current value for the no-media timer */
			JANUS_VALIDATE_JSON_OBJECT(root, nmt_parameters,
				error_code, error_cause, FALSE,
				JANUS_ERROR_MISSING_MANDATORY_ELEMENT, JANUS_ERROR_INVALID_ELEMENT_TYPE);
			if(error_code != 0) {
				ret = janus_process_error_string(request, session_id, transaction_text, error_code, error_cause);
				goto jsondone;
			}
			json_t *nmt = json_object_get(root, "no_media_timer");
			int nmt_num = json_integer_value(nmt);
			janus_set_no_media_timer(nmt_num);
			/* Prepare JSON reply */
			json_t *reply = json_object();
			json_object_set_new(reply, "janus", json_string("success"));
			json_object_set_new(reply, "transaction", json_string(transaction_text));
			json_object_set_new(reply, "no_media_timer", json_integer(janus_get_no_media_timer()));
			/* Send the success reply */
			ret = janus_process_success(request, reply);
			goto jsondone;
		} else if(!strcasecmp(message_text, "query_eventhandler")) {
			/* Contact an event handler and expect a response */
			JANUS_VALIDATE_JSON_OBJECT(root, queryhandler_parameters,
				error_code, error_cause, FALSE,
				JANUS_ERROR_MISSING_MANDATORY_ELEMENT, JANUS_ERROR_INVALID_ELEMENT_TYPE);
			if(error_code != 0) {
				ret = janus_process_error_string(request, session_id, transaction_text, error_code, error_cause);
				goto jsondone;
			}
			json_t *handler = json_object_get(root, "handler");
			const char *handler_value = json_string_value(handler);
			janus_eventhandler *evh = g_hash_table_lookup(eventhandlers, handler_value);
			if(evh == NULL) {
				/* No such handler... */
				g_snprintf(error_cause, sizeof(error_cause), "%s", "Invalid event handler");
				ret = janus_process_error_string(request, session_id, transaction_text, JANUS_ERROR_PLUGIN_NOT_FOUND, error_cause);
				goto jsondone;
			}
			if(evh->handle_request == NULL) {
				/* Handler doesn't implement the hook... */
				g_snprintf(error_cause, sizeof(error_cause), "%s", "Event handler doesn't support queries");
				ret = janus_process_error_string(request, session_id, transaction_text, JANUS_ERROR_UNKNOWN, error_cause);
				goto jsondone;
			}
			json_t *query = json_object_get(root, "request");
			json_t *response = evh->handle_request(query);
			/* Prepare JSON reply */
			json_t *reply = json_object();
			json_object_set_new(reply, "janus", json_string("success"));
			json_object_set_new(reply, "transaction", json_string(transaction_text));
			json_object_set_new(reply, "response", response ? response : json_object());
			/* Send the success reply */
			ret = janus_process_success(request, reply);
			goto jsondone;
		} else if(!strcasecmp(message_text, "list_sessions")) {
			/* List sessions */
			session_id = 0;
			json_t *list = json_array();
			if(sessions != NULL && g_hash_table_size(sessions) > 0) {
				janus_mutex_lock(&sessions_mutex);
				GHashTableIter iter;
				gpointer value;
				g_hash_table_iter_init(&iter, sessions);
				while (g_hash_table_iter_next(&iter, NULL, &value)) {
					janus_session *session = value;
					if(session == NULL) {
						continue;
					}
					json_array_append_new(list, json_integer(session->session_id));
				}
				janus_mutex_unlock(&sessions_mutex);
			}
			/* Prepare JSON reply */
			json_t *reply = janus_create_message("success", 0, transaction_text);
			json_object_set_new(reply, "sessions", list);
			/* Send the success reply */
			ret = janus_process_success(request, reply);
			goto jsondone;
		} else if(!strcasecmp(message_text, "add_token")) {
			/* Add a token valid for authentication */
			ret = janus_request_allow_token(request, session_id, transaction_text, TRUE, TRUE);
			goto jsondone;
		} else if(!strcasecmp(message_text, "list_tokens")) {
			/* List all the valid tokens */
			if(!janus_auth_is_stored_mode()) {
				ret = janus_process_error(request, session_id, transaction_text, JANUS_ERROR_UNKNOWN, "Stored-Token based authentication disabled");
				goto jsondone;
			}
			json_t *tokens_list = json_array();
			GList *list = janus_auth_list_tokens();
			if(list != NULL) {
				GList *tmp = list;
				while(tmp) {
					char *token = (char *)tmp->data;
					if(token != NULL) {
						json_t *plugins_list = janus_json_token_plugin_array(token);
						if(json_array_size(plugins_list) > 0) {
							json_t *t = json_object();
							json_object_set_new(t, "token", json_string(token));
							json_object_set_new(t, "allowed_plugins", plugins_list);
							json_array_append_new(tokens_list, t);
						}
						else
							json_decref(plugins_list);
						tmp->data = NULL;
						g_free(token);
					}
					tmp = tmp->next;
				}
				g_list_free(list);
			}
			/* Prepare JSON reply */
			json_t *reply = janus_create_message("success", 0, transaction_text);
			json_t *data = json_object();
			json_object_set_new(data, "tokens", tokens_list);
			json_object_set_new(reply, "data", data);
			/* Send the success reply */
			ret = janus_process_success(request, reply);
			goto jsondone;
		} else if(!strcasecmp(message_text, "allow_token")) {
			/* Allow a valid token valid to access a plugin */
			ret = janus_request_allow_token(request, session_id, transaction_text, TRUE, FALSE);
			goto jsondone;
		} else if(!strcasecmp(message_text, "disallow_token")) {
			/* Disallow a valid token valid from accessing a plugin */
			ret = janus_request_allow_token(request, session_id, transaction_text, FALSE, FALSE);
			goto jsondone;
		} else if(!strcasecmp(message_text, "remove_token")) {
			/* Invalidate a token for authentication purposes */
			if(!janus_auth_is_stored_mode()) {
				ret = janus_process_error(request, session_id, transaction_text, JANUS_ERROR_UNKNOWN, "Stored-Token based authentication disabled");
				goto jsondone;
			}
			JANUS_VALIDATE_JSON_OBJECT(root, token_parameters,
				error_code, error_cause, FALSE,
				JANUS_ERROR_MISSING_MANDATORY_ELEMENT, JANUS_ERROR_INVALID_ELEMENT_TYPE);
			if(error_code != 0) {
				ret = janus_process_error_string(request, session_id, transaction_text, error_code, error_cause);
				goto jsondone;
			}
			json_t *token = json_object_get(root, "token");
			const char *token_value = json_string_value(token);
			if(!janus_auth_remove_token(token_value)) {
				ret = janus_process_error(request, session_id, transaction_text, JANUS_ERROR_UNKNOWN, "Error removing token");
				goto jsondone;
			}
			/* Prepare JSON reply */
			json_t *reply = janus_create_message("success", 0, transaction_text);
			/* Send the success reply */
			ret = janus_process_success(request, reply);
			goto jsondone;
		} else {
			/* No message we know of */
			ret = janus_process_error(request, session_id, transaction_text, JANUS_ERROR_INVALID_REQUEST_PATH, "Unhandled request '%s' at this path", message_text);
			goto jsondone;
		}
	}
	if(session_id < 1) {
		JANUS_LOG(LOG_ERR, "Invalid session\n");
		ret = janus_process_error(request, session_id, transaction_text, JANUS_ERROR_SESSION_NOT_FOUND, NULL);
		goto jsondone;
	}
	if(h && handle_id < 1) {
		JANUS_LOG(LOG_ERR, "Invalid handle\n");
		ret = janus_process_error(request, session_id, transaction_text, JANUS_ERROR_SESSION_NOT_FOUND, NULL);
		goto jsondone;
	}

	/* Go on with the processing */
	if(admin_api_secret != NULL) {
		/* There's an API secret, check that the client provided it */
		json_t *secret = json_object_get(root, "admin_secret");
		if(!secret || !json_is_string(secret) || !janus_strcmp_const_time(json_string_value(secret), admin_api_secret)) {
			ret = janus_process_error(request, session_id, transaction_text, JANUS_ERROR_UNAUTHORIZED, NULL);
			goto jsondone;
		}
	}

	/* If we got here, make sure we have a session (and/or a handle) */
	session = janus_session_find(session_id);
	if(!session) {
		JANUS_LOG(LOG_ERR, "Couldn't find any session %"SCNu64"...\n", session_id);
		ret = janus_process_error(request, session_id, transaction_text, JANUS_ERROR_SESSION_NOT_FOUND, "No such session %"SCNu64"", session_id);
		goto jsondone;
	}
	handle = NULL;
	if(handle_id > 0) {
		handle = janus_session_handles_find(session, handle_id);
		if(!handle) {
			JANUS_LOG(LOG_ERR, "Couldn't find any handle %"SCNu64" in session %"SCNu64"...\n", handle_id, session_id);
			ret = janus_process_error(request, session_id, transaction_text, JANUS_ERROR_HANDLE_NOT_FOUND, "No such handle %"SCNu64" in session %"SCNu64"", handle_id, session_id);
			goto jsondone;
		}
	}

	/* What is this? */
	if(handle == NULL) {
		/* Session-related */
		if(strcasecmp(message_text, "list_handles")) {
			ret = janus_process_error(request, session_id, transaction_text, JANUS_ERROR_INVALID_REQUEST_PATH, "Unhandled request '%s' at this path", message_text);
			goto jsondone;
		}
		/* List handles */
		json_t *list = janus_session_handles_list_json(session);
		/* Prepare JSON reply */
		json_t *reply = janus_create_message("success", session_id, transaction_text);
		json_object_set_new(reply, "handles", list);
		/* Send the success reply */
		ret = janus_process_success(request, reply);
		goto jsondone;
	} else {
		/* Handle-related */
		if(!strcasecmp(message_text, "start_text2pcap")) {
			/* Start dumping RTP and RTCP packets to a text2pcap file */
			JANUS_VALIDATE_JSON_OBJECT(root, text2pcap_parameters,
				error_code, error_cause, FALSE,
				JANUS_ERROR_MISSING_MANDATORY_ELEMENT, JANUS_ERROR_INVALID_ELEMENT_TYPE);
			if(error_code != 0) {
				ret = janus_process_error_string(request, session_id, transaction_text, error_code, error_cause);
				goto jsondone;
			}
			const char *folder = json_string_value(json_object_get(root, "folder"));
			const char *filename = json_string_value(json_object_get(root, "filename"));
			int truncate = json_integer_value(json_object_get(root, "truncate"));
			if(handle->text2pcap != NULL) {
				ret = janus_process_error(request, session_id, transaction_text, JANUS_ERROR_UNKNOWN, "text2pcap already started");
				goto jsondone;
			}
			handle->text2pcap = janus_text2pcap_create(folder, filename, truncate);
			if(handle->text2pcap == NULL) {
				ret = janus_process_error(request, session_id, transaction_text, JANUS_ERROR_UNKNOWN, "Error starting text2pcap dump");
				goto jsondone;
			}
			g_atomic_int_set(&handle->dump_packets, 1);
			/* Prepare JSON reply */
			json_t *reply = json_object();
			json_object_set_new(reply, "janus", json_string("success"));
			json_object_set_new(reply, "transaction", json_string(transaction_text));
			/* Send the success reply */
			ret = janus_process_success(request, reply);
			goto jsondone;
		} else if(!strcasecmp(message_text, "stop_text2pcap")) {
			/* Stop dumping RTP and RTCP packets to a text2pcap file */
			if(handle->text2pcap == NULL) {
				ret = janus_process_error(request, session_id, transaction_text, JANUS_ERROR_UNKNOWN, "text2pcap not started");
				goto jsondone;
			}
			if(g_atomic_int_compare_and_exchange(&handle->dump_packets, 1, 0)) {
				janus_text2pcap_close(handle->text2pcap);
				g_clear_pointer(&handle->text2pcap, janus_text2pcap_free);
			}
			/* Prepare JSON reply */
			json_t *reply = json_object();
			json_object_set_new(reply, "janus", json_string("success"));
			json_object_set_new(reply, "transaction", json_string(transaction_text));
			/* Send the success reply */
			ret = janus_process_success(request, reply);
			goto jsondone;
		}
		/* If this is not a request to start/stop debugging to text2pcap, it must be a handle_info */
		if(strcasecmp(message_text, "handle_info")) {
			ret = janus_process_error(request, session_id, transaction_text, JANUS_ERROR_INVALID_REQUEST_PATH, "Unhandled request '%s' at this path", message_text);
			goto jsondone;
		}
		/* Prepare info */
		janus_mutex_lock(&handle->mutex);
		json_t *info = json_object();
		json_object_set_new(info, "session_id", json_integer(session_id));
		json_object_set_new(info, "session_last_activity", json_integer(session->last_activity));
		if(session->source && session->source->transport)
			json_object_set_new(info, "session_transport", json_string(session->source->transport->get_package()));
		json_object_set_new(info, "handle_id", json_integer(handle_id));
		if(handle->opaque_id)
			json_object_set_new(info, "opaque_id", json_string(handle->opaque_id));
		json_object_set_new(info, "created", json_integer(handle->created));
		json_object_set_new(info, "send_thread_created", g_atomic_int_get(&handle->send_thread_created) ? json_true() : json_false());
		json_object_set_new(info, "current_time", json_integer(janus_get_monotonic_time()));
		if(handle->app && handle->app_handle && janus_plugin_session_is_alive(handle->app_handle)) {
			janus_plugin *plugin = (janus_plugin *)handle->app;
			json_object_set_new(info, "plugin", json_string(plugin->get_package()));
			if(plugin->query_session) {
				/* FIXME This check will NOT work with legacy plugins that were compiled BEFORE the method was specified in plugin.h */
				json_t *query = plugin->query_session(handle->app_handle);
				if(query != NULL) {
					/* Make sure this is a JSON object */
					if(!json_is_object(query)) {
						JANUS_LOG(LOG_WARN, "Ignoring invalid query response from the plugin (not an object)\n");
						json_decref(query);
					} else {
						json_object_set_new(info, "plugin_specific", query);
					}
					query = NULL;
				}
			}
		}
		json_t *flags = json_object();
		json_object_set_new(flags, "got-offer", janus_flags_is_set(&handle->webrtc_flags, JANUS_ICE_HANDLE_WEBRTC_GOT_OFFER) ? json_true() : json_false());
		json_object_set_new(flags, "got-answer", janus_flags_is_set(&handle->webrtc_flags, JANUS_ICE_HANDLE_WEBRTC_GOT_ANSWER) ? json_true() : json_false());
		json_object_set_new(flags, "processing-offer", janus_flags_is_set(&handle->webrtc_flags, JANUS_ICE_HANDLE_WEBRTC_PROCESSING_OFFER) ? json_true() : json_false());
		json_object_set_new(flags, "starting", janus_flags_is_set(&handle->webrtc_flags, JANUS_ICE_HANDLE_WEBRTC_START) ? json_true() : json_false());
		json_object_set_new(flags, "ice-restart", janus_flags_is_set(&handle->webrtc_flags, JANUS_ICE_HANDLE_WEBRTC_ICE_RESTART) ? json_true() : json_false());
		json_object_set_new(flags, "ready", janus_flags_is_set(&handle->webrtc_flags, JANUS_ICE_HANDLE_WEBRTC_READY) ? json_true() : json_false());
		json_object_set_new(flags, "stopped", janus_flags_is_set(&handle->webrtc_flags, JANUS_ICE_HANDLE_WEBRTC_STOP) ? json_true() : json_false());
		json_object_set_new(flags, "alert", janus_flags_is_set(&handle->webrtc_flags, JANUS_ICE_HANDLE_WEBRTC_ALERT) ? json_true() : json_false());
		json_object_set_new(flags, "trickle", janus_flags_is_set(&handle->webrtc_flags, JANUS_ICE_HANDLE_WEBRTC_TRICKLE) ? json_true() : json_false());
		json_object_set_new(flags, "all-trickles", janus_flags_is_set(&handle->webrtc_flags, JANUS_ICE_HANDLE_WEBRTC_ALL_TRICKLES) ? json_true() : json_false());
		json_object_set_new(flags, "resend-trickles", janus_flags_is_set(&handle->webrtc_flags, JANUS_ICE_HANDLE_WEBRTC_RESEND_TRICKLES) ? json_true() : json_false());
		json_object_set_new(flags, "trickle-synced", janus_flags_is_set(&handle->webrtc_flags, JANUS_ICE_HANDLE_WEBRTC_TRICKLE_SYNCED) ? json_true() : json_false());
		json_object_set_new(flags, "data-channels", janus_flags_is_set(&handle->webrtc_flags, JANUS_ICE_HANDLE_WEBRTC_DATA_CHANNELS) ? json_true() : json_false());
		json_object_set_new(flags, "has-audio", janus_flags_is_set(&handle->webrtc_flags, JANUS_ICE_HANDLE_WEBRTC_HAS_AUDIO) ? json_true() : json_false());
		json_object_set_new(flags, "has-video", janus_flags_is_set(&handle->webrtc_flags, JANUS_ICE_HANDLE_WEBRTC_HAS_VIDEO) ? json_true() : json_false());
		json_object_set_new(flags, "rfc4588-rtx", janus_flags_is_set(&handle->webrtc_flags, JANUS_ICE_HANDLE_WEBRTC_RFC4588_RTX) ? json_true() : json_false());
		json_object_set_new(flags, "perc-lite", janus_flags_is_set(&handle->webrtc_flags, JANUS_ICE_HANDLE_WEBRTC_PERC_LITE) ? json_true() : json_false());
		json_object_set_new(flags, "cleaning", janus_flags_is_set(&handle->webrtc_flags, JANUS_ICE_HANDLE_WEBRTC_CLEANING) ? json_true() : json_false());
		json_object_set_new(info, "flags", flags);
		if(handle->agent) {
			json_object_set_new(info, "agent-created", json_integer(handle->agent_created));
			json_object_set_new(info, "ice-mode", json_string(janus_ice_is_ice_lite_enabled() ? "lite" : "full"));
			json_object_set_new(info, "ice-role", json_string(handle->controlling ? "controlling" : "controlled"));
		}
		json_t *sdps = json_object();
		if(handle->rtp_profile)
			json_object_set_new(sdps, "profile", json_string(handle->rtp_profile));
		if(handle->local_sdp)
			json_object_set_new(sdps, "local", json_string(handle->local_sdp));
		if(handle->remote_sdp)
			json_object_set_new(sdps, "remote", json_string(handle->remote_sdp));
		json_object_set_new(info, "sdps", sdps);
		if(handle->pending_trickles)
			json_object_set_new(info, "pending-trickles", json_integer(g_list_length(handle->pending_trickles)));
		if(handle->queued_packets)
			json_object_set_new(info, "queued-packets", json_integer(g_async_queue_length(handle->queued_packets)));
		if(g_atomic_int_get(&handle->dump_packets)) {
			json_object_set_new(info, "dump-to-text2pcap", json_true());
			if(handle->text2pcap && handle->text2pcap->filename)
			json_object_set_new(info, "text2pcap-file", json_string(handle->text2pcap->filename));
		}
		json_t *streams = json_array();
		if(handle->stream) {
			json_t *s = janus_admin_stream_summary(handle->stream);
			if(s)
				json_array_append_new(streams, s);
		}
		json_object_set_new(info, "streams", streams);
		janus_mutex_unlock(&handle->mutex);
		/* Prepare JSON reply */
		json_t *reply = janus_create_message("success", session_id, transaction_text);
		json_object_set_new(reply, "handle_id", json_integer(handle_id));
		json_object_set_new(reply, "info", info);
		/* Send the success reply */
		ret = janus_process_success(request, reply);
		goto jsondone;
	}

jsondone:
	/* Done processing */
	if(handle != NULL)
		janus_refcount_decrease(&handle->ref);
	if(session != NULL)
		janus_refcount_decrease(&session->ref);
	return ret;
}

int janus_process_success(janus_request *request, json_t *payload)
{
	if(!request || !payload)
		return -1;
	/* Pass to the right transport plugin */
	JANUS_LOG(LOG_HUGE, "Sending %s API response to %s (%p)\n", request->admin ? "admin" : "Janus", request->transport->get_package(), request->instance);
	return request->transport->send_message(request->instance, request->request_id, request->admin, payload);
}

static int janus_process_error_string(janus_request *request, uint64_t session_id, const char *transaction, gint error, gchar *error_string)
{
	if(!request)
		return -1;
	/* Done preparing error */
	JANUS_LOG(LOG_VERB, "[%s] Returning %s API error %d (%s)\n", transaction, request->admin ? "admin" : "Janus", error, error_string);
	/* Prepare JSON error */
	json_t *reply = janus_create_message("error", session_id, transaction);
	json_t *error_data = json_object();
	json_object_set_new(error_data, "code", json_integer(error));
	json_object_set_new(error_data, "reason", json_string(error_string));
	json_object_set_new(reply, "error", error_data);
	/* Pass to the right transport plugin */
	return request->transport->send_message(request->instance, request->request_id, request->admin, reply);
}

int janus_process_error(janus_request *request, uint64_t session_id, const char *transaction, gint error, const char *format, ...)
{
	if(!request)
		return -1;
	gchar *error_string = NULL;
	gchar error_buf[512];
	if(format == NULL) {
		/* No error string provided, use the default one */
		error_string = (gchar *)janus_get_api_error(error);
	} else {
		/* This callback has variable arguments (error string) */
		va_list ap;
		va_start(ap, format);
		g_vsnprintf(error_buf, sizeof(error_buf), format, ap);
		va_end(ap);
		error_string = error_buf;
	}
	return janus_process_error_string(request, session_id, transaction, error, error_string);
}

/* Admin/monitor helpers */
json_t *janus_admin_stream_summary(janus_ice_stream *stream) {
	if(stream == NULL)
		return NULL;
	json_t *s = json_object();
	json_object_set_new(s, "id", json_integer(stream->stream_id));
	json_object_set_new(s, "ready", json_integer(stream->cdone));
	json_t *ss = json_object();
	if(stream->audio_ssrc)
		json_object_set_new(ss, "audio", json_integer(stream->audio_ssrc));
	if(stream->video_ssrc)
		json_object_set_new(ss, "video", json_integer(stream->video_ssrc));
	if(stream->video_ssrc_rtx)
		json_object_set_new(ss, "video-rtx", json_integer(stream->video_ssrc_rtx));
	if(stream->audio_ssrc_peer)
		json_object_set_new(ss, "audio-peer", json_integer(stream->audio_ssrc_peer));
	if(stream->video_ssrc_peer[0])
		json_object_set_new(ss, "video-peer", json_integer(stream->video_ssrc_peer[0]));
	if(stream->video_ssrc_peer[1])
		json_object_set_new(ss, "video-peer-sim-1", json_integer(stream->video_ssrc_peer[1]));
	if(stream->video_ssrc_peer[2])
		json_object_set_new(ss, "video-peer-sim-2", json_integer(stream->video_ssrc_peer[2]));
	if(stream->video_ssrc_peer_rtx[0])
		json_object_set_new(ss, "video-peer-rtx", json_integer(stream->video_ssrc_peer_rtx[0]));
	if(stream->video_ssrc_peer_rtx[1])
		json_object_set_new(ss, "video-peer-sim-1-rtx", json_integer(stream->video_ssrc_peer_rtx[1]));
	if(stream->video_ssrc_peer_rtx[2])
		json_object_set_new(ss, "video-peer-sim-2-rtx", json_integer(stream->video_ssrc_peer_rtx[2]));
	if(stream->rid[0]) {
		json_t *rid = json_array();
		json_array_append_new(rid, json_string(stream->rid[0]));
		if(stream->rid[1])
			json_array_append_new(rid, json_string(stream->rid[1]));
		if(stream->rid[1])
			json_array_append_new(rid, json_string(stream->rid[2]));
		json_object_set_new(ss, "rid", rid);
	}
	json_object_set_new(s, "ssrc", ss);
	json_t *sd = json_object();
	json_object_set_new(sd, "audio-send", stream->audio_send ? json_true() : json_false());
	json_object_set_new(sd, "audio-recv", stream->audio_recv ? json_true() : json_false());
	json_object_set_new(sd, "video-send", stream->video_send ? json_true() : json_false());
	json_object_set_new(sd, "video-recv", stream->video_recv ? json_true() : json_false());
	json_object_set_new(s, "direction", sd);
	if(stream->audio_payload_type > -1 || stream->video_payload_type > -1) {
		json_t *sc = json_object();
		if(stream->audio_payload_type > -1)
			json_object_set_new(sc, "audio-pt", json_integer(stream->audio_payload_type));
		if(stream->audio_codec != NULL)
			json_object_set_new(sc, "audio-codec", json_string(stream->audio_codec));
		if(stream->video_payload_type > -1)
			json_object_set_new(sc, "video-pt", json_integer(stream->video_payload_type));
		if(stream->video_rtx_payload_type > -1)
			json_object_set_new(sc, "video-rtx-pt", json_integer(stream->video_rtx_payload_type));
		if(stream->video_codec != NULL)
			json_object_set_new(sc, "video-codec", json_string(stream->video_codec));
		json_object_set_new(s, "codecs", sc);
	}
	json_t *components = json_array();
	if(stream->component) {
		json_t *c = janus_admin_component_summary(stream->component);
		if(c)
			json_array_append_new(components, c);
	}
	json_t *rtcp_stats = NULL;
	if(stream->audio_rtcp_ctx != NULL) {
		rtcp_stats = json_object();
		json_t *audio_rtcp_stats = json_object();
		json_object_set_new(audio_rtcp_stats, "base", json_integer(stream->audio_rtcp_ctx->tb));
		json_object_set_new(audio_rtcp_stats, "rtt", json_integer(janus_rtcp_context_get_rtt(stream->audio_rtcp_ctx)));
		json_object_set_new(audio_rtcp_stats, "lost", json_integer(janus_rtcp_context_get_lost_all(stream->audio_rtcp_ctx, FALSE)));
		json_object_set_new(audio_rtcp_stats, "lost-by-remote", json_integer(janus_rtcp_context_get_lost_all(stream->audio_rtcp_ctx, TRUE)));
		json_object_set_new(audio_rtcp_stats, "jitter-local", json_integer(janus_rtcp_context_get_jitter(stream->audio_rtcp_ctx, FALSE)));
		json_object_set_new(audio_rtcp_stats, "jitter-remote", json_integer(janus_rtcp_context_get_jitter(stream->audio_rtcp_ctx, TRUE)));
		json_object_set_new(audio_rtcp_stats, "in-link-quality", json_integer(janus_rtcp_context_get_in_link_quality(stream->audio_rtcp_ctx)));
		json_object_set_new(audio_rtcp_stats, "in-media-link-quality", json_integer(janus_rtcp_context_get_in_media_link_quality(stream->audio_rtcp_ctx)));
		json_object_set_new(audio_rtcp_stats, "out-link-quality", json_integer(janus_rtcp_context_get_out_link_quality(stream->audio_rtcp_ctx)));
		json_object_set_new(audio_rtcp_stats, "out-media-link-quality", json_integer(janus_rtcp_context_get_out_media_link_quality(stream->audio_rtcp_ctx)));
		json_object_set_new(rtcp_stats, "audio", audio_rtcp_stats);
	}
	int vindex=0;
	for(vindex=0; vindex<3; vindex++) {
		if(stream->video_rtcp_ctx[vindex] != NULL) {
			if(rtcp_stats == NULL)
				rtcp_stats = json_object();
			json_t *video_rtcp_stats = json_object();
			json_object_set_new(video_rtcp_stats, "base", json_integer(stream->video_rtcp_ctx[vindex]->tb));
			if(vindex == 0)
				json_object_set_new(video_rtcp_stats, "rtt", json_integer(janus_rtcp_context_get_rtt(stream->video_rtcp_ctx[vindex])));
			json_object_set_new(video_rtcp_stats, "lost", json_integer(janus_rtcp_context_get_lost_all(stream->video_rtcp_ctx[vindex], FALSE)));
			json_object_set_new(video_rtcp_stats, "lost-by-remote", json_integer(janus_rtcp_context_get_lost_all(stream->video_rtcp_ctx[vindex], TRUE)));
			json_object_set_new(video_rtcp_stats, "jitter-local", json_integer(janus_rtcp_context_get_jitter(stream->video_rtcp_ctx[vindex], FALSE)));
			json_object_set_new(video_rtcp_stats, "jitter-remote", json_integer(janus_rtcp_context_get_jitter(stream->video_rtcp_ctx[vindex], TRUE)));
			json_object_set_new(video_rtcp_stats, "in-link-quality", json_integer(janus_rtcp_context_get_in_link_quality(stream->video_rtcp_ctx[vindex])));
			json_object_set_new(video_rtcp_stats, "in-media-link-quality", json_integer(janus_rtcp_context_get_in_media_link_quality(stream->video_rtcp_ctx[vindex])));
			json_object_set_new(video_rtcp_stats, "out-link-quality", json_integer(janus_rtcp_context_get_out_link_quality(stream->video_rtcp_ctx[vindex])));
			json_object_set_new(video_rtcp_stats, "out-media-link-quality", json_integer(janus_rtcp_context_get_out_media_link_quality(stream->video_rtcp_ctx[vindex])));
			if(vindex == 0)
				json_object_set_new(rtcp_stats, "video", video_rtcp_stats);
			else if(vindex == 1)
				json_object_set_new(rtcp_stats, "video-sim1", video_rtcp_stats);
			else
				json_object_set_new(rtcp_stats, "video-sim2", video_rtcp_stats);
		}
	}
	if(rtcp_stats != NULL)
		json_object_set_new(s, "rtcp_stats", rtcp_stats);
	json_object_set_new(s, "components", components);
	return s;
}

json_t *janus_admin_component_summary(janus_ice_component *component) {
	if(component == NULL)
		return NULL;
	janus_ice_handle *handle = component->stream ? component->stream->handle : NULL;
	json_t *c = json_object();
	json_object_set_new(c, "id", json_integer(component->component_id));
	json_object_set_new(c, "state", json_string(janus_get_ice_state_name(component->state)));
	if(component->icefailed_detected) {
		json_object_set_new(c, "failed-detected", json_integer(component->icefailed_detected));
		json_object_set_new(c, "icetimer-started", component->icestate_source ? json_true() : json_false());
	}
	if(component->component_connected > 0)
		json_object_set_new(c, "connected", json_integer(component->component_connected));
	if(component->local_candidates) {
		json_t *cs = json_array();
		GSList *candidates = component->local_candidates, *i = NULL;
		for (i = candidates; i; i = i->next) {
			gchar *lc = (gchar *) i->data;
			if(lc)
				json_array_append_new(cs, json_string(lc));
		}
		json_object_set_new(c, "local-candidates", cs);
	}
	if(component->remote_candidates) {
		json_t *cs = json_array();
		GSList *candidates = component->remote_candidates, *i = NULL;
		for (i = candidates; i; i = i->next) {
			gchar *rc = (gchar *) i->data;
			if(rc)
				json_array_append_new(cs, json_string(rc));
		}
		json_object_set_new(c, "remote-candidates", cs);
	}
	if(component->selected_pair) {
		json_object_set_new(c, "selected-pair", json_string(component->selected_pair));
	}
	json_t *d = json_object();
	json_t *in_stats = json_object();
	json_t *out_stats = json_object();
	if(component->dtls) {
		janus_dtls_srtp *dtls = component->dtls;
		json_object_set_new(d, "fingerprint", json_string(janus_dtls_get_local_fingerprint()));
		if(component->stream) {
			if(component->stream->remote_fingerprint)
				json_object_set_new(d, "remote-fingerprint", json_string(component->stream->remote_fingerprint));
			if(component->stream->remote_hashing)
				json_object_set_new(d, "remote-fingerprint-hash", json_string(component->stream->remote_hashing));
			json_object_set_new(d, "dtls-role", json_string(janus_get_dtls_srtp_role(component->stream->dtls_role)));
		}
		json_object_set_new(d, "dtls-state", json_string(janus_get_dtls_srtp_state(dtls->dtls_state)));
		json_object_set_new(d, "retransmissions", json_integer(dtls->retransmissions));
		json_object_set_new(d, "valid", dtls->srtp_valid ? json_true() : json_false());
		json_object_set_new(d, "ready", dtls->ready ? json_true() : json_false());
		if(dtls->dtls_started > 0)
			json_object_set_new(d, "handshake-started", json_integer(dtls->dtls_started));
		if(dtls->dtls_connected > 0)
			json_object_set_new(d, "connected", json_integer(dtls->dtls_connected));
		if(handle && janus_flags_is_set(&handle->webrtc_flags, JANUS_ICE_HANDLE_WEBRTC_HAS_AUDIO)) {
			json_object_set_new(in_stats, "audio_packets", json_integer(component->in_stats.audio.packets));
			json_object_set_new(in_stats, "audio_bytes", json_integer(component->in_stats.audio.bytes));
			json_object_set_new(in_stats, "audio_bytes_lastsec", json_integer(component->in_stats.audio.bytes_lastsec));
			json_object_set_new(in_stats, "do_audio_nacks", component->do_audio_nacks ? json_true() : json_false());
			if(component->do_audio_nacks)
				json_object_set_new(in_stats, "audio_nacks", json_integer(component->in_stats.audio.nacks));
		}
		if(handle && janus_flags_is_set(&handle->webrtc_flags, JANUS_ICE_HANDLE_WEBRTC_HAS_VIDEO)) {
			int vindex=0;
			for(vindex=0; vindex<3; vindex++) {
				if(vindex > 0 && component->stream->video_ssrc_peer[vindex] == 0)
					continue;
				json_t *container = (vindex == 0 ? in_stats : json_object());
				json_object_set_new(container, "video_packets", json_integer(component->in_stats.video[vindex].packets));
				json_object_set_new(container, "video_bytes", json_integer(component->in_stats.video[vindex].bytes));
				json_object_set_new(container, "video_bytes_lastsec", json_integer(component->in_stats.video[vindex].bytes_lastsec));
				if(vindex == 0)
					json_object_set_new(container, "do_video_nacks", component->do_video_nacks ? json_true() : json_false());
				if(component->do_video_nacks)
					json_object_set_new(container, "video_nacks", json_integer(component->in_stats.video[vindex].nacks));
				if(vindex == 1)
					json_object_set_new(in_stats, "video-simulcast-1", container);
				else if(vindex == 2)
					json_object_set_new(in_stats, "video-simulcast-2", container);
			}
		}
		json_object_set_new(in_stats, "data_packets", json_integer(component->in_stats.data.packets));
		json_object_set_new(in_stats, "data_bytes", json_integer(component->in_stats.data.bytes));
		if(handle && janus_flags_is_set(&handle->webrtc_flags, JANUS_ICE_HANDLE_WEBRTC_HAS_AUDIO)) {
			json_object_set_new(out_stats, "audio_packets", json_integer(component->out_stats.audio.packets));
			json_object_set_new(out_stats, "audio_bytes", json_integer(component->out_stats.audio.bytes));
			json_object_set_new(out_stats, "audio_bytes_lastsec", json_integer(component->out_stats.audio.bytes_lastsec));
			json_object_set_new(out_stats, "audio_nacks", json_integer(component->out_stats.audio.nacks));
		}
		if(handle && janus_flags_is_set(&handle->webrtc_flags, JANUS_ICE_HANDLE_WEBRTC_HAS_VIDEO)) {
			json_object_set_new(out_stats, "video_packets", json_integer(component->out_stats.video[0].packets));
			json_object_set_new(out_stats, "video_bytes", json_integer(component->out_stats.video[0].bytes));
			json_object_set_new(out_stats, "video_bytes_lastsec", json_integer(component->out_stats.video[0].bytes_lastsec));
			json_object_set_new(out_stats, "video_nacks", json_integer(component->out_stats.video[0].nacks));
		}
		json_object_set_new(out_stats, "data_packets", json_integer(component->out_stats.data.packets));
		json_object_set_new(out_stats, "data_bytes", json_integer(component->out_stats.data.bytes));
#ifdef HAVE_SCTP
		/* FIXME Actually check if this succeeded? */
		json_object_set_new(d, "sctp-association", dtls->sctp ? json_true() : json_false());
#endif
	}
	json_object_set_new(c, "dtls", d);
	json_object_set_new(c, "in_stats", in_stats);
	json_object_set_new(c, "out_stats", out_stats);
	return c;
}


/* Transports */
void janus_transport_close(gpointer key, gpointer value, gpointer user_data) {
	janus_transport *transport = (janus_transport *)value;
	if(!transport)
		return;
	transport->destroy();
}

void janus_transportso_close(gpointer key, gpointer value, gpointer user_data) {
	void *transport = value;
	if(!transport)
		return;
	/* FIXME We don't dlclose transports to be sure we can detect leaks */
	//~ dlclose(transport);
}

/* Transport callback interface */
void janus_transport_incoming_request(janus_transport *plugin, janus_transport_session *transport, void *request_id, gboolean admin, json_t *message, json_error_t *error) {
	JANUS_LOG(LOG_VERB, "Got %s API request from %s (%p)\n", admin ? "an admin" : "a Janus", plugin->get_package(), transport);
	/* Create a janus_request instance to handle the request */
	janus_request *request = janus_request_new(plugin, transport, request_id, admin, message);
	/* Enqueue the request, the thread will pick it up */
	g_async_queue_push(requests, request);
}

void janus_transport_gone(janus_transport *plugin, janus_transport_session *transport) {
	/* Get rid of sessions this transport was handling */
	JANUS_LOG(LOG_VERB, "A %s transport instance has gone away (%p)\n", plugin->get_package(), transport);
	janus_mutex_lock(&sessions_mutex);
	if(sessions && g_hash_table_size(sessions) > 0) {
		GHashTableIter iter;
		gpointer value;
		g_hash_table_iter_init(&iter, sessions);
		while(g_hash_table_iter_next(&iter, NULL, &value)) {
			janus_session *session = (janus_session *) value;
			if(!session || g_atomic_int_get(&session->destroyed) || g_atomic_int_get(&session->timeout) || session->last_activity == 0)
				continue;
			if(session->source && session->source->instance == transport) {
				JANUS_LOG(LOG_VERB, "  -- Session %"SCNu64" will be over if not reclaimed\n", session->session_id);
				JANUS_LOG(LOG_VERB, "  -- Marking Session %"SCNu64" as over\n", session->session_id);
				if(reclaim_session_timeout < 1) { /* Reclaim session timeouts are disabled */
					/* Mark the session as destroyed */
					janus_session_destroy(session);
					g_hash_table_iter_remove(&iter);
				} else {
					/* Set flag for transport_gone. The Janus sessions watchdog will clean this up if not reclaimed*/
					g_atomic_int_set(&session->transport_gone, 1);
				}
			}
		}
	}
	janus_mutex_unlock(&sessions_mutex);
}

gboolean janus_transport_is_api_secret_needed(janus_transport *plugin) {
	return api_secret != NULL;
}

gboolean janus_transport_is_api_secret_valid(janus_transport *plugin, const char *apisecret) {
	if(api_secret == NULL)
		return TRUE;
	return apisecret && janus_strcmp_const_time(apisecret, api_secret);
}

gboolean janus_transport_is_auth_token_needed(janus_transport *plugin) {
	return janus_auth_is_enabled();
}

gboolean janus_transport_is_auth_token_valid(janus_transport *plugin, const char *token) {
	if(!janus_auth_is_enabled())
		return TRUE;
	return token && janus_auth_check_token(token);
}

void janus_transport_notify_event(janus_transport *plugin, void *transport, json_t *event) {
	/* A plugin asked to notify an event to the handlers */
	if(!plugin || !event || !json_is_object(event))
		return;
	/* Notify event handlers */
	if(janus_events_is_enabled()) {
		janus_events_notify_handlers(JANUS_EVENT_TYPE_TRANSPORT,
			0, plugin->get_package(), transport, event);
	} else {
		json_decref(event);
	}
}

void janus_transport_task(gpointer data, gpointer user_data) {
	JANUS_LOG(LOG_VERB, "Transport task pool, serving request\n");
	janus_request *request = (janus_request *)data;
	if(request == NULL) {
		JANUS_LOG(LOG_ERR, "Missing request\n");
		return;
	}
	if(!request->admin)
		janus_process_incoming_request(request);
	else
		janus_process_incoming_admin_request(request);
	/* Done */
	janus_request_destroy(request);
}


/* Thread to handle incoming requests: may involve an asynchronous task for plugin messaging */
static void *janus_transport_requests(void *data) {
	JANUS_LOG(LOG_INFO, "Joining Janus requests handler thread\n");
	janus_request *request = NULL;
	gboolean destroy = FALSE;
	while(!g_atomic_int_get(&stop)) {
		request = g_async_queue_pop(requests);
		if(request == &exit_message)
			break;
		/* Should we process the request synchronously or with a task from the thread pool? */
		destroy = TRUE;
		if(!request->admin) {
			/* Process the request synchronously only it's not a message for a plugin */
			json_t *message = json_object_get(request->message, "janus");
			const gchar *message_text = json_string_value(message);
			if(message_text && !strcasecmp(message_text, "message")) {
				/* Spawn a task thread */
				GError *tperror = NULL;
				g_thread_pool_push(tasks, request, &tperror);
				if(tperror != NULL) {
					/* Something went wrong... */
					JANUS_LOG(LOG_ERR, "Got error %d (%s) trying to push task in thread pool...\n", tperror->code, tperror->message ? tperror->message : "??");
					json_t *transaction = json_object_get(message, "transaction");
					const char *transaction_text = json_is_string(transaction) ? json_string_value(transaction) : NULL;
					janus_process_error(request, 0, transaction_text, JANUS_ERROR_UNKNOWN, "Thread pool error");
				} else {
					/* Don't destroy the request now, the task will take care of that */
					destroy = FALSE;
				}
			} else {
				janus_process_incoming_request(request);
			}
		} else {
			/* Admin requests are always handled synchronously */
			janus_process_incoming_admin_request(request);
		}
		/* Done */
		if(destroy)
			janus_request_destroy(request);
	}
	JANUS_LOG(LOG_INFO, "Leaving Janus requests handler thread\n");
	return NULL;
}


/* Event handlers */
void janus_eventhandler_close(gpointer key, gpointer value, gpointer user_data) {
	janus_eventhandler *eventhandler = (janus_eventhandler *)value;
	if(!eventhandler)
		return;
	eventhandler->destroy();
}

void janus_eventhandlerso_close(gpointer key, gpointer value, gpointer user_data) {
	void *eventhandler = (janus_eventhandler *)value;
	if(!eventhandler)
		return;
	//~ dlclose(eventhandler);
}


/* Plugins */
void janus_plugin_close(gpointer key, gpointer value, gpointer user_data) {
	janus_plugin *plugin = (janus_plugin *)value;
	if(!plugin)
		return;
	plugin->destroy();
}

void janus_pluginso_close(gpointer key, gpointer value, gpointer user_data) {
	void *plugin = value;
	if(!plugin)
		return;
	/* FIXME We don't dlclose plugins to be sure we can detect leaks */
	//~ dlclose(plugin);
}

janus_plugin *janus_plugin_find(const gchar *package) {
	if(package != NULL && plugins != NULL)	/* FIXME Do we need to fix the key pointer? */
		return g_hash_table_lookup(plugins, package);
	return NULL;
}


/* Plugin callback interface */
int janus_plugin_push_event(janus_plugin_session *plugin_session, janus_plugin *plugin, const char *transaction, json_t *message, json_t *jsep) {
	if(!plugin || !message)
		return -1;
	if(!plugin_session || plugin_session < (janus_plugin_session *)0x1000 ||
			!janus_plugin_session_is_alive(plugin_session) || g_atomic_int_get(&plugin_session->stopped))
		return -2;
	janus_refcount_increase(&plugin_session->ref);
	janus_ice_handle *ice_handle = (janus_ice_handle *)plugin_session->gateway_handle;
	if(!ice_handle || janus_flags_is_set(&ice_handle->webrtc_flags, JANUS_ICE_HANDLE_WEBRTC_STOP)) {
		janus_refcount_decrease(&plugin_session->ref);
		return JANUS_ERROR_SESSION_NOT_FOUND;
	}
	janus_refcount_increase(&ice_handle->ref);
	janus_session *session = ice_handle->session;
	if(!session || g_atomic_int_get(&session->destroyed)) {
		janus_refcount_decrease(&plugin_session->ref);
		janus_refcount_decrease(&ice_handle->ref);
		return JANUS_ERROR_SESSION_NOT_FOUND;
	}
	/* Make sure this is a JSON object */
	if(!json_is_object(message)) {
		JANUS_LOG(LOG_ERR, "[%"SCNu64"] Cannot push event (JSON error: not an object)\n", ice_handle->handle_id);
		janus_refcount_decrease(&plugin_session->ref);
		janus_refcount_decrease(&ice_handle->ref);
		return JANUS_ERROR_INVALID_JSON_OBJECT;
	}
	/* Attach JSEP if possible? */
	const char *sdp_type = json_string_value(json_object_get(jsep, "type"));
	const char *sdp = json_string_value(json_object_get(jsep, "sdp"));
	gboolean restart = json_object_get(jsep, "sdp") ? json_is_true(json_object_get(jsep, "restart")) : FALSE;
	json_t *merged_jsep = NULL;
	if(sdp_type != NULL && sdp != NULL) {
		merged_jsep = janus_plugin_handle_sdp(plugin_session, plugin, sdp_type, sdp, restart);
		if(merged_jsep == NULL) {
			if(ice_handle == NULL || janus_flags_is_set(&ice_handle->webrtc_flags, JANUS_ICE_HANDLE_WEBRTC_STOP)
					|| janus_flags_is_set(&ice_handle->webrtc_flags, JANUS_ICE_HANDLE_WEBRTC_ALERT)) {
				JANUS_LOG(LOG_ERR, "[%"SCNu64"] Cannot push event (handle not available anymore or negotiation stopped)\n", ice_handle->handle_id);
				janus_refcount_decrease(&plugin_session->ref);
				janus_refcount_decrease(&ice_handle->ref);
				return JANUS_ERROR_HANDLE_NOT_FOUND;
			} else {
				JANUS_LOG(LOG_ERR, "[%"SCNu64"] Cannot push event (JSON error: problem with the SDP)\n", ice_handle->handle_id);
				janus_refcount_decrease(&plugin_session->ref);
				janus_refcount_decrease(&ice_handle->ref);
				return JANUS_ERROR_JSEP_INVALID_SDP;
			}
		}
	}
	/* Reference the payload, as the plugin may still need it and will do a decref itself */
	json_incref(message);
	/* Prepare JSON event */
	json_t *event = janus_create_message("event", session->session_id, transaction);
	json_object_set_new(event, "sender", json_integer(ice_handle->handle_id));
	json_t *plugin_data = json_object();
	json_object_set_new(plugin_data, "plugin", json_string(plugin->get_package()));
	json_object_set_new(plugin_data, "data", message);
	json_object_set_new(event, "plugindata", plugin_data);
	if(merged_jsep != NULL)
		json_object_set_new(event, "jsep", merged_jsep);
	/* Send the event */
	JANUS_LOG(LOG_VERB, "[%"SCNu64"] Sending event to transport...\n", ice_handle->handle_id);
	janus_session_notify_event(session, event);

	if((restart || janus_flags_is_set(&ice_handle->webrtc_flags, JANUS_ICE_HANDLE_WEBRTC_RESEND_TRICKLES))
			&& janus_ice_is_full_trickle_enabled()) {
		/* We're restarting ICE, send our trickle candidates again */
		janus_ice_resend_trickles(ice_handle);
	}

	if(jsep != NULL && janus_events_is_enabled()) {
		/* Notify event handlers as well */
		janus_events_notify_handlers(JANUS_EVENT_TYPE_JSEP,
			session->session_id, ice_handle->handle_id, ice_handle->opaque_id, "local", sdp_type, sdp);
	}

	janus_refcount_decrease(&plugin_session->ref);
	janus_refcount_decrease(&ice_handle->ref);
	return JANUS_OK;
}

json_t *janus_plugin_handle_sdp(janus_plugin_session *plugin_session, janus_plugin *plugin, const char *sdp_type, const char *sdp, gboolean restart) {
	if(!plugin_session || plugin_session < (janus_plugin_session *)0x1000 ||
			!janus_plugin_session_is_alive(plugin_session) || g_atomic_int_get(&plugin_session->stopped) ||
			plugin == NULL || sdp_type == NULL || sdp == NULL) {
		JANUS_LOG(LOG_ERR, "Invalid arguments\n");
		return NULL;
	}
	janus_ice_handle *ice_handle = (janus_ice_handle *)plugin_session->gateway_handle;
	//~ if(ice_handle == NULL || janus_flags_is_set(&ice_handle->webrtc_flags, JANUS_ICE_HANDLE_WEBRTC_READY)) {
	if(ice_handle == NULL) {
		JANUS_LOG(LOG_ERR, "Invalid ICE handle\n");
		return NULL;
	}
	int offer = 0;
	if(!strcasecmp(sdp_type, "offer")) {
		/* This is an offer from a plugin */
		offer = 1;
		janus_flags_set(&ice_handle->webrtc_flags, JANUS_ICE_HANDLE_WEBRTC_GOT_OFFER);
		janus_flags_clear(&ice_handle->webrtc_flags, JANUS_ICE_HANDLE_WEBRTC_GOT_ANSWER);
	} else if(!strcasecmp(sdp_type, "answer")) {
		/* This is an answer from a plugin */
		janus_flags_set(&ice_handle->webrtc_flags, JANUS_ICE_HANDLE_WEBRTC_GOT_ANSWER);
	} else {
		/* TODO Handle other messages */
		JANUS_LOG(LOG_ERR, "Unknown type '%s'\n", sdp_type);
		return NULL;
	}
	/* Is this valid SDP? */
	char error_str[512];
	int audio = 0, video = 0, data = 0;
	janus_sdp *parsed_sdp = janus_sdp_preparse(sdp, error_str, sizeof(error_str), &audio, &video, &data);
	if(parsed_sdp == NULL) {
		JANUS_LOG(LOG_ERR, "[%"SCNu64"] Couldn't parse SDP... %s\n", ice_handle->handle_id, error_str);
		return NULL;
	}
	gboolean updating = FALSE;
	if(offer) {
		/* We may still not have a local ICE setup */
		JANUS_LOG(LOG_VERB, "[%"SCNu64"] Audio %s been negotiated\n", ice_handle->handle_id, audio ? "has" : "has NOT");
		if(audio > 1) {
			JANUS_LOG(LOG_ERR, "[%"SCNu64"] More than one audio line? only going to negotiate one...\n", ice_handle->handle_id);
		}
		JANUS_LOG(LOG_VERB, "[%"SCNu64"] Video %s been negotiated\n", ice_handle->handle_id, video ? "has" : "has NOT");
		if(video > 1) {
			JANUS_LOG(LOG_ERR, "[%"SCNu64"] More than one video line? only going to negotiate one...\n", ice_handle->handle_id);
		}
		JANUS_LOG(LOG_VERB, "[%"SCNu64"] SCTP/DataChannels %s been negotiated\n", ice_handle->handle_id, data ? "have" : "have NOT");
		if(data > 1) {
			JANUS_LOG(LOG_ERR, "[%"SCNu64"] More than one data line? only going to negotiate one...\n", ice_handle->handle_id);
		}
#ifndef HAVE_SCTP
		if(data) {
			JANUS_LOG(LOG_WARN, "[%"SCNu64"]   -- DataChannels have been negotiated, but support for them has not been compiled...\n", ice_handle->handle_id);
		}
#endif
		/* Are we still cleaning up from a previous media session? */
		if(janus_flags_is_set(&ice_handle->webrtc_flags, JANUS_ICE_HANDLE_WEBRTC_CLEANING)) {
			JANUS_LOG(LOG_VERB, "[%"SCNu64"] Still cleaning up from a previous media session, let's wait a bit...\n", ice_handle->handle_id);
			gint64 waited = 0;
			while(janus_flags_is_set(&ice_handle->webrtc_flags, JANUS_ICE_HANDLE_WEBRTC_CLEANING)) {
				JANUS_LOG(LOG_VERB, "[%"SCNu64"] Still cleaning up from a previous media session, let's wait a bit...\n", ice_handle->handle_id);
				g_usleep(100000);
				waited += 100000;
				if(waited >= 3*G_USEC_PER_SEC) {
					JANUS_LOG(LOG_VERB, "[%"SCNu64"]   -- Waited 3 seconds, that's enough!\n", ice_handle->handle_id);
					JANUS_LOG(LOG_ERR, "[%"SCNu64"] Still cleaning a previous session\n", ice_handle->handle_id);
					janus_sdp_destroy(parsed_sdp);
					return NULL;
				}
			}
		}
		if(ice_handle->agent == NULL) {
			if(janus_is_rfc4588_enabled()) {
				/* We still need to configure the WebRTC stuff: negotiate RFC4588 by default */
				janus_flags_set(&ice_handle->webrtc_flags, JANUS_ICE_HANDLE_WEBRTC_RFC4588_RTX);
			}
			/* Process SDP in order to setup ICE locally (this is going to result in an answer from the browser) */
			if(janus_ice_setup_local(ice_handle, 0, audio, video, data, 1) < 0) {
				JANUS_LOG(LOG_ERR, "[%"SCNu64"] Error setting ICE locally\n", ice_handle->handle_id);
				janus_sdp_destroy(parsed_sdp);
				return NULL;
			}
		} else {
			updating = TRUE;
			JANUS_LOG(LOG_INFO, "[%"SCNu64"] Updating existing session\n", ice_handle->handle_id);
		}
	}
	if(!updating && !janus_ice_is_full_trickle_enabled()) {
		/* Wait for candidates-done callback */
		while(ice_handle->cdone < 1) {
			if(ice_handle == NULL || janus_flags_is_set(&ice_handle->webrtc_flags, JANUS_ICE_HANDLE_WEBRTC_STOP)
					|| janus_flags_is_set(&ice_handle->webrtc_flags, JANUS_ICE_HANDLE_WEBRTC_ALERT)) {
				JANUS_LOG(LOG_WARN, "[%"SCNu64"] Handle detached or PC closed, giving up...!\n", ice_handle ? ice_handle->handle_id : 0);
				janus_sdp_destroy(parsed_sdp);
				return NULL;
			}
			JANUS_LOG(LOG_VERB, "[%"SCNu64"] Waiting for candidates-done callback...\n", ice_handle->handle_id);
			g_usleep(100000);
			if(ice_handle->cdone < 0) {
				JANUS_LOG(LOG_ERR, "[%"SCNu64"] Error gathering candidates!\n", ice_handle->handle_id);
				janus_sdp_destroy(parsed_sdp);
				return NULL;
			}
		}
	}
	/* Anonymize SDP */
	if(janus_sdp_anonymize(parsed_sdp) < 0) {
		/* Invalid SDP */
		JANUS_LOG(LOG_ERR, "[%"SCNu64"] Invalid SDP\n", ice_handle->handle_id);
		janus_sdp_destroy(parsed_sdp);
		return NULL;
	}

	/* Check if this is a renegotiation and we need an ICE restart */
	if(offer && restart)
		janus_ice_restart(ice_handle);
	/* Add our details */
	janus_mutex_lock(&ice_handle->mutex);
	janus_ice_stream *stream = ice_handle->stream;
	if (stream == NULL) {
		JANUS_LOG(LOG_ERR, "[%"SCNu64"] Error stream not found\n", ice_handle->handle_id);
		janus_mutex_unlock(&ice_handle->mutex);
		return NULL;
	}
	if (!offer) {
		/* Check if transport wide CC is supported */
		int transport_wide_cc_ext_id = janus_rtp_header_extension_get_id(sdp, JANUS_RTP_EXTMAP_TRANSPORT_WIDE_CC);
		stream->do_transport_wide_cc = TRUE;
		stream->transport_wide_cc_ext_id = transport_wide_cc_ext_id;
	}
	if(janus_flags_is_set(&ice_handle->webrtc_flags, JANUS_ICE_HANDLE_WEBRTC_RFC4588_RTX) &&
			stream->rtx_payload_types == NULL) {
		/* Make sure we have a list of rtx payload types to generate, if needed */
		janus_sdp_mline *m = janus_sdp_mline_find(parsed_sdp, JANUS_SDP_VIDEO);
		if(m && m->ptypes) {
			stream->rtx_payload_types = g_hash_table_new(NULL, NULL);
			GList *ptypes = g_list_copy(m->ptypes), *tempP = ptypes;
			GList *rtx_ptypes = g_hash_table_get_values(stream->rtx_payload_types);
			while(tempP) {
				int ptype = GPOINTER_TO_INT(tempP->data);
				int rtx_ptype = ptype+1;
				while(g_list_find(m->ptypes, GINT_TO_POINTER(rtx_ptype))
						|| g_list_find(rtx_ptypes, GINT_TO_POINTER(rtx_ptype))) {
					rtx_ptype++;
					if(rtx_ptype > 127)
						rtx_ptype = 96;
					if(rtx_ptype == ptype) {
						/* We did a whole round? should never happen... */
						rtx_ptype = -1;
						break;
					}
				}
				if(rtx_ptype > 0)
					g_hash_table_insert(stream->rtx_payload_types, GINT_TO_POINTER(ptype), GINT_TO_POINTER(rtx_ptype));
				g_list_free(rtx_ptypes);
				rtx_ptypes = g_hash_table_get_values(stream->rtx_payload_types);
				tempP = tempP->next;
			}
			g_list_free(ptypes);
			g_list_free(rtx_ptypes);
		}
	}
	/* Enrich the SDP the plugin gave us with all the WebRTC related stuff */
	char *sdp_merged = janus_sdp_merge(ice_handle, parsed_sdp, offer ? TRUE : FALSE);
	if(sdp_merged == NULL) {
		/* Couldn't merge SDP */
		JANUS_LOG(LOG_ERR, "[%"SCNu64"] Error merging SDP\n", ice_handle->handle_id);
		janus_sdp_destroy(parsed_sdp);
		janus_mutex_unlock(&ice_handle->mutex);
		return NULL;
	}
	janus_sdp_destroy(parsed_sdp);

	if(!updating) {
		if(offer) {
			/* We set the flag to wait for an answer before handling trickle candidates */
			janus_flags_set(&ice_handle->webrtc_flags, JANUS_ICE_HANDLE_WEBRTC_PROCESSING_OFFER);
		} else {
			JANUS_LOG(LOG_VERB, "[%"SCNu64"] Done! Ready to setup remote candidates and send connectivity checks...\n", ice_handle->handle_id);
			janus_request_ice_handle_answer(ice_handle, audio, video, data, NULL);
		}
	}
#ifdef HAVE_SCTP
	if(!offer && janus_flags_is_set(&ice_handle->webrtc_flags, JANUS_ICE_HANDLE_WEBRTC_READY)) {
		/* Renegotiation: check if datachannels were just added on an existing PeerConnection */
		if(janus_flags_is_set(&ice_handle->webrtc_flags, JANUS_ICE_HANDLE_WEBRTC_DATA_CHANNELS)) {
			janus_ice_stream *stream = ice_handle->stream;
			if(stream != NULL && stream->component != NULL &&
					stream->component->dtls != NULL && stream->component->dtls->sctp == NULL) {
				/* Create SCTP association as well */
				JANUS_LOG(LOG_WARN, "[%"SCNu64"] Creating datachannels...\n", ice_handle->handle_id);
				janus_dtls_srtp_create_sctp(stream->component->dtls);
			}
		}
	}
#endif

	/* Prepare JSON event */
	json_t *jsep = json_object();
	json_object_set_new(jsep, "type", json_string(sdp_type));
	json_object_set_new(jsep, "sdp", json_string(sdp_merged));
	char *tmp = ice_handle->local_sdp;
	ice_handle->local_sdp = sdp_merged;
	janus_mutex_unlock(&ice_handle->mutex);
	g_free(tmp);
	return jsep;
}

void janus_plugin_relay_rtp(janus_plugin_session *plugin_session, int video, char *buf, int len) {
	if((plugin_session < (janus_plugin_session *)0x1000) || g_atomic_int_get(&plugin_session->stopped) || buf == NULL || len < 1)
		return;
	janus_ice_handle *handle = (janus_ice_handle *)plugin_session->gateway_handle;
	if(!handle || janus_flags_is_set(&handle->webrtc_flags, JANUS_ICE_HANDLE_WEBRTC_STOP)
			|| janus_flags_is_set(&handle->webrtc_flags, JANUS_ICE_HANDLE_WEBRTC_ALERT))
		return;
	janus_ice_relay_rtp(handle, video, buf, len);
}

void janus_plugin_relay_rtcp(janus_plugin_session *plugin_session, int video, char *buf, int len) {
	if((plugin_session < (janus_plugin_session *)0x1000) || g_atomic_int_get(&plugin_session->stopped) || buf == NULL || len < 1)
		return;
	janus_ice_handle *handle = (janus_ice_handle *)plugin_session->gateway_handle;
	if(!handle || janus_flags_is_set(&handle->webrtc_flags, JANUS_ICE_HANDLE_WEBRTC_STOP)
			|| janus_flags_is_set(&handle->webrtc_flags, JANUS_ICE_HANDLE_WEBRTC_ALERT))
		return;
	janus_ice_relay_rtcp(handle, video, buf, len);
}

void janus_plugin_relay_data(janus_plugin_session *plugin_session, char *buf, int len) {
	if((plugin_session < (janus_plugin_session *)0x1000) || g_atomic_int_get(&plugin_session->stopped) || buf == NULL || len < 1)
		return;
	janus_ice_handle *handle = (janus_ice_handle *)plugin_session->gateway_handle;
	if(!handle || janus_flags_is_set(&handle->webrtc_flags, JANUS_ICE_HANDLE_WEBRTC_STOP)
			|| janus_flags_is_set(&handle->webrtc_flags, JANUS_ICE_HANDLE_WEBRTC_ALERT))
		return;
#ifdef HAVE_SCTP
	janus_ice_relay_data(handle, buf, len);
#else
	JANUS_LOG(LOG_WARN, "Asked to relay data, but Data Channels support has not been compiled...\n");
#endif
}

static gboolean janus_plugin_close_pc_internal(gpointer user_data) {
	/* We actually enforce the close_pc here */
	janus_plugin_session *plugin_session = (janus_plugin_session *) user_data;
	janus_ice_handle *ice_handle = (janus_ice_handle *)plugin_session->gateway_handle;
	if(!ice_handle) {
		janus_refcount_decrease(&plugin_session->ref);
		return G_SOURCE_REMOVE;
	}
	janus_refcount_increase(&ice_handle->ref);
	if(janus_flags_is_set(&ice_handle->webrtc_flags, JANUS_ICE_HANDLE_WEBRTC_STOP)
			|| janus_flags_is_set(&ice_handle->webrtc_flags, JANUS_ICE_HANDLE_WEBRTC_ALERT)) {
		janus_refcount_decrease(&plugin_session->ref);
		janus_refcount_decrease(&ice_handle->ref);
		return G_SOURCE_REMOVE;
	}
	JANUS_LOG(LOG_VERB, "[%"SCNu64"] Plugin asked to hangup PeerConnection: sending alert\n", ice_handle->handle_id);
	/* Send an alert on all the DTLS connections */
	janus_ice_webrtc_hangup(ice_handle, "Close PC");
	janus_refcount_decrease(&plugin_session->ref);
	janus_refcount_decrease(&ice_handle->ref);

	return G_SOURCE_REMOVE;
}

void janus_plugin_close_pc(janus_plugin_session *plugin_session) {
	/* A plugin asked to get rid of a PeerConnection: enqueue it as a timed source */
	if((plugin_session < (janus_plugin_session *)0x1000) || !janus_plugin_session_is_alive(plugin_session) || g_atomic_int_get(&plugin_session->stopped))
		return;
	janus_refcount_increase(&plugin_session->ref);
	GSource *timeout_source = g_timeout_source_new_seconds(0);
	g_source_set_callback(timeout_source, janus_plugin_close_pc_internal, plugin_session, NULL);
	g_source_attach(timeout_source, sessions_watchdog_context);
	g_source_unref(timeout_source);
}

static gboolean janus_plugin_end_session_internal(gpointer user_data) {
	/* We actually enforce the end_session here */
	janus_plugin_session *plugin_session = (janus_plugin_session *) user_data;
	janus_ice_handle *ice_handle = (janus_ice_handle *)plugin_session->gateway_handle;
	if(!ice_handle) {
		janus_refcount_decrease(&plugin_session->ref);
		return G_SOURCE_REMOVE;
	}
	janus_refcount_increase(&ice_handle->ref);
	if(janus_flags_is_set(&ice_handle->webrtc_flags, JANUS_ICE_HANDLE_WEBRTC_STOP)
			|| janus_flags_is_set(&ice_handle->webrtc_flags, JANUS_ICE_HANDLE_WEBRTC_ALERT)) {
		janus_refcount_decrease(&plugin_session->ref);
		janus_refcount_decrease(&ice_handle->ref);
		return G_SOURCE_REMOVE;
	}
	janus_session *session = (janus_session *)ice_handle->session;
	if(!session) {
		janus_refcount_decrease(&plugin_session->ref);
		janus_refcount_decrease(&ice_handle->ref);
		return G_SOURCE_REMOVE;
	}
	/* Destroy the handle */
	janus_session_handles_remove(session, ice_handle);

	return G_SOURCE_REMOVE;
}

void janus_plugin_end_session(janus_plugin_session *plugin_session) {
	/* A plugin asked to get rid of a handle: enqueue it as a timed source */
	if((plugin_session < (janus_plugin_session *)0x1000) || !janus_plugin_session_is_alive(plugin_session) || g_atomic_int_get(&plugin_session->stopped))
		return;
	GSource *timeout_source = g_timeout_source_new_seconds(0);
	g_source_set_callback(timeout_source, janus_plugin_end_session_internal, plugin_session, NULL);
	g_source_attach(timeout_source, sessions_watchdog_context);
	g_source_unref(timeout_source);
}

void janus_plugin_notify_event(janus_plugin *plugin, janus_plugin_session *plugin_session, json_t *event) {
	/* A plugin asked to notify an event to the handlers */
	if(!plugin || !event || !json_is_object(event))
		return;
	guint64 session_id = 0, handle_id = 0;
	char *opaque_id = NULL;
	if(plugin_session != NULL) {
		if((plugin_session < (janus_plugin_session *)0x1000) || !janus_plugin_session_is_alive(plugin_session) || plugin_session->stopped) {
			json_decref(event);
			return;
		}
		janus_ice_handle *ice_handle = (janus_ice_handle *)plugin_session->gateway_handle;
		if(!ice_handle) {
			json_decref(event);
			return;
		}
		handle_id = ice_handle->handle_id;
		opaque_id = ice_handle->opaque_id;
		janus_session *session = (janus_session *)ice_handle->session;
		if(!session) {
			json_decref(event);
			return;
		}
		session_id = session->session_id;
	}
	/* Notify event handlers */
	if(janus_events_is_enabled()) {
		janus_events_notify_handlers(JANUS_EVENT_TYPE_PLUGIN,
			session_id, handle_id, opaque_id, plugin->get_package(), event);
	} else {
		json_decref(event);
	}
}

gboolean janus_plugin_auth_is_signature_valid(janus_plugin *plugin, const char *token) {
	return janus_auth_check_signature(token, plugin->get_package());
}

gboolean janus_plugin_auth_signature_contains(janus_plugin *plugin, const char *token, const char *descriptor) {
	return janus_auth_check_signature_contains(token, plugin->get_package(), descriptor);
}


/* Main */
gint main(int argc, char *argv[])
{
	/* Core dumps may be disallowed by parent of this process; change that */
	struct rlimit core_limits;
	core_limits.rlim_cur = core_limits.rlim_max = RLIM_INFINITY;
	setrlimit(RLIMIT_CORE, &core_limits);

	g_print("Janus commit: %s\n", janus_build_git_sha);
	g_print("Compiled on:  %s\n\n", janus_build_git_time);

	struct gengetopt_args_info args_info;
	/* Let's call our cmdline parser */
	if(cmdline_parser(argc, argv, &args_info) != 0)
		exit(1);

	/* Any configuration to open? */
	if(args_info.config_given) {
		config_file = g_strdup(args_info.config_arg);
	}
	if(args_info.configs_folder_given) {
		configs_folder = g_strdup(args_info.configs_folder_arg);
	} else {
		configs_folder = g_strdup(CONFDIR);
	}
	if(config_file == NULL) {
		char file[255];
		g_snprintf(file, 255, "%s/janus.cfg", configs_folder);
		config_file = g_strdup(file);
	}
	if((config = janus_config_parse(config_file)) == NULL) {
		if(args_info.config_given) {
			/* We only give up if the configuration file was explicitly provided */
			g_print("Error reading configuration from %s\n", configs_folder);
			exit(1);
		}
		g_print("Error reading/parsing the configuration file in %s, going on with the defaults and the command line arguments\n",
			configs_folder);
		config = janus_config_create("janus.cfg");
		if(config == NULL) {
			/* If we can't even create an empty configuration, something's definitely wrong */
			exit(1);
		}
	}

	/* Check if we need to log to console and/or file */
	gboolean use_stdout = TRUE;
	if(args_info.disable_stdout_given) {
		use_stdout = FALSE;
		janus_config_add_item(config, "general", "log_to_stdout", "no");
	} else {
		/* Check if the configuration file is saying anything about this */
		janus_config_item *item = janus_config_get_item_drilldown(config, "general", "log_to_stdout");
		if(item && item->value && !janus_is_true(item->value))
			use_stdout = FALSE;
	}
	const char *logfile = NULL;
	if(args_info.log_file_given) {
		logfile = args_info.log_file_arg;
		janus_config_add_item(config, "general", "log_to_file", "no");
	} else {
		/* Check if the configuration file is saying anything about this */
		janus_config_item *item = janus_config_get_item_drilldown(config, "general", "log_to_file");
		if(item && item->value)
			logfile = item->value;
	}

	/* Check if we're going to daemonize Janus */
	if(args_info.daemon_given) {
		daemonize = TRUE;
		janus_config_add_item(config, "general", "daemonize", "yes");
	} else {
		/* Check if the configuration file is saying anything about this */
		janus_config_item *item = janus_config_get_item_drilldown(config, "general", "daemonize");
		if(item && item->value && janus_is_true(item->value))
			daemonize = TRUE;
	}
	/* If we're going to daemonize, make sure logging to stdout is disabled and a log file has been specified */
	if(daemonize && use_stdout) {
		use_stdout = FALSE;
	}
	if(daemonize && logfile == NULL) {
		g_print("Running Janus as a daemon but no log file provided, giving up...\n");
		exit(1);
	}
	/* Daemonize now, if we need to */
	if(daemonize) {
		g_print("Running Janus as a daemon\n");

		/* Create a pipe for parent<->child communication during the startup phase */
		if(pipe(pipefd) == -1) {
			g_print("pipe error!\n");
			exit(1);
		}

		/* Fork off the parent process */
		pid_t pid = fork();
		if(pid < 0) {
			g_print("Fork error!\n");
			exit(1);
		}
		if(pid > 0) {
			/* Ok, we're the parent: let's wait for the child to tell us everything started fine */
			close(pipefd[1]);
			int code = -1;
			struct pollfd pollfds;

			while(code < 0) {
				pollfds.fd = pipefd[0];
				pollfds.events = POLLIN;
				int res = poll(&pollfds, 1, -1);
				if(res < 0)
					break;
				if(res == 0)
					continue;
				if(pollfds.revents & POLLERR || pollfds.revents & POLLHUP)
					break;
				if(pollfds.revents & POLLIN) {
					res = read(pipefd[0], &code, sizeof(int));
					break;
				}
			}
			if(code < 0)
				code = 1;

			/* Leave the parent and return the exit code we received from the child */
			if(code)
				g_print("Error launching Janus (error code %d), check the logs for more details\n", code);
			exit(code);
		}
		/* Child here */
		close(pipefd[0]);

		/* Change the file mode mask */
		umask(0);

		/* Create a new SID for the child process */
		pid_t sid = setsid();
		if(sid < 0) {
			g_print("Error setting SID!\n");
			exit(1);
		}
		/* Change the current working directory */
		if((chdir("/")) < 0) {
			g_print("Error changing the current working directory!\n");
			exit(1);
		}
		/* We close stdin/stdout/stderr when initializing the logger */
	}

	/* Initialize logger */
	if(janus_log_init(daemonize, use_stdout, logfile) < 0)
		exit(1);

	JANUS_PRINT("---------------------------------------------------\n");
	JANUS_PRINT("  Starting Meetecho Janus (WebRTC Gateway) v%s\n", janus_version_string);
	JANUS_PRINT("---------------------------------------------------\n\n");

	/* Handle SIGINT (CTRL-C), SIGTERM (from service managers) */
	signal(SIGINT, janus_handle_signal);
	signal(SIGTERM, janus_handle_signal);
	atexit(janus_termination_handler);

	/* Setup Glib */
#if !GLIB_CHECK_VERSION(2, 36, 0)
	g_type_init();
#endif

	/* Logging level: default is info and no timestamps */
	janus_log_level = LOG_INFO;
	janus_log_timestamps = FALSE;
	janus_log_colors = TRUE;
	if(args_info.debug_level_given) {
		if(args_info.debug_level_arg < LOG_NONE)
			args_info.debug_level_arg = 0;
		else if(args_info.debug_level_arg > LOG_MAX)
			args_info.debug_level_arg = LOG_MAX;
		janus_log_level = args_info.debug_level_arg;
	}

	/* Any PID we need to create? */
	const char *pidfile = NULL;
	if(args_info.pid_file_given) {
		pidfile = args_info.pid_file_arg;
		janus_config_add_item(config, "general", "pid_file", pidfile);
	} else {
		/* Check if the configuration file is saying anything about this */
		janus_config_item *item = janus_config_get_item_drilldown(config, "general", "pid_file");
		if(item && item->value)
			pidfile = item->value;
	}
	if(janus_pidfile_create(pidfile) < 0)
		exit(1);

	/* Proceed with the rest of the configuration */
	janus_config_print(config);
	if(args_info.debug_level_given) {
		char debug[5];
		g_snprintf(debug, 5, "%d", args_info.debug_level_arg);
		janus_config_add_item(config, "general", "debug_level", debug);
	} else {
		/* No command line directive on logging, try the configuration file */
		janus_config_item *item = janus_config_get_item_drilldown(config, "general", "debug_level");
		if(item && item->value) {
			int temp_level = atoi(item->value);
			if(temp_level == 0 && strcmp(item->value, "0")) {
				JANUS_PRINT("Invalid debug level %s (configuration), using default (info=4)\n", item->value);
			} else {
				janus_log_level = temp_level;
				if(janus_log_level < LOG_NONE)
					janus_log_level = 0;
				else if(janus_log_level > LOG_MAX)
					janus_log_level = LOG_MAX;
			}
		}
	}
	/* Any command line argument that should overwrite the configuration? */
	JANUS_PRINT("Checking command line arguments...\n");
	if(args_info.debug_timestamps_given) {
		janus_config_add_item(config, "general", "debug_timestamps", "yes");
	}
	if(args_info.disable_colors_given) {
		janus_config_add_item(config, "general", "debug_colors", "no");
	}
	if(args_info.server_name_given) {
		janus_config_add_item(config, "general", "server_name", args_info.server_name_arg);
	}
	if(args_info.session_timeout_given) {
		char st[20];
		g_snprintf(st, 20, "%d", args_info.session_timeout_arg);
		janus_config_add_item(config, "general", "session_timeout", st);
	}
	if(args_info.reclaim_session_timeout_given) {
		char st[20];
		g_snprintf(st, 20, "%d", args_info.reclaim_session_timeout_arg);
		janus_config_add_item(config, "general", "reclaim_session_timeout", st);
	}
 	if(args_info.interface_given) {
		janus_config_add_item(config, "general", "interface", args_info.interface_arg);
	}
	if(args_info.configs_folder_given) {
		janus_config_add_item(config, "general", "configs_folder", args_info.configs_folder_arg);
	}
	if(args_info.plugins_folder_given) {
		janus_config_add_item(config, "general", "plugins_folder", args_info.plugins_folder_arg);
	}
	if(args_info.apisecret_given) {
		janus_config_add_item(config, "general", "api_secret", args_info.apisecret_arg);
	}
	if(args_info.token_auth_given) {
		janus_config_add_item(config, "general", "token_auth", "yes");
	}
	if(args_info.token_auth_secret_given) {
		janus_config_add_item(config, "general", "token_auth_secret", args_info.token_auth_secret_arg);
	}
	if(args_info.cert_pem_given) {
		janus_config_add_item(config, "certificates", "cert_pem", args_info.cert_pem_arg);
	}
	if(args_info.cert_key_given) {
		janus_config_add_item(config, "certificates", "cert_key", args_info.cert_key_arg);
	}
	if(args_info.cert_pwd_given) {
		janus_config_add_item(config, "certificates", "cert_pwd", args_info.cert_pwd_arg);
	}
	if(args_info.stun_server_given) {
		/* Split in server and port (if port missing, use 3478 as default) */
		char *stunport = strrchr(args_info.stun_server_arg, ':');
		if(stunport != NULL) {
			*stunport = '\0';
			stunport++;
			janus_config_add_item(config, "nat", "stun_server", args_info.stun_server_arg);
			janus_config_add_item(config, "nat", "stun_port", stunport);
		} else {
			janus_config_add_item(config, "nat", "stun_server", args_info.stun_server_arg);
			janus_config_add_item(config, "nat", "stun_port", "3478");
		}
	}
	if(args_info.nat_1_1_given) {
		janus_config_add_item(config, "nat", "nat_1_1_mapping", args_info.nat_1_1_arg);
	}
	if(args_info.ice_enforce_list_given) {
		janus_config_add_item(config, "nat", "ice_enforce_list", args_info.ice_enforce_list_arg);
	}
	if(args_info.ice_ignore_list_given) {
		janus_config_add_item(config, "nat", "ice_ignore_list", args_info.ice_ignore_list_arg);
	}
	if(args_info.libnice_debug_given) {
		janus_config_add_item(config, "nat", "nice_debug", "true");
	}
	if(args_info.full_trickle_given) {
		janus_config_add_item(config, "nat", "full_trickle", "true");
	}
	if(args_info.ice_lite_given) {
		janus_config_add_item(config, "nat", "ice_lite", "true");
	}
	if(args_info.ice_tcp_given) {
		janus_config_add_item(config, "nat", "ice_tcp", "true");
	}
	if(args_info.ipv6_candidates_given) {
		janus_config_add_item(config, "media", "ipv6", "true");
	}
	if(args_info.max_nack_queue_given) {
		char mnq[20];
		g_snprintf(mnq, 20, "%d", args_info.max_nack_queue_arg);
		janus_config_add_item(config, "media", "max_nack_queue", mnq);
	}
	if(args_info.no_media_timer_given) {
		char nmt[20];
		g_snprintf(nmt, 20, "%d", args_info.no_media_timer_arg);
		janus_config_add_item(config, "media", "no_media_timer", nmt);
	}
	if(args_info.rfc_4588_given) {
		janus_config_add_item(config, "media", "rfc_4588", "yes");
	}
	if(args_info.rtp_port_range_given) {
		janus_config_add_item(config, "media", "rtp_port_range", args_info.rtp_port_range_arg);
	}
	if(args_info.event_handlers_given) {
		janus_config_add_item(config, "events", "broadcast", "yes");
	}
	janus_config_print(config);

	/* Logging/debugging */
	JANUS_PRINT("Debug/log level is %d\n", janus_log_level);
	janus_config_item *item = janus_config_get_item_drilldown(config, "general", "debug_timestamps");
	if(item && item->value)
		janus_log_timestamps = janus_is_true(item->value);
	JANUS_PRINT("Debug/log timestamps are %s\n", janus_log_timestamps ? "enabled" : "disabled");
	item = janus_config_get_item_drilldown(config, "general", "debug_colors");
	if(item && item->value)
		janus_log_colors = janus_is_true(item->value);
	JANUS_PRINT("Debug/log colors are %s\n", janus_log_colors ? "enabled" : "disabled");

	/* Any IP/interface to enforce/ignore? */
	item = janus_config_get_item_drilldown(config, "nat", "ice_enforce_list");
	if(item && item->value) {
		gchar **list = g_strsplit(item->value, ",", -1);
		gchar *index = list[0];
		if(index != NULL) {
			int i=0;
			while(index != NULL) {
				if(strlen(index) > 0) {
					JANUS_LOG(LOG_INFO, "Adding '%s' to the ICE enforce list...\n", index);
					janus_ice_enforce_interface(g_strdup(index));
				}
				i++;
				index = list[i];
			}
		}
		g_clear_pointer(&list, g_strfreev);
	}
	item = janus_config_get_item_drilldown(config, "nat", "ice_ignore_list");
	if(item && item->value) {
		gchar **list = g_strsplit(item->value, ",", -1);
		gchar *index = list[0];
		if(index != NULL) {
			int i=0;
			while(index != NULL) {
				if(strlen(index) > 0) {
					JANUS_LOG(LOG_INFO, "Adding '%s' to the ICE ignore list...\n", index);
					janus_ice_ignore_interface(g_strdup(index));
				}
				i++;
				index = list[i];
			}
		}
		g_clear_pointer(&list, g_strfreev);
	}
	/* What is the local IP? */
	JANUS_LOG(LOG_VERB, "Selecting local IP address...\n");
	item = janus_config_get_item_drilldown(config, "general", "interface");
	if(item && item->value) {
		JANUS_LOG(LOG_VERB, "  -- Will try to use %s\n", item->value);
		/* Verify that the address is valid */
		struct ifaddrs *ifas = NULL;
		janus_network_address iface;
		janus_network_address_string_buffer ibuf;
		if(getifaddrs(&ifas) || ifas == NULL) {
			JANUS_LOG(LOG_ERR, "Unable to acquire list of network devices/interfaces; some configurations may not work as expected...\n");
		} else {
			if(janus_network_lookup_interface(ifas, item->value, &iface) != 0) {
				JANUS_LOG(LOG_WARN, "Error setting local IP address to %s, falling back to detecting IP address...\n", item->value);
			} else {
				if(janus_network_address_to_string_buffer(&iface, &ibuf) != 0 || janus_network_address_string_buffer_is_null(&ibuf)) {
					JANUS_LOG(LOG_WARN, "Error getting local IP address from %s, falling back to detecting IP address...\n", item->value);
				} else {
					local_ip = g_strdup(janus_network_address_string_from_buffer(&ibuf));
				}
			}
		}
	}
	if(local_ip == NULL) {
		local_ip = janus_network_detect_local_ip_as_string(janus_network_query_options_any_ip);
		if(local_ip == NULL) {
			JANUS_LOG(LOG_WARN, "Couldn't find any address! using 127.0.0.1 as the local IP... (which is NOT going to work out of your machine)\n");
			local_ip = g_strdup("127.0.0.1");
		}
	}
	JANUS_LOG(LOG_INFO, "Using %s as local IP...\n", local_ip);

	/* Was a custom instance name provided? */
	item = janus_config_get_item_drilldown(config, "general", "server_name");
	if(item && item->value) {
		server_name = g_strdup(item->value);
	}

	/* Check if a custom session timeout value was specified */
	item = janus_config_get_item_drilldown(config, "general", "session_timeout");
	if(item && item->value) {
		int st = atoi(item->value);
		if(st < 0) {
			JANUS_LOG(LOG_WARN, "Ignoring session_timeout value as it's not a positive integer\n");
		} else {
			if(st == 0) {
				JANUS_LOG(LOG_WARN, "Session timeouts have been disabled (note, may result in orphaned sessions)\n");
			}
			session_timeout = st;
		}
	}

	/* Check if a custom reclaim session timeout value was specified */
	item = janus_config_get_item_drilldown(config, "general", "reclaim_session_timeout");
	if(item && item->value) {
		int rst = atoi(item->value);
		if(rst < 0) {
			JANUS_LOG(LOG_WARN, "Ignoring reclaim_session_timeout value as it's not a positive integer\n");
		} else {
			if(rst == 0) {
				JANUS_LOG(LOG_WARN, "Reclaim session timeouts have been disabled, will cleanup immediately\n");
			}
			reclaim_session_timeout = rst;
		}
	}

	/* Is there any API secret to consider? */
	api_secret = NULL;
	item = janus_config_get_item_drilldown(config, "general", "api_secret");
	if(item && item->value) {
		api_secret = g_strdup(item->value);
	}
	/* Is there any API secret to consider? */
	admin_api_secret = NULL;
	item = janus_config_get_item_drilldown(config, "general", "admin_secret");
	if(item && item->value) {
		admin_api_secret = g_strdup(item->value);
	}
	/* Also check if the token based authentication mechanism needs to be enabled */
	item = janus_config_get_item_drilldown(config, "general", "token_auth");
	gboolean auth_enabled = item && item->value && janus_is_true(item->value);
	item = janus_config_get_item_drilldown(config, "general", "token_auth_secret");
	const char *auth_secret = NULL;
	if (item && item->value)
		auth_secret = item->value;
	janus_auth_init(auth_enabled, auth_secret);

	/* Initialize the recorder code */
	item = janus_config_get_item_drilldown(config, "general", "recordings_tmp_ext");
	if(item && item->value) {
		janus_recorder_init(TRUE, item->value);
	} else {
		janus_recorder_init(FALSE, NULL);
	}

	/* Setup ICE stuff (e.g., checking if the provided STUN server is correct) */
	char *stun_server = NULL, *turn_server = NULL;
	uint16_t stun_port = 0, turn_port = 0;
	char *turn_type = NULL, *turn_user = NULL, *turn_pwd = NULL;
	char *turn_rest_api = NULL, *turn_rest_api_key = NULL;
#ifdef HAVE_LIBCURL
	char *turn_rest_api_method = NULL;
#endif
	const char *nat_1_1_mapping = NULL;
	uint16_t rtp_min_port = 0, rtp_max_port = 0;
	gboolean ice_lite = FALSE, ice_tcp = FALSE, full_trickle = FALSE, ipv6 = FALSE;
	item = janus_config_get_item_drilldown(config, "media", "ipv6");
	ipv6 = (item && item->value) ? janus_is_true(item->value) : FALSE;
	item = janus_config_get_item_drilldown(config, "media", "rtp_port_range");
	if(item && item->value) {
		/* Split in min and max port */
		char *maxport = strrchr(item->value, '-');
		if(maxport != NULL) {
			*maxport = '\0';
			maxport++;
			rtp_min_port = atoi(item->value);
			rtp_max_port = atoi(maxport);
			maxport--;
			*maxport = '-';
		}
		if(rtp_min_port > rtp_max_port) {
			uint16_t temp_port = rtp_min_port;
			rtp_min_port = rtp_max_port;
			rtp_max_port = temp_port;
		}
		if(rtp_max_port == 0)
			rtp_max_port = 65535;
		JANUS_LOG(LOG_INFO, "RTP port range: %u -- %u\n", rtp_min_port, rtp_max_port);
	}
	/* Check if we need to enable the ICE Lite mode */
	item = janus_config_get_item_drilldown(config, "nat", "ice_lite");
	ice_lite = (item && item->value) ? janus_is_true(item->value) : FALSE;
	/* Check if we need to enable ICE-TCP support (warning: still broken, for debugging only) */
	item = janus_config_get_item_drilldown(config, "nat", "ice_tcp");
	ice_tcp = (item && item->value) ? janus_is_true(item->value) : FALSE;
	/* Check if we need to do full-trickle instead of half-trickle */
	item = janus_config_get_item_drilldown(config, "nat", "full_trickle");
	full_trickle = (item && item->value) ? janus_is_true(item->value) : FALSE;
	/* Any STUN server to use in Janus? */
	item = janus_config_get_item_drilldown(config, "nat", "stun_server");
	if(item && item->value)
		stun_server = (char *)item->value;
	item = janus_config_get_item_drilldown(config, "nat", "stun_port");
	if(item && item->value)
		stun_port = atoi(item->value);
	/* Any 1:1 NAT mapping to take into account? */
	item = janus_config_get_item_drilldown(config, "nat", "nat_1_1_mapping");
	if(item && item->value) {
		JANUS_LOG(LOG_VERB, "Using nat_1_1_mapping for public ip - %s\n", item->value);
		if(!janus_network_string_is_valid_address(janus_network_query_options_any_ip, item->value)) {
			JANUS_LOG(LOG_WARN, "Invalid nat_1_1_mapping address %s, disabling...\n", item->value);
		} else {
			nat_1_1_mapping = item->value;
			janus_set_public_ip(item->value);
			janus_ice_enable_nat_1_1();
		}
	}
	/* Any TURN server to use in Janus? */
	item = janus_config_get_item_drilldown(config, "nat", "turn_server");
	if(item && item->value)
		turn_server = (char *)item->value;
	item = janus_config_get_item_drilldown(config, "nat", "turn_port");
	if(item && item->value)
		turn_port = atoi(item->value);
	item = janus_config_get_item_drilldown(config, "nat", "turn_type");
	if(item && item->value)
		turn_type = (char *)item->value;
	item = janus_config_get_item_drilldown(config, "nat", "turn_user");
	if(item && item->value)
		turn_user = (char *)item->value;
	item = janus_config_get_item_drilldown(config, "nat", "turn_pwd");
	if(item && item->value)
		turn_pwd = (char *)item->value;
	/* Check if there's any TURN REST API backend to use */
	item = janus_config_get_item_drilldown(config, "nat", "turn_rest_api");
	if(item && item->value)
		turn_rest_api = (char *)item->value;
	item = janus_config_get_item_drilldown(config, "nat", "turn_rest_api_key");
	if(item && item->value)
		turn_rest_api_key = (char *)item->value;
#ifdef HAVE_LIBCURL
	item = janus_config_get_item_drilldown(config, "nat", "turn_rest_api_method");
	if(item && item->value)
		turn_rest_api_method = (char *)item->value;
#endif
	/* Initialize the ICE stack now */
	janus_ice_init(ice_lite, ice_tcp, full_trickle, ipv6, rtp_min_port, rtp_max_port);
	if(janus_ice_set_stun_server(stun_server, stun_port) < 0) {
		JANUS_LOG(LOG_FATAL, "Invalid STUN address %s:%u\n", stun_server, stun_port);
		exit(1);
	}
	if(janus_ice_set_turn_server(turn_server, turn_port, turn_type, turn_user, turn_pwd) < 0) {
		JANUS_LOG(LOG_FATAL, "Invalid TURN address %s:%u\n", turn_server, turn_port);
		exit(1);
	}
#ifndef HAVE_LIBCURL
	if(turn_rest_api != NULL || turn_rest_api_key != NULL) {
		JANUS_LOG(LOG_WARN, "A TURN REST API backend specified in the settings, but libcurl support has not been built\n");
	}
#else
	if(janus_ice_set_turn_rest_api(turn_rest_api, turn_rest_api_key, turn_rest_api_method) < 0) {
		JANUS_LOG(LOG_FATAL, "Invalid TURN REST API configuration: %s (%s, %s)\n", turn_rest_api, turn_rest_api_key, turn_rest_api_method);
		exit(1);
	}
#endif
	item = janus_config_get_item_drilldown(config, "nat", "nice_debug");
	if(item && item->value && janus_is_true(item->value)) {
		/* Enable libnice debugging */
		janus_ice_debugging_enable();
	}
	if(stun_server == NULL && turn_server == NULL) {
		/* No STUN and TURN server provided for Janus: make sure it isn't on a private address */
		gboolean private_address = FALSE;
		const char *test_ip = nat_1_1_mapping ? nat_1_1_mapping : local_ip;
		janus_network_address addr;
		if(janus_network_string_to_address(janus_network_query_options_any_ip, test_ip, &addr) != 0) {
			JANUS_LOG(LOG_ERR, "Invalid address %s..?\n", test_ip);
		} else {
			if(addr.family == AF_INET) {
				unsigned short int ip[4];
				sscanf(test_ip, "%hu.%hu.%hu.%hu", &ip[0], &ip[1], &ip[2], &ip[3]);
				if(ip[0] == 10) {
					/* Class A private address */
					private_address = TRUE;
				} else if(ip[0] == 172 && (ip[1] >= 16 && ip[1] <= 31)) {
					/* Class B private address */
					private_address = TRUE;
				} else if(ip[0] == 192 && ip[1] == 168) {
					/* Class C private address */
					private_address = TRUE;
				}
			} else {
				/* TODO Similar check for IPv6... */
			}
		}
		if(private_address) {
			JANUS_LOG(LOG_WARN, "Janus is deployed on a private address (%s) but you didn't specify any STUN server!"
			                    " Expect trouble if this is supposed to work over the internet and not just in a LAN...\n", test_ip);
		}
	}
	/* NACK related stuff */
	item = janus_config_get_item_drilldown(config, "media", "max_nack_queue");
	if(item && item->value) {
		int mnq = atoi(item->value);
		if(mnq < 0) {
			JANUS_LOG(LOG_WARN, "Ignoring max_nack_queue value as it's not a positive integer\n");
		} else if(mnq > 0 && mnq < 200) {
			JANUS_LOG(LOG_WARN, "Ignoring max_nack_queue value as it's less than 200\n");
		} else {
			janus_set_max_nack_queue(mnq);
		}
	}
	/* no-media timer */
	item = janus_config_get_item_drilldown(config, "media", "no_media_timer");
	if(item && item->value) {
		int nmt = atoi(item->value);
		if(nmt < 0) {
			JANUS_LOG(LOG_WARN, "Ignoring no_media_timer value as it's not a positive integer\n");
		} else {
			janus_set_no_media_timer(nmt);
		}
	}
	/* RFC4588 support */
	item = janus_config_get_item_drilldown(config, "media", "rfc_4588");
	if(item && item->value) {
		janus_set_rfc4588_enabled(janus_is_true(item->value));
	}

	/* Setup OpenSSL stuff */
	const char *server_pem;
	item = janus_config_get_item_drilldown(config, "certificates", "cert_pem");
	if(!item || !item->value) {
		server_pem = NULL;
	} else {
		server_pem = item->value;
	}
	const char *server_key;
	item = janus_config_get_item_drilldown(config, "certificates", "cert_key");
	if(!item || !item->value) {
		server_key = NULL;
	} else {
		server_key = item->value;
	}
	const char *password;
	item = janus_config_get_item_drilldown(config, "certificates", "cert_pwd");
	if(!item || !item->value) {
		password = NULL;
	} else {
		password = item->value;
	}
	JANUS_LOG(LOG_VERB, "Using certificates:\n\t%s\n\t%s\n", server_pem, server_key);

	SSL_library_init();
	SSL_load_error_strings();
	OpenSSL_add_all_algorithms();
	/* ... and DTLS-SRTP in particular */
	if(janus_dtls_srtp_init(server_pem, server_key, password) < 0) {
		exit(1);
	}
	/* Check if there's any custom value for the starting MTU to use in the BIO filter */
	item = janus_config_get_item_drilldown(config, "media", "dtls_mtu");
	if(item && item->value)
		janus_dtls_bio_filter_set_mtu(atoi(item->value));

#ifdef HAVE_SCTP
	/* Initialize SCTP for DataChannels */
	if(janus_sctp_init() < 0) {
		exit(1);
	}
#else
	JANUS_LOG(LOG_WARN, "Data Channels support not compiled\n");
#endif

	/* Sessions */
	sessions = g_hash_table_new_full(g_int64_hash, g_int64_equal, (GDestroyNotify)g_free, NULL);
	janus_mutex_init(&sessions_mutex);
	/* Start the sessions timeout watchdog */
	sessions_watchdog_context = g_main_context_new();
	GMainLoop *watchdog_loop = g_main_loop_new(sessions_watchdog_context, FALSE);
	GError *error = NULL;
	GThread *watchdog = g_thread_try_new("timeout watchdog", &janus_sessions_watchdog, watchdog_loop, &error);
	if(error != NULL) {
		JANUS_LOG(LOG_FATAL, "Got error %d (%s) trying to start sessions timeout watchdog...\n", error->code, error->message ? error->message : "??");
		exit(1);
	}
	/* Start the thread that will dispatch incoming requests */
	requests = g_async_queue_new_full((GDestroyNotify) janus_request_destroy);
	GThread *requests_thread = g_thread_try_new("sessions requests", &janus_transport_requests, NULL, &error);
	if(error != NULL) {
		JANUS_LOG(LOG_FATAL, "Got error %d (%s) trying to start requests thread...\n", error->code, error->message ? error->message : "??");
		exit(1);
	}
	/* Create a thread pool to handle asynchronous requests, no matter what the transport */
	error = NULL;
	tasks = g_thread_pool_new(janus_transport_task, NULL, -1, FALSE, &error);
	if(error != NULL) {
		/* Something went wrong... */
		JANUS_LOG(LOG_FATAL, "Got error %d (%s) trying to launch the request pool task thread...\n", error->code, error->message ? error->message : "??");
		exit(1);
	}
	/* Wait 120 seconds before stopping idle threads to avoid the creation of too many threads for AddressSanitizer. */
	g_thread_pool_set_max_idle_time(120 * 1000);

	/* Load event handlers */
	const char *path = NULL;
	DIR *dir = NULL;
	/* Event handlers are disabled by default, though: they need to be enabled in the configuration */
	item = janus_config_get_item_drilldown(config, "events", "broadcast");
	gboolean enable_events = FALSE;
	if(item && item->value)
		enable_events = janus_is_true(item->value);
	if(!enable_events) {
		JANUS_LOG(LOG_WARN, "Event handlers support disabled\n");
	} else {
		gchar **disabled_eventhandlers = NULL;
		path = EVENTDIR;
		item = janus_config_get_item_drilldown(config, "general", "events_folder");
		if(item && item->value)
			path = (char *)item->value;
		JANUS_LOG(LOG_INFO, "Event handler plugins folder: %s\n", path);
		dir = opendir(path);
		if(!dir) {
			/* Not really fatal, we don't care and go on anyway: event handlers are not fundamental */
			JANUS_LOG(LOG_FATAL, "\tCouldn't access event handler plugins folder...\n");
		} else {
			item = janus_config_get_item_drilldown(config, "events", "stats_period");
			if(item && item->value) {
				/* Check if we need to use a larger period for pushing statistics to event handlers */
				int period = atoi(item->value);
				if(period < 0) {
					JANUS_LOG(LOG_WARN, "Invalid event handlers statistics period, using default value (1 second)\n");
				} else if(period == 0) {
					janus_ice_set_event_stats_period(0);
					JANUS_LOG(LOG_WARN, "Disabling event handlers statistics period, no media statistics will be pushed to event handlers\n");
				} else {
					janus_ice_set_event_stats_period(period);
					JANUS_LOG(LOG_INFO, "Setting event handlers statistics period to %d seconds\n", period);
				}
			}
			/* Any event handlers to ignore? */
			item = janus_config_get_item_drilldown(config, "events", "disable");
			if(item && item->value)
				disabled_eventhandlers = g_strsplit(item->value, ",", -1);
			/* Open the shared objects */
			struct dirent *eventent = NULL;
			char eventpath[1024];
			while((eventent = readdir(dir))) {
				int len = strlen(eventent->d_name);
				if (len < 4) {
					continue;
				}
				if (strcasecmp(eventent->d_name+len-strlen(SHLIB_EXT), SHLIB_EXT)) {
					continue;
				}
				/* Check if this event handler has been disabled in the configuration file */
				if(disabled_eventhandlers != NULL) {
					gchar *index = disabled_eventhandlers[0];
					if(index != NULL) {
						int i=0;
						gboolean skip = FALSE;
						while(index != NULL) {
							while(isspace(*index))
								index++;
							if(strlen(index) && !strcmp(index, eventent->d_name)) {
								JANUS_LOG(LOG_WARN, "Event handler plugin '%s' has been disabled, skipping...\n", eventent->d_name);
								skip = TRUE;
								break;
							}
							i++;
							index = disabled_eventhandlers[i];
						}
						if(skip)
							continue;
					}
				}
				JANUS_LOG(LOG_INFO, "Loading event handler plugin '%s'...\n", eventent->d_name);
				memset(eventpath, 0, 1024);
				g_snprintf(eventpath, 1024, "%s/%s", path, eventent->d_name);
				void *event = dlopen(eventpath, RTLD_NOW | RTLD_GLOBAL);
				if (!event) {
					JANUS_LOG(LOG_ERR, "\tCouldn't load event handler plugin '%s': %s\n", eventent->d_name, dlerror());
				} else {
					create_e *create = (create_e*) dlsym(event, "create");
					const char *dlsym_error = dlerror();
					if (dlsym_error) {
						JANUS_LOG(LOG_ERR, "\tCouldn't load symbol 'create': %s\n", dlsym_error);
						continue;
					}
					janus_eventhandler *janus_eventhandler = create();
					if(!janus_eventhandler) {
						JANUS_LOG(LOG_ERR, "\tCouldn't use function 'create'...\n");
						continue;
					}
					/* Are all the mandatory methods and callbacks implemented? */
					if(!janus_eventhandler->init || !janus_eventhandler->destroy ||
							!janus_eventhandler->get_api_compatibility ||
							!janus_eventhandler->get_version ||
							!janus_eventhandler->get_version_string ||
							!janus_eventhandler->get_description ||
							!janus_eventhandler->get_package ||
							!janus_eventhandler->get_name ||
							!janus_eventhandler->incoming_event) {
						JANUS_LOG(LOG_ERR, "\tMissing some mandatory methods/callbacks, skipping this event handler plugin...\n");
						continue;
					}
					if(janus_eventhandler->get_api_compatibility() < JANUS_EVENTHANDLER_API_VERSION) {
						JANUS_LOG(LOG_ERR, "The '%s' event handler plugin was compiled against an older version of the API (%d < %d), skipping it: update it to enable it again\n",
							janus_eventhandler->get_package(), janus_eventhandler->get_api_compatibility(), JANUS_EVENTHANDLER_API_VERSION);
						continue;
					}
					janus_eventhandler->init(configs_folder);
					JANUS_LOG(LOG_VERB, "\tVersion: %d (%s)\n", janus_eventhandler->get_version(), janus_eventhandler->get_version_string());
					JANUS_LOG(LOG_VERB, "\t   [%s] %s\n", janus_eventhandler->get_package(), janus_eventhandler->get_name());
					JANUS_LOG(LOG_VERB, "\t   %s\n", janus_eventhandler->get_description());
					JANUS_LOG(LOG_VERB, "\t   Plugin API version: %d\n", janus_eventhandler->get_api_compatibility());
					JANUS_LOG(LOG_VERB, "\t   Subscriptions:");
					if(janus_eventhandler->events_mask == 0) {
						JANUS_LOG(LOG_VERB, " none");
					} else {
						if(janus_flags_is_set(&janus_eventhandler->events_mask, JANUS_EVENT_TYPE_SESSION))
							JANUS_LOG(LOG_VERB, " sessions");
						if(janus_flags_is_set(&janus_eventhandler->events_mask, JANUS_EVENT_TYPE_HANDLE))
							JANUS_LOG(LOG_VERB, " handles");
						if(janus_flags_is_set(&janus_eventhandler->events_mask, JANUS_EVENT_TYPE_JSEP))
							JANUS_LOG(LOG_VERB, " jsep");
						if(janus_flags_is_set(&janus_eventhandler->events_mask, JANUS_EVENT_TYPE_WEBRTC))
							JANUS_LOG(LOG_VERB, " webrtc");
						if(janus_flags_is_set(&janus_eventhandler->events_mask, JANUS_EVENT_TYPE_MEDIA))
							JANUS_LOG(LOG_VERB, " media");
						if(janus_flags_is_set(&janus_eventhandler->events_mask, JANUS_EVENT_TYPE_PLUGIN))
							JANUS_LOG(LOG_VERB, " plugins");
						if(janus_flags_is_set(&janus_eventhandler->events_mask, JANUS_EVENT_TYPE_TRANSPORT))
							JANUS_LOG(LOG_VERB, " transports");
					}
					JANUS_LOG(LOG_VERB, "\n");
					if(eventhandlers == NULL)
						eventhandlers = g_hash_table_new(g_str_hash, g_str_equal);
					g_hash_table_insert(eventhandlers, (gpointer)janus_eventhandler->get_package(), janus_eventhandler);
					if(eventhandlers_so == NULL)
						eventhandlers_so = g_hash_table_new(g_str_hash, g_str_equal);
					g_hash_table_insert(eventhandlers_so, (gpointer)janus_eventhandler->get_package(), event);
				}
			}
		}
		closedir(dir);
		if(disabled_eventhandlers != NULL)
			g_strfreev(disabled_eventhandlers);
		disabled_eventhandlers = NULL;
		/* Initialize the event broadcaster */
		if(janus_events_init(enable_events, (server_name ? server_name : (char *)JANUS_SERVER_NAME), eventhandlers) < 0) {
			JANUS_LOG(LOG_FATAL, "Error initializing the Event handlers mechanism...\n");
			exit(1);
		}
	}

	/* Load plugins */
	path = PLUGINDIR;
	item = janus_config_get_item_drilldown(config, "general", "plugins_folder");
	if(item && item->value)
		path = (char *)item->value;
	JANUS_LOG(LOG_INFO, "Plugins folder: %s\n", path);
	dir = opendir(path);
	if(!dir) {
		JANUS_LOG(LOG_FATAL, "\tCouldn't access plugins folder...\n");
		exit(1);
	}
	/* Any plugin to ignore? */
	gchar **disabled_plugins = NULL;
	item = janus_config_get_item_drilldown(config, "plugins", "disable");
	if(item && item->value)
		disabled_plugins = g_strsplit(item->value, ",", -1);
	/* Open the shared objects */
	struct dirent *pluginent = NULL;
	char pluginpath[1024];
	while((pluginent = readdir(dir))) {
		int len = strlen(pluginent->d_name);
		if (len < 4) {
			continue;
		}
		if (strcasecmp(pluginent->d_name+len-strlen(SHLIB_EXT), SHLIB_EXT)) {
			continue;
		}
		/* Check if this plugins has been disabled in the configuration file */
		if(disabled_plugins != NULL) {
			gchar *index = disabled_plugins[0];
			if(index != NULL) {
				int i=0;
				gboolean skip = FALSE;
				while(index != NULL) {
					while(isspace(*index))
						index++;
					if(strlen(index) && !strcmp(index, pluginent->d_name)) {
						JANUS_LOG(LOG_WARN, "Plugin '%s' has been disabled, skipping...\n", pluginent->d_name);
						skip = TRUE;
						break;
					}
					i++;
					index = disabled_plugins[i];
				}
				if(skip)
					continue;
			}
		}
		JANUS_LOG(LOG_INFO, "Loading plugin '%s'...\n", pluginent->d_name);
		memset(pluginpath, 0, 1024);
		g_snprintf(pluginpath, 1024, "%s/%s", path, pluginent->d_name);
		void *plugin = dlopen(pluginpath, RTLD_NOW | RTLD_GLOBAL);
		if (!plugin) {
			JANUS_LOG(LOG_ERR, "\tCouldn't load plugin '%s': %s\n", pluginent->d_name, dlerror());
		} else {
			create_p *create = (create_p*) dlsym(plugin, "create");
			const char *dlsym_error = dlerror();
			if (dlsym_error) {
				JANUS_LOG(LOG_ERR, "\tCouldn't load symbol 'create': %s\n", dlsym_error);
				continue;
			}
			janus_plugin *janus_plugin = create();
			if(!janus_plugin) {
				JANUS_LOG(LOG_ERR, "\tCouldn't use function 'create'...\n");
				continue;
			}
			/* Are all the mandatory methods and callbacks implemented? */
			if(!janus_plugin->init || !janus_plugin->destroy ||
					!janus_plugin->get_api_compatibility ||
					!janus_plugin->get_version ||
					!janus_plugin->get_version_string ||
					!janus_plugin->get_description ||
					!janus_plugin->get_package ||
					!janus_plugin->get_name ||
					!janus_plugin->create_session ||
					!janus_plugin->query_session ||
					!janus_plugin->destroy_session ||
					!janus_plugin->handle_message ||
					!janus_plugin->setup_media ||
					!janus_plugin->hangup_media) {
				JANUS_LOG(LOG_ERR, "\tMissing some mandatory methods/callbacks, skipping this plugin...\n");
				continue;
			}
			if(janus_plugin->get_api_compatibility() < JANUS_PLUGIN_API_VERSION) {
				JANUS_LOG(LOG_ERR, "The '%s' plugin was compiled against an older version of the API (%d < %d), skipping it: update it to enable it again\n",
					janus_plugin->get_package(), janus_plugin->get_api_compatibility(), JANUS_PLUGIN_API_VERSION);
				continue;
			}
			if(janus_plugin->init(&janus_handler_plugin, configs_folder) < 0) {
				JANUS_LOG(LOG_WARN, "The '%s' plugin could not be initialized\n", janus_plugin->get_package());
				dlclose(plugin);
				continue;
			}
			JANUS_LOG(LOG_VERB, "\tVersion: %d (%s)\n", janus_plugin->get_version(), janus_plugin->get_version_string());
			JANUS_LOG(LOG_VERB, "\t   [%s] %s\n", janus_plugin->get_package(), janus_plugin->get_name());
			JANUS_LOG(LOG_VERB, "\t   %s\n", janus_plugin->get_description());
			JANUS_LOG(LOG_VERB, "\t   Plugin API version: %d\n", janus_plugin->get_api_compatibility());
			if(!janus_plugin->incoming_rtp && !janus_plugin->incoming_rtcp && !janus_plugin->incoming_data) {
				JANUS_LOG(LOG_WARN, "The '%s' plugin doesn't implement any callback for RTP/RTCP/data... is this on purpose?\n",
					janus_plugin->get_package());
			}
			if(!janus_plugin->incoming_rtp && !janus_plugin->incoming_rtcp && janus_plugin->incoming_data) {
				JANUS_LOG(LOG_WARN, "The '%s' plugin will only handle data channels (no RTP/RTCP)... is this on purpose?\n",
					janus_plugin->get_package());
			}
			if(plugins == NULL)
				plugins = g_hash_table_new(g_str_hash, g_str_equal);
			g_hash_table_insert(plugins, (gpointer)janus_plugin->get_package(), janus_plugin);
			if(plugins_so == NULL)
				plugins_so = g_hash_table_new(g_str_hash, g_str_equal);
			g_hash_table_insert(plugins_so, (gpointer)janus_plugin->get_package(), plugin);
		}
	}
	closedir(dir);
	if(disabled_plugins != NULL)
		g_strfreev(disabled_plugins);
	disabled_plugins = NULL;

	/* Load transports */
	gboolean janus_api_enabled = FALSE, admin_api_enabled = FALSE;
	path = TRANSPORTDIR;
	item = janus_config_get_item_drilldown(config, "general", "transports_folder");
	if(item && item->value)
		path = (char *)item->value;
	JANUS_LOG(LOG_INFO, "Transport plugins folder: %s\n", path);
	dir = opendir(path);
	if(!dir) {
		JANUS_LOG(LOG_FATAL, "\tCouldn't access transport plugins folder...\n");
		exit(1);
	}
	/* Any transport to ignore? */
	gchar **disabled_transports = NULL;
	item = janus_config_get_item_drilldown(config, "transports", "disable");
	if(item && item->value)
		disabled_transports = g_strsplit(item->value, ",", -1);
	/* Open the shared objects */
	struct dirent *transportent = NULL;
	char transportpath[1024];
	while((transportent = readdir(dir))) {
		int len = strlen(transportent->d_name);
		if (len < 4) {
			continue;
		}
		if (strcasecmp(transportent->d_name+len-strlen(SHLIB_EXT), SHLIB_EXT)) {
			continue;
		}
		/* Check if this transports has been disabled in the configuration file */
		if(disabled_transports != NULL) {
			gchar *index = disabled_transports[0];
			if(index != NULL) {
				int i=0;
				gboolean skip = FALSE;
				while(index != NULL) {
					while(isspace(*index))
						index++;
					if(strlen(index) && !strcmp(index, transportent->d_name)) {
						JANUS_LOG(LOG_WARN, "Transport plugin '%s' has been disabled, skipping...\n", transportent->d_name);
						skip = TRUE;
						break;
					}
					i++;
					index = disabled_transports[i];
				}
				if(skip)
					continue;
			}
		}
		JANUS_LOG(LOG_INFO, "Loading transport plugin '%s'...\n", transportent->d_name);
		memset(transportpath, 0, 1024);
		g_snprintf(transportpath, 1024, "%s/%s", path, transportent->d_name);
		void *transport = dlopen(transportpath, RTLD_NOW | RTLD_GLOBAL);
		if (!transport) {
			JANUS_LOG(LOG_ERR, "\tCouldn't load transport plugin '%s': %s\n", transportent->d_name, dlerror());
		} else {
			create_t *create = (create_t*) dlsym(transport, "create");
			const char *dlsym_error = dlerror();
			if (dlsym_error) {
				JANUS_LOG(LOG_ERR, "\tCouldn't load symbol 'create': %s\n", dlsym_error);
				continue;
			}
			janus_transport *janus_transport = create();
			if(!janus_transport) {
				JANUS_LOG(LOG_ERR, "\tCouldn't use function 'create'...\n");
				continue;
			}
			/* Are all the mandatory methods and callbacks implemented? */
			if(!janus_transport->init || !janus_transport->destroy ||
					!janus_transport->get_api_compatibility ||
					!janus_transport->get_version ||
					!janus_transport->get_version_string ||
					!janus_transport->get_description ||
					!janus_transport->get_package ||
					!janus_transport->get_name ||
					!janus_transport->send_message ||
					!janus_transport->is_janus_api_enabled ||
					!janus_transport->is_admin_api_enabled ||
					!janus_transport->session_created ||
					!janus_transport->session_over ||
					!janus_transport->session_claimed) {
				JANUS_LOG(LOG_ERR, "\tMissing some mandatory methods/callbacks, skipping this transport plugin...\n");
				continue;
			}
			if(janus_transport->get_api_compatibility() < JANUS_TRANSPORT_API_VERSION) {
				JANUS_LOG(LOG_ERR, "The '%s' transport plugin was compiled against an older version of the API (%d < %d), skipping it: update it to enable it again\n",
					janus_transport->get_package(), janus_transport->get_api_compatibility(), JANUS_TRANSPORT_API_VERSION);
				continue;
			}
			if(janus_transport->init(&janus_handler_transport, configs_folder) < 0) {
				JANUS_LOG(LOG_WARN, "The '%s' plugin could not be initialized\n", janus_transport->get_package());
				dlclose(transport);
				continue;
			}
			JANUS_LOG(LOG_VERB, "\tVersion: %d (%s)\n", janus_transport->get_version(), janus_transport->get_version_string());
			JANUS_LOG(LOG_VERB, "\t   [%s] %s\n", janus_transport->get_package(), janus_transport->get_name());
			JANUS_LOG(LOG_VERB, "\t   %s\n", janus_transport->get_description());
			JANUS_LOG(LOG_VERB, "\t   Plugin API version: %d\n", janus_transport->get_api_compatibility());
			JANUS_LOG(LOG_VERB, "\t   Janus API: %s\n", janus_transport->is_janus_api_enabled() ? "enabled" : "disabled");
			JANUS_LOG(LOG_VERB, "\t   Admin API: %s\n", janus_transport->is_admin_api_enabled() ? "enabled" : "disabled");
			janus_api_enabled = janus_api_enabled || janus_transport->is_janus_api_enabled();
			admin_api_enabled = admin_api_enabled || janus_transport->is_admin_api_enabled();
			if(transports == NULL)
				transports = g_hash_table_new(g_str_hash, g_str_equal);
			g_hash_table_insert(transports, (gpointer)janus_transport->get_package(), janus_transport);
			if(transports_so == NULL)
				transports_so = g_hash_table_new(g_str_hash, g_str_equal);
			g_hash_table_insert(transports_so, (gpointer)janus_transport->get_package(), transport);
		}
	}
	closedir(dir);
	if(disabled_transports != NULL)
		g_strfreev(disabled_transports);
	disabled_transports = NULL;
	/* Make sure at least a Janus API transport is available */
	if(!janus_api_enabled) {
		JANUS_LOG(LOG_FATAL, "No Janus API transport is available... enable at least one and restart Janus\n");
		exit(1);	/* FIXME Should we really give up? */
	}
	/* Make sure at least an admin API transport is available, if the auth mechanism is enabled */
	if(!admin_api_enabled && janus_auth_is_stored_mode()) {
		JANUS_LOG(LOG_FATAL, "No Admin/monitor transport is available, but the stored token based authentication mechanism is enabled... this will cause all requests to fail, giving up! If you want to use tokens, enable the Admin/monitor API or set the token auth secret.\n");
		exit(1);	/* FIXME Should we really give up? */
	}

	/* Ok, Janus has started! Let the parent now about this if we're daemonizing */
	if(daemonize) {
		int code = 0;
		ssize_t res = 0;
		do {
			res = write(pipefd[1], &code, sizeof(int));
		} while(res == -1 && errno == EINTR);
	}

	/* If the Event Handlers mechanism is enabled, notify handlers that Janus just started */
	if(janus_events_is_enabled()) {
		json_t *info = json_object();
		json_object_set_new(info, "status", json_string("started"));
		json_object_set_new(info, "info", janus_info(NULL));
		janus_events_notify_handlers(JANUS_EVENT_TYPE_CORE, 0, info);
	}

	while(!g_atomic_int_get(&stop)) {
		/* Loop until we have to stop */
		usleep(250000); /* A signal will cancel usleep() but not g_usleep() */
	}

	/* If the Event Handlers mechanism is enabled, notify handlers that Janus is hanging up */
	if(janus_events_is_enabled()) {
		json_t *info = json_object();
		json_object_set_new(info, "status", json_string("shutdown"));
		json_object_set_new(info, "signum", json_integer(stop_signal));
		janus_events_notify_handlers(JANUS_EVENT_TYPE_CORE, 0, info);
	}

	/* Done */
	JANUS_LOG(LOG_INFO, "Ending sessions timeout watchdog...\n");
	g_main_loop_quit(watchdog_loop);
	g_thread_join(watchdog);
	watchdog = NULL;
	g_main_loop_unref(watchdog_loop);
	g_main_context_unref(sessions_watchdog_context);
	sessions_watchdog_context = NULL;

	if(config)
		janus_config_destroy(config);

	JANUS_LOG(LOG_INFO, "Closing transport plugins:\n");
	if(transports != NULL && g_hash_table_size(transports) > 0) {
		g_hash_table_foreach(transports, janus_transport_close, NULL);
		g_hash_table_destroy(transports);
	}
	if(transports_so != NULL && g_hash_table_size(transports_so) > 0) {
		g_hash_table_foreach(transports_so, janus_transportso_close, NULL);
		g_hash_table_destroy(transports_so);
	}
	/* Get rid of requests tasks and thread too */
	g_thread_pool_free(tasks, FALSE, FALSE);
	JANUS_LOG(LOG_INFO, "Ending requests thread...\n");
	g_async_queue_push(requests, &exit_message);
	g_thread_join(requests_thread);
	requests_thread = NULL;
	g_async_queue_unref(requests);

	JANUS_LOG(LOG_INFO, "Destroying sessions...\n");
	g_clear_pointer(&sessions, g_hash_table_destroy);
	janus_ice_deinit();
	JANUS_LOG(LOG_INFO, "Freeing crypto resources...\n");
	janus_dtls_srtp_cleanup();
	EVP_cleanup();
	ERR_free_strings();
#ifdef HAVE_SCTP
	JANUS_LOG(LOG_INFO, "De-initializing SCTP...\n");
	janus_sctp_deinit();
#endif
	janus_auth_deinit();

	JANUS_LOG(LOG_INFO, "Closing plugins:\n");
	if(plugins != NULL && g_hash_table_size(plugins) > 0) {
		g_hash_table_foreach(plugins, janus_plugin_close, NULL);
		g_hash_table_destroy(plugins);
	}
	if(plugins_so != NULL && g_hash_table_size(plugins_so) > 0) {
		g_hash_table_foreach(plugins_so, janus_pluginso_close, NULL);
		g_hash_table_destroy(plugins_so);
	}

	JANUS_LOG(LOG_INFO, "Closing event handlers:\n");
	janus_events_deinit();
	if(eventhandlers != NULL && g_hash_table_size(eventhandlers) > 0) {
		g_hash_table_foreach(eventhandlers, janus_eventhandler_close, NULL);
		g_hash_table_destroy(eventhandlers);
	}
	if(eventhandlers_so != NULL && g_hash_table_size(eventhandlers_so) > 0) {
		g_hash_table_foreach(eventhandlers_so, janus_eventhandlerso_close, NULL);
		g_hash_table_destroy(eventhandlers_so);
	}

	janus_recorder_deinit();
	g_free(local_ip);

#ifdef REFCOUNT_DEBUG
	/* Any reference counters that are still up while we're leaving? (debug-mode only) */
	janus_mutex_lock(&counters_mutex);
	if(counters && g_hash_table_size(counters) > 0) {
		JANUS_PRINT("Debugging reference counters: %d still allocated\n", g_hash_table_size(counters));
		GHashTableIter iter;
		gpointer value;
		g_hash_table_iter_init(&iter, counters);
		while(g_hash_table_iter_next(&iter, NULL, &value)) {
			JANUS_PRINT("  -- %p\n", value);
		}
	} else {
		JANUS_PRINT("Debugging reference counters: 0 still allocated\n");
	}
	janus_mutex_unlock(&counters_mutex);
#endif

	JANUS_PRINT("Bye!\n");

	exit(0);
}<|MERGE_RESOLUTION|>--- conflicted
+++ resolved
@@ -949,15 +949,12 @@
 			goto jsondone;
 		}
 		handle_id = handle->handle_id;
-<<<<<<< HEAD
+		/* We increase the counter as this request is using the handle */
+		janus_refcount_increase(&handle->ref);
 		if(perc) {
 			/* We'll need to assume PERC for all PeerConnections, and notify plugins accordingly */
 			janus_flags_set(&handle->webrtc_flags, JANUS_ICE_HANDLE_WEBRTC_PERC_LITE);
 		}
-=======
-		/* We increase the counter as this request is using the handle */
-		janus_refcount_increase(&handle->ref);
->>>>>>> a53ea18a
 		/* Attach to the plugin */
 		int error = 0;
 		if((error = janus_ice_handle_attach_plugin(session, handle, plugin_t)) != 0) {
@@ -1310,14 +1307,10 @@
 			}
 			/* Check if this is a renegotiation or update */
 			if(renegotiation)
-<<<<<<< HEAD
-				json_object_set(body_jsep, "update", json_true());
+				json_object_set_new(body_jsep, "update", json_true());
 			/* Is PERC Lite in use too? */
 			if(janus_flags_is_set(&handle->webrtc_flags, JANUS_ICE_HANDLE_WEBRTC_PERC_LITE))
-				json_object_set(body_jsep, "perc", json_true());
-=======
-				json_object_set_new(body_jsep, "update", json_true());
->>>>>>> a53ea18a
+				json_object_set_new(body_jsep, "perc", json_true());
 		}
 		janus_plugin_result *result = plugin_t->handle_message(handle->app_handle,
 			g_strdup((char *)transaction_text), body, body_jsep);
